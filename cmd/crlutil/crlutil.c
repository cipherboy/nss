--- conflicted
+++ resolved
@@ -39,10 +39,7 @@
     if (!cert) {
         CERTName *certName = NULL;
         PLArenaPool *arena = NULL;
-<<<<<<< HEAD
-=======
         SECStatus rv = SECSuccess;
->>>>>>> 489d0b4f
 
         certName = CERT_AsciiToName(name);
         if (certName) {
@@ -947,7 +944,6 @@
             case 'Z':
                 alg = strdup(optstate->value);
                 break;
-<<<<<<< HEAD
 
             case 'a':
                 ascii = 1;
@@ -994,54 +990,6 @@
                 outFile = strdup(optstate->value);
                 break;
 
-=======
-
-            case 'a':
-                ascii = 1;
-                break;
-
-            case 'c':
-                inCrlInitFile = PR_Open(optstate->value, PR_RDONLY, 0);
-                if (!inCrlInitFile) {
-                    PR_fprintf(PR_STDERR, "%s: unable to open \"%s\" for reading\n",
-                               progName, optstate->value);
-                    PL_DestroyOptState(optstate);
-                    return -1;
-                }
-                break;
-
-            case 'd':
-                SECU_ConfigDirectory(optstate->value);
-                break;
-
-            case 'f':
-                pwdata.source = PW_FROMFILE;
-                pwdata.data = strdup(optstate->value);
-                break;
-
-            case 'h':
-                slotName = strdup(optstate->value);
-                break;
-
-            case 'i':
-                inFile = PR_Open(optstate->value, PR_RDONLY, 0);
-                if (!inFile) {
-                    PR_fprintf(PR_STDERR, "%s: unable to open \"%s\" for reading\n",
-                               progName, optstate->value);
-                    PL_DestroyOptState(optstate);
-                    return -1;
-                }
-                break;
-
-            case 'n':
-                nickName = strdup(optstate->value);
-                break;
-
-            case 'o':
-                outFile = strdup(optstate->value);
-                break;
-
->>>>>>> 489d0b4f
             case 'p':
                 decodeOptions |= CRL_DECODE_SKIP_ENTRIES;
                 break;
