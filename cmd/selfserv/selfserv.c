/* This Source Code Form is subject to the terms of the Mozilla Public
 * License, v. 2.0. If a copy of the MPL was not distributed with this
 * file, You can obtain one at http://mozilla.org/MPL/2.0/. */

/* -r flag is interepreted as follows:
 *  1 -r  means request, not require, on initial handshake.
 *  2 -r's mean request  and require, on initial handshake.
 *  3 -r's mean request, not require, on second handshake.
 *  4 -r's mean request  and require, on second handshake.
 */
#include <stdio.h>
#include <string.h>

#include "secutil.h"

#if defined(XP_UNIX)
#include <unistd.h>
#endif

#if defined(_WINDOWS)
#include <process.h> /* for getpid() */
#endif

#include <signal.h>
#include <stdlib.h>
#include <errno.h>
#include <fcntl.h>
#include <stdarg.h>

#include "nspr.h"
#include "prio.h"
#include "prerror.h"
#include "prnetdb.h"
#include "prclist.h"
#include "plgetopt.h"
#include "pk11func.h"
#include "secitem.h"
#include "nss.h"
#include "ssl.h"
#include "sslproto.h"
#include "cert.h"
#include "certt.h"
#include "ocsp.h"

#ifndef PORT_Sprintf
#define PORT_Sprintf sprintf
#endif

#ifndef PORT_Strstr
#define PORT_Strstr strstr
#endif

#ifndef PORT_Malloc
#define PORT_Malloc PR_Malloc
#endif

int NumSidCacheEntries = 1024;

static int handle_connection(PRFileDesc *, PRFileDesc *, int);

static const char envVarName[] = { SSL_ENV_VAR_NAME };
static const char inheritableSockName[] = { "SELFSERV_LISTEN_SOCKET" };

#define DEFAULT_BULK_TEST 16384
#define MAX_BULK_TEST 1048576 /* 1 MB */
static PRBool testBulk;
static PRUint32 testBulkSize = DEFAULT_BULK_TEST;
static PRInt32 testBulkTotal;
static char *testBulkBuf;
static PRDescIdentity log_layer_id = PR_INVALID_IO_LAYER;
static PRFileDesc *loggingFD;
static PRIOMethods loggingMethods;

static PRBool logStats;
static PRBool loggingLayer;
static int logPeriod = 30;
static PRInt32 loggerOps;
static PRInt32 loggerBytes;
static PRInt32 loggerBytesTCP;
static PRInt32 bulkSentChunks;
static enum ocspStaplingModeEnum {
    osm_disabled,  /* server doesn't support stapling */
    osm_good,      /* supply a signed good status */
    osm_revoked,   /* supply a signed revoked status */
    osm_unknown,   /* supply a signed unknown status */
    osm_failure,   /* supply a unsigned failure status, "try later" */
    osm_badsig,    /* supply a good status response with a bad signature */
    osm_corrupted, /* supply a corrupted data block as the status */
    osm_random,    /* use a random response for each connection */
    osm_ocsp       /* retrieve ocsp status from external ocsp server,
              use empty status if server is unavailable */
} ocspStaplingMode = osm_disabled;
typedef enum ocspStaplingModeEnum ocspStaplingModeType;
static char *ocspStaplingCA = NULL;
static SECItemArray *certStatus[kt_kea_size] = { NULL };

const int ssl3CipherSuites[] = {
    -1,                                  /* SSL_FORTEZZA_DMS_WITH_FORTEZZA_CBC_SHA* a */
    -1,                                  /* SSL_FORTEZZA_DMS_WITH_RC4_128_SHA    * b */
    TLS_RSA_WITH_RC4_128_MD5,            /* c */
    TLS_RSA_WITH_3DES_EDE_CBC_SHA,       /* d */
    TLS_RSA_WITH_DES_CBC_SHA,            /* e */
    TLS_RSA_EXPORT_WITH_RC4_40_MD5,      /* f */
    TLS_RSA_EXPORT_WITH_RC2_CBC_40_MD5,  /* g */
    -1,                                  /* SSL_FORTEZZA_DMS_WITH_NULL_SHA,  * h */
    TLS_RSA_WITH_NULL_MD5,               /* i */
    SSL_RSA_FIPS_WITH_3DES_EDE_CBC_SHA,  /* j */
    SSL_RSA_FIPS_WITH_DES_CBC_SHA,       /* k */
    TLS_RSA_EXPORT1024_WITH_DES_CBC_SHA, /* l */
    TLS_RSA_EXPORT1024_WITH_RC4_56_SHA,  /* m */
    TLS_RSA_WITH_RC4_128_SHA,            /* n */
    TLS_DHE_DSS_WITH_RC4_128_SHA,        /* o */
    TLS_DHE_RSA_WITH_3DES_EDE_CBC_SHA,   /* p */
    TLS_DHE_DSS_WITH_3DES_EDE_CBC_SHA,   /* q */
    TLS_DHE_RSA_WITH_DES_CBC_SHA,        /* r */
    TLS_DHE_DSS_WITH_DES_CBC_SHA,        /* s */
    TLS_DHE_DSS_WITH_AES_128_CBC_SHA,    /* t */
    TLS_DHE_RSA_WITH_AES_128_CBC_SHA,    /* u */
    TLS_RSA_WITH_AES_128_CBC_SHA,        /* v */
    TLS_DHE_DSS_WITH_AES_256_CBC_SHA,    /* w */
    TLS_DHE_RSA_WITH_AES_256_CBC_SHA,    /* x */
    TLS_RSA_WITH_AES_256_CBC_SHA,        /* y */
    TLS_RSA_WITH_NULL_SHA,               /* z */
    0
};

/* data and structures for shutdown */
static int stopping;

static PRBool noDelay;
static int requestCert;
static int verbose;
static SECItem bigBuf;
static int configureDHE = -1;        /* -1: don't configure, 0 disable, >=1 enable*/
static int configureReuseECDHE = -1; /* -1: don't configure, 0 refresh, >=1 reuse*/
static int configureWeakDHE = -1;    /* -1: don't configure, 0 disable, >=1 enable*/

static PRThread *acceptorThread;

static PRLogModuleInfo *lm;

#define PRINTF   \
    if (verbose) \
    printf
#define FPRINTF  \
    if (verbose) \
    fprintf
#define FLUSH           \
    if (verbose) {      \
        fflush(stdout); \
        fflush(stderr); \
    }
#define VLOG(arg) PR_LOG(lm, PR_LOG_DEBUG, arg)

static void
PrintUsageHeader(const char *progName)
{
    fprintf(stderr,
            "Usage: %s -n rsa_nickname -p port [-BDENRbjlmrsuvx] [-w password]\n"
            "         [-t threads] [-i pid_file] [-c ciphers] [-Y] [-d dbdir] [-g numblocks]\n"
            "         [-f password_file] [-L [seconds]] [-M maxProcs] [-P dbprefix]\n"
            "         [-V [min-version]:[max-version]] [-a sni_name]\n"
            "         [ T <good|revoked|unknown|badsig|corrupted|none|ocsp>] [-A ca]\n"
            "         [-C SSLCacheEntries] [-S dsa_nickname]"
#ifndef NSS_DISABLE_ECC
            " [-e ec_nickname]"
#endif /* NSS_DISABLE_ECC */
            "\n"
            "         -U [0|1] -H [0|1] -W [0|1]\n",
            progName);
}

static void
PrintParameterUsage()
{
    fputs(
        "-V [min]:[max] restricts the set of enabled SSL/TLS protocol versions.\n"
        "   All versions are enabled by default.\n"
        "   Possible values for min/max: ssl3 tls1.0 tls1.1 tls1.2\n"
        "   Example: \"-V ssl3:\" enables SSL 3 and newer.\n"
        "-B bypasses the PKCS11 layer for SSL encryption and MACing\n"
        "-q checks for bypassability\n"
        "-D means disable Nagle delays in TCP\n"
        "-E means disable export ciphersuites and SSL step down key gen\n"
        "-R means disable detection of rollback from TLS to SSL3\n"
        "-a configure server for SNI.\n"
        "-k expected name negotiated on server sockets\n"
        "-b means try binding to the port and exit\n"
        "-m means test the model-socket feature of SSL_ImportFD.\n"
        "-r flag is interepreted as follows:\n"
        "    1 -r  means request, not require, cert on initial handshake.\n"
        "    2 -r's mean request  and require, cert on initial handshake.\n"
        "    3 -r's mean request, not require, cert on second handshake.\n"
        "    4 -r's mean request  and require, cert on second handshake.\n"
        "-s means disable SSL socket locking for performance\n"
        "-u means enable Session Ticket extension for TLS.\n"
        "-v means verbose output\n"
        "-x means use export policy.\n"
        "-z means enable compression.\n"
        "-L seconds means log statistics every 'seconds' seconds (default=30).\n"
        "-M maxProcs tells how many processes to run in a multi-process server\n"
        "-N means do NOT use the server session cache.  Incompatible with -M.\n"
        "-t threads -- specify the number of threads to use for connections.\n"
        "-i pid_file file to write the process id of selfserve\n"
        "-l means use local threads instead of global threads\n"
        "-g numblocks means test throughput by sending total numblocks chunks\n"
        "    of size 16kb to the client, 0 means unlimited (default=0)\n"
        "-j means measure TCP throughput (for use with -g option)\n"
        "-C SSLCacheEntries sets the maximum number of entries in the SSL\n"
        "    session cache\n"
        "-T <mode> enable OCSP stapling. Possible modes:\n"
        "   none: don't send cert status (default)\n"
        "   good, revoked, unknown: Include locally signed response. Requires: -A\n"
        "   failure: return a failure response (try later, unsigned)\n"
        "   badsig: use a good status but with an invalid signature\n"
        "   corrupted: stapled cert status is an invalid block of data\n"
        "   random: each connection uses a random status from this list:\n"
        "           good, revoked, unknown, failure, badsig, corrupted\n"
        "   ocsp: fetch from external OCSP server using AIA, or none\n"
        "-A <ca> Nickname of a CA used to sign a stapled cert status\n"
        "-U override default ECDHE ephemeral key reuse, 0: refresh, 1: reuse\n"
        "-H override default DHE server support, 0: disable, 1: enable\n"
        "-W override default DHE server weak parameters support, 0: disable, 1: enable\n"
        "-c Restrict ciphers\n"
        "-Y prints cipher values allowed for parameter -c and exits\n"
        "-G enables the extended master secret extension [RFC7627]\n",
        stderr);
}

static void
Usage(const char *progName)
{
    PrintUsageHeader(progName);
    PrintParameterUsage();
}

static void
PrintCipherUsage(const char *progName)
{
    PrintUsageHeader(progName);
    fputs(
        "-c ciphers   Letter(s) chosen from the following list\n"
        "c    SSL3 RSA WITH RC4 128 MD5\n"
        "d    SSL3 RSA WITH 3DES EDE CBC SHA\n"
        "e    SSL3 RSA WITH DES CBC SHA\n"
        "f    SSL3 RSA EXPORT WITH RC4 40 MD5\n"
        "g    SSL3 RSA EXPORT WITH RC2 CBC 40 MD5\n"
        "i    SSL3 RSA WITH NULL MD5\n"
        "j    SSL3 RSA FIPS WITH 3DES EDE CBC SHA\n"
        "k    SSL3 RSA FIPS WITH DES CBC SHA\n"
        "l    SSL3 RSA EXPORT WITH DES CBC SHA\t(new)\n"
        "m    SSL3 RSA EXPORT WITH RC4 56 SHA\t(new)\n"
        "n    SSL3 RSA WITH RC4 128 SHA\n"
        "o    TLS_DHE_DSS_WITH_RC4_128_SHA\n"
        "p    TLS_DHE_RSA_WITH_3DES_EDE_CBC_SHA\n"
        "q    TLS_DHE_DSS_WITH_3DES_EDE_CBC_SHA\n"
        "r    TLS_DHE_RSA_WITH_DES_CBC_SHA\n"
        "s    TLS_DHE_DSS_WITH_DES_CBC_SHA\n"
        "t    TLS_DHE_DSS_WITH_AES_128_CBC_SHA\n"
        "u    TLS_DHE_RSA_WITH_AES_128_CBC_SHA\n"
        "v    SSL3 RSA WITH AES 128 CBC SHA\n"
        "w    TLS_DHE_DSS_WITH_AES_256_CBC_SHA\n"
        "x    TLS_DHE_RSA_WITH_AES_256_CBC_SHA\n"
        "y    SSL3 RSA WITH AES 256 CBC SHA\n"
        "z    SSL3 RSA WITH NULL SHA\n"
        "\n"
        ":WXYZ  Use cipher with hex code { 0xWX , 0xYZ } in TLS\n",
        stderr);
}

static const char *
errWarn(char *funcString)
{
    PRErrorCode perr = PR_GetError();
    const char *errString = SECU_Strerror(perr);

    fprintf(stderr, "selfserv: %s returned error %d:\n%s\n",
            funcString, perr, errString);
    return errString;
}

static void
errExit(char *funcString)
{
    errWarn(funcString);
    exit(3);
}

/**************************************************************************
**
** Routines for disabling SSL ciphers.
**
**************************************************************************/

/* disable all the SSL cipher suites */
void
disableAllSSLCiphers(void)
{
    const PRUint16 *cipherSuites = SSL_ImplementedCiphers;
    int i = SSL_NumImplementedCiphers;
    SECStatus rv;

    while (--i >= 0) {
        PRUint16 suite = cipherSuites[i];
        rv = SSL_CipherPrefSetDefault(suite, PR_FALSE);
        if (rv != SECSuccess) {
            printf("SSL_CipherPrefSetDefault rejected suite 0x%04x (i = %d)\n",
                   suite, i);
            errWarn("SSL_CipherPrefSetDefault");
        }
    }
}

/* disable all the export SSL cipher suites */
SECStatus
disableExportSSLCiphers(void)
{
    const PRUint16 *cipherSuites = SSL_ImplementedCiphers;
    int i = SSL_NumImplementedCiphers;
    SECStatus rv = SECSuccess;
    SSLCipherSuiteInfo info;

    while (--i >= 0) {
        PRUint16 suite = cipherSuites[i];
        SECStatus status;
        status = SSL_GetCipherSuiteInfo(suite, &info, sizeof info);
        if (status != SECSuccess) {
            printf("SSL_GetCipherSuiteInfo rejected suite 0x%04x (i = %d)\n",
                   suite, i);
            errWarn("SSL_GetCipherSuiteInfo");
            rv = SECFailure;
            continue;
        }
        if (info.cipherSuite != suite) {
            printf(
                "SSL_GetCipherSuiteInfo returned wrong suite! Wanted 0x%04x, Got 0x%04x\n",
                suite, i);
            PORT_SetError(SEC_ERROR_LIBRARY_FAILURE);
            rv = SECFailure;
            continue;
        }
        /* should check here that info.length >= offsetof isExportable */
        if (info.isExportable) {
            status = SSL_CipherPolicySet(suite, SSL_NOT_ALLOWED);
            if (status != SECSuccess) {
                printf("SSL_CipherPolicySet rejected suite 0x%04x (i = %d)\n",
                       suite, i);
                errWarn("SSL_CipherPolicySet");
                rv = SECFailure;
            }
        }
    }
    return rv;
}

static SECStatus
mySSLAuthCertificate(void *arg, PRFileDesc *fd, PRBool checkSig,
                     PRBool isServer)
{
    SECStatus rv;
    CERTCertificate *peerCert;

    peerCert = SSL_PeerCertificate(fd);

    if (peerCert) {
        PRINTF("selfserv: Subject: %s\nselfserv: Issuer : %s\n",
               peerCert->subjectName, peerCert->issuerName);
        CERT_DestroyCertificate(peerCert);
    }

    rv = SSL_AuthCertificate(arg, fd, checkSig, isServer);

    if (rv == SECSuccess) {
        PRINTF("selfserv: -- SSL3: Certificate Validated.\n");
    } else {
        int err = PR_GetError();
        FPRINTF(stderr, "selfserv: -- SSL3: Certificate Invalid, err %d.\n%s\n",
                err, SECU_Strerror(err));
    }
    FLUSH;
    return rv;
}

void
printSSLStatistics()
{
    SSL3Statistics *ssl3stats = SSL_GetStatistics();

    printf(
        "selfserv: %ld cache hits; %ld cache misses, %ld cache not reusable\n"
        "          %ld stateless resumes, %ld ticket parse failures\n",
        ssl3stats->hch_sid_cache_hits, ssl3stats->hch_sid_cache_misses,
        ssl3stats->hch_sid_cache_not_ok, ssl3stats->hch_sid_stateless_resumes,
        ssl3stats->hch_sid_ticket_parse_failures);
}

void
printSecurityInfo(PRFileDesc *fd)
{
    CERTCertificate *cert = NULL;
    SECStatus result;
    SSLChannelInfo channel;
    SSLCipherSuiteInfo suite;

    if (verbose)
        printSSLStatistics();

    result = SSL_GetChannelInfo(fd, &channel, sizeof channel);
    if (result == SECSuccess &&
        channel.length == sizeof channel &&
        channel.cipherSuite) {
        result = SSL_GetCipherSuiteInfo(channel.cipherSuite,
                                        &suite, sizeof suite);
        if (result == SECSuccess) {
<<<<<<< HEAD
            const char *EMSUsed = "?";
            if (SSL_CHANNEL_INFO_FIELD_EXISTS(channel, extendedMasterSecretUsed)) {
                EMSUsed = SSL_CHANNEL_INFO_FIELD_GET(channel, extendedMasterSecretUsed) ?
                    "Yes": "No";
            }
=======
>>>>>>> 489d0b4f
            FPRINTF(stderr,
                    "selfserv: SSL version %d.%d using %d-bit %s with %d-bit %s MAC\n",
                    channel.protocolVersion >> 8, channel.protocolVersion & 0xff,
                    suite.effectiveKeyBits, suite.symCipherName,
                    suite.macBits, suite.macAlgorithmName);
            FPRINTF(stderr,
                    "selfserv: Server Auth: %d-bit %s, Key Exchange: %d-bit %s\n"
                    "          Compression: %s, Extended Master Secret: %s\n",
                    channel.authKeyBits, suite.authAlgorithmName,
                    channel.keaKeyBits, suite.keaTypeName,
                    channel.compressionMethodName,
<<<<<<< HEAD
                    EMSUsed);
=======
                    channel.extendedMasterSecretUsed ? "Yes" : "No");
>>>>>>> 489d0b4f
        }
    }
    if (verbose) {
        SECItem *hostInfo = SSL_GetNegotiatedHostInfo(fd);
        if (hostInfo) {
            char namePref[] = "selfserv: Negotiated server name: ";

            fprintf(stderr, "%s", namePref);
            fwrite(hostInfo->data, hostInfo->len, 1, stderr);
            SECITEM_FreeItem(hostInfo, PR_TRUE);
            hostInfo = NULL;
            fprintf(stderr, "\n");
        }
    }
    if (requestCert)
        cert = SSL_PeerCertificate(fd);
    else
        cert = SSL_LocalCertificate(fd);
    if (cert) {
        char *ip = CERT_NameToAscii(&cert->issuer);
        char *sp = CERT_NameToAscii(&cert->subject);
        if (sp) {
            FPRINTF(stderr, "selfserv: subject DN: %s\n", sp);
            PORT_Free(sp);
        }
        if (ip) {
            FPRINTF(stderr, "selfserv: issuer  DN: %s\n", ip);
            PORT_Free(ip);
        }
        CERT_DestroyCertificate(cert);
        cert = NULL;
    }
    FLUSH;
}

static int MakeCertOK;

static SECStatus
myBadCertHandler(void *arg, PRFileDesc *fd)
{
    int err = PR_GetError();
    if (!MakeCertOK)
        fprintf(stderr,
                "selfserv: -- SSL: Client Certificate Invalid, err %d.\n%s\n",
                err, SECU_Strerror(err));
    return (MakeCertOK ? SECSuccess : SECFailure);
}

#define MAX_VIRT_SERVER_NAME_ARRAY_INDEX 10

/* Simple SNI socket config function that does not use SSL_ReconfigFD.
 * Only uses one server name but verifies that the names match. */
PRInt32
mySSLSNISocketConfig(PRFileDesc *fd, const SECItem *sniNameArr,
                     PRUint32 sniNameArrSize, void *arg)
{
    PRInt32 i = 0;
    const SECItem *current = sniNameArr;
    const char **nameArr = (const char **)arg;
    secuPWData *pwdata;
    CERTCertificate *cert = NULL;
    SECKEYPrivateKey *privKey = NULL;

    PORT_Assert(fd && sniNameArr);
    if (!fd || !sniNameArr) {
        return SSL_SNI_SEND_ALERT;
    }

    pwdata = SSL_RevealPinArg(fd);

    for (; current && (PRUint32)i < sniNameArrSize; i++) {
        unsigned int j = 0;
        for (; j < MAX_VIRT_SERVER_NAME_ARRAY_INDEX && nameArr[j]; j++) {
            if (!PORT_Strncmp(nameArr[j],
                              (const char *)current[i].data,
                              current[i].len) &&
                PORT_Strlen(nameArr[j]) == current[i].len) {
                const char *nickName = nameArr[j];
                if (j == 0) {
                    /* default cert */
                    return 0;
                }
                /* if pwdata is NULL, then we would not get the key and
                 * return an error status. */
                cert = PK11_FindCertFromNickname(nickName, &pwdata);
                if (cert == NULL) {
                    goto loser; /* Send alert */
                }
                privKey = PK11_FindKeyByAnyCert(cert, &pwdata);
                if (privKey == NULL) {
                    goto loser; /* Send alert */
                }
                if (SSL_ConfigServerCert(fd, cert, privKey, NULL, 0)
                    != SECSuccess) {
                    goto loser; /* Send alert */
                }
                SECKEY_DestroyPrivateKey(privKey);
                CERT_DestroyCertificate(cert);
                return i;
            }
        }
    }
loser:
    if (privKey) {
        SECKEY_DestroyPrivateKey(privKey);
    }
    if (cert) {
        CERT_DestroyCertificate(cert);
    }
    return SSL_SNI_SEND_ALERT;
}

/**************************************************************************
** Begin thread management routines and data.
**************************************************************************/
#define MIN_THREADS 3
#define DEFAULT_THREADS 8
#define MAX_THREADS 4096
#define MAX_PROCS 25
static int maxThreads = DEFAULT_THREADS;

typedef struct jobStr {
    PRCList link;
    PRFileDesc *tcp_sock;
    PRFileDesc *model_sock;
    int requestCert;
} JOB;

static PZLock *qLock;             /* this lock protects all data immediately below */
static PRLock *lastLoadedCrlLock; /* this lock protects lastLoadedCrl variable */
static PZCondVar *jobQNotEmptyCv;
static PZCondVar *freeListNotEmptyCv;
static PZCondVar *threadCountChangeCv;
static int threadCount;
static PRCList jobQ;
static PRCList freeJobs;
static JOB *jobTable;

SECStatus
setupJobs(int maxJobs)
{
    int i;

    jobTable = (JOB *)PR_Calloc(maxJobs, sizeof(JOB));
    if (!jobTable)
        return SECFailure;

    PR_INIT_CLIST(&jobQ);
    PR_INIT_CLIST(&freeJobs);

    for (i = 0; i < maxJobs; ++i) {
        JOB *pJob = jobTable + i;
        PR_APPEND_LINK(&pJob->link, &freeJobs);
    }
    return SECSuccess;
}

typedef int startFn(PRFileDesc *a, PRFileDesc *b, int c);

typedef enum { rs_idle = 0,
               rs_running = 1,
               rs_zombie = 2 } runState;

typedef struct perThreadStr {
    PRFileDesc *a;
    PRFileDesc *b;
    int c;
    int rv;
    startFn *startFunc;
    PRThread *prThread;
    runState state;
} perThread;

static perThread *threads;

void
thread_wrapper(void *arg)
{
    perThread *slot = (perThread *)arg;

    slot->rv = (*slot->startFunc)(slot->a, slot->b, slot->c);

    /* notify the thread exit handler. */
    PZ_Lock(qLock);
    slot->state = rs_zombie;
    --threadCount;
    PZ_NotifyAllCondVar(threadCountChangeCv);
    PZ_Unlock(qLock);
}

int
jobLoop(PRFileDesc *a, PRFileDesc *b, int c)
{
    PRCList *myLink = 0;
    JOB *myJob;

    PZ_Lock(qLock);
    do {
        myLink = 0;
        while (PR_CLIST_IS_EMPTY(&jobQ) && !stopping) {
            PZ_WaitCondVar(jobQNotEmptyCv, PR_INTERVAL_NO_TIMEOUT);
        }
        if (!PR_CLIST_IS_EMPTY(&jobQ)) {
            myLink = PR_LIST_HEAD(&jobQ);
            PR_REMOVE_AND_INIT_LINK(myLink);
        }
        PZ_Unlock(qLock);
        myJob = (JOB *)myLink;
        /* myJob will be null when stopping is true and jobQ is empty */
        if (!myJob)
            break;
        handle_connection(myJob->tcp_sock, myJob->model_sock,
                          myJob->requestCert);
        PZ_Lock(qLock);
        PR_APPEND_LINK(myLink, &freeJobs);
        PZ_NotifyCondVar(freeListNotEmptyCv);
    } while (PR_TRUE);
    return 0;
}

SECStatus
launch_threads(
    startFn *startFunc,
    PRFileDesc *a,
    PRFileDesc *b,
    int c,
    PRBool local)
{
    int i;
    SECStatus rv = SECSuccess;

    /* create the thread management serialization structs */
    qLock = PZ_NewLock(nssILockSelfServ);
    jobQNotEmptyCv = PZ_NewCondVar(qLock);
    freeListNotEmptyCv = PZ_NewCondVar(qLock);
    threadCountChangeCv = PZ_NewCondVar(qLock);

    /* create monitor for crl reload procedure */
    lastLoadedCrlLock = PR_NewLock();

    /* allocate the array of thread slots */
    threads = PR_Calloc(maxThreads, sizeof(perThread));
    if (NULL == threads) {
        fprintf(stderr, "Oh Drat! Can't allocate the perThread array\n");
        return SECFailure;
    }
    /* 5 is a little extra, intended to keep the jobQ from underflowing.
    ** That is, from going empty while not stopping and clients are still
    ** trying to contact us.
    */
    rv = setupJobs(maxThreads + 5);
    if (rv != SECSuccess)
        return rv;

    PZ_Lock(qLock);
    for (i = 0; i < maxThreads; ++i) {
        perThread *slot = threads + i;

        slot->state = rs_running;
        slot->a = a;
        slot->b = b;
        slot->c = c;
        slot->startFunc = startFunc;
        slot->prThread = PR_CreateThread(PR_USER_THREAD,
                                         thread_wrapper, slot, PR_PRIORITY_NORMAL,
                                         (PR_TRUE ==
                                          local)
                                             ? PR_LOCAL_THREAD
                                             : PR_GLOBAL_THREAD,
                                         PR_UNJOINABLE_THREAD, 0);
        if (slot->prThread == NULL) {
            printf("selfserv: Failed to launch thread!\n");
            slot->state = rs_idle;
            rv = SECFailure;
            break;
        }

        ++threadCount;
    }
    PZ_Unlock(qLock);

    return rv;
}

#define DESTROY_CONDVAR(name)    \
    if (name) {                  \
        PZ_DestroyCondVar(name); \
        name = NULL;             \
    }
#define DESTROY_LOCK(name)    \
    if (name) {               \
        PZ_DestroyLock(name); \
        name = NULL;          \
    }

void
terminateWorkerThreads(void)
{
    VLOG(("selfserv: server_thead: waiting on stopping"));
    PZ_Lock(qLock);
    PZ_NotifyAllCondVar(jobQNotEmptyCv);
    while (threadCount > 0) {
        PZ_WaitCondVar(threadCountChangeCv, PR_INTERVAL_NO_TIMEOUT);
    }
    /* The worker threads empty the jobQ before they terminate. */
    PORT_Assert(PR_CLIST_IS_EMPTY(&jobQ));
    PZ_Unlock(qLock);

    DESTROY_CONDVAR(jobQNotEmptyCv);
    DESTROY_CONDVAR(freeListNotEmptyCv);
    DESTROY_CONDVAR(threadCountChangeCv);

    PR_DestroyLock(lastLoadedCrlLock);
    DESTROY_LOCK(qLock);
    PR_Free(jobTable);
    PR_Free(threads);
}

static void
logger(void *arg)
{
    PRFloat64 seconds;
    PRFloat64 opsPerSec;
    PRIntervalTime period;
    PRIntervalTime previousTime;
    PRIntervalTime latestTime;
    PRInt32 previousOps;
    PRInt32 ops;
    PRIntervalTime logPeriodTicks = PR_TicksPerSecond();
    PRFloat64 secondsPerTick = 1.0 / (PRFloat64)logPeriodTicks;
    int iterations = 0;
    int secondsElapsed = 0;
    static PRInt64 totalPeriodBytes = 0;
    static PRInt64 totalPeriodBytesTCP = 0;

    previousOps = loggerOps;
    previousTime = PR_IntervalNow();

    for (;;) {
        /* OK, implementing a new sleep algorithm here... always sleep
         * for 1 second but print out info at the user-specified interval.
         * This way, we don't overflow all of our PR_Atomic* functions and
         * we don't have to use locks.
         */
        PR_Sleep(logPeriodTicks);
        secondsElapsed++;
        totalPeriodBytes += PR_ATOMIC_SET(&loggerBytes, 0);
        totalPeriodBytesTCP += PR_ATOMIC_SET(&loggerBytesTCP, 0);
        if (secondsElapsed != logPeriod) {
            continue;
        }
        /* when we reach the user-specified logging interval, print out all
         * data
         */
        secondsElapsed = 0;
        latestTime = PR_IntervalNow();
        ops = loggerOps;
        period = latestTime - previousTime;
        seconds = (PRFloat64)period * secondsPerTick;
        opsPerSec = (ops - previousOps) / seconds;

        if (testBulk) {
            if (iterations == 0) {
                if (loggingLayer == PR_TRUE) {
                    printf("Conn.--------App Data--------TCP Data\n");
                } else {
                    printf("Conn.--------App Data\n");
                }
            }
            if (loggingLayer == PR_TRUE) {
                printf("%4.d       %5.3f MB/s      %5.3f MB/s\n", ops,
                       totalPeriodBytes / (seconds * 1048576.0),
                       totalPeriodBytesTCP / (seconds * 1048576.0));
            } else {
                printf("%4.d       %5.3f MB/s\n", ops,
                       totalPeriodBytes / (seconds * 1048576.0));
            }
            totalPeriodBytes = 0;
            totalPeriodBytesTCP = 0;
            /* Print the "legend" every 20 iterations */
            iterations = (iterations + 1) % 20;
        } else {
            printf("%.2f ops/second, %d threads\n", opsPerSec, threadCount);
        }

        fflush(stdout);
        previousOps = ops;
        previousTime = latestTime;
        if (stopping) {
            break;
        }
    }
}

/**************************************************************************
** End   thread management routines.
**************************************************************************/

PRBool useModelSocket = PR_FALSE;
static SSLVersionRange enabledVersions;
PRBool disableRollBack = PR_FALSE;
PRBool NoReuse = PR_FALSE;
PRBool hasSidCache = PR_FALSE;
PRBool disableStepDown = PR_FALSE;
PRBool bypassPKCS11 = PR_FALSE;
PRBool disableLocking = PR_FALSE;
PRBool testbypass = PR_FALSE;
PRBool enableSessionTickets = PR_FALSE;
PRBool enableCompression = PR_FALSE;
PRBool failedToNegotiateName = PR_FALSE;
PRBool enableExtendedMasterSecret = PR_FALSE;

static char *virtServerNameArray[MAX_VIRT_SERVER_NAME_ARRAY_INDEX];
static int virtServerNameIndex = 1;

static const char stopCmd[] = { "GET /stop " };
static const char getCmd[] = { "GET " };
static const char EOFmsg[] = { "EOF\r\n\r\n\r\n" };
static const char outHeader[] = {
    "HTTP/1.0 200 OK\r\n"
    "Server: Generic Web Server\r\n"
    "Date: Tue, 26 Aug 1997 22:10:05 GMT\r\n"
    "Content-type: text/plain\r\n"
    "\r\n"
};
static const char crlCacheErr[] = { "CRL ReCache Error: " };

PRUint16 cipherlist[100];
int nciphers;

void
savecipher(int c)
{
    if (nciphers < sizeof cipherlist / sizeof(cipherlist[0]))
        cipherlist[nciphers++] = (PRUint16)c;
}

#ifdef FULL_DUPLEX_CAPABLE

struct lockedVarsStr {
    PZLock *lock;
    int count;
    int waiters;
    PZCondVar *condVar;
};

typedef struct lockedVarsStr lockedVars;

void
lockedVars_Init(lockedVars *lv)
{
    lv->count = 0;
    lv->waiters = 0;
    lv->lock = PZ_NewLock(nssILockSelfServ);
    lv->condVar = PZ_NewCondVar(lv->lock);
}

void
lockedVars_Destroy(lockedVars *lv)
{
    PZ_DestroyCondVar(lv->condVar);
    lv->condVar = NULL;

    PZ_DestroyLock(lv->lock);
    lv->lock = NULL;
}

void
lockedVars_WaitForDone(lockedVars *lv)
{
    PZ_Lock(lv->lock);
    while (lv->count > 0) {
        PZ_WaitCondVar(lv->condVar, PR_INTERVAL_NO_TIMEOUT);
    }
    PZ_Unlock(lv->lock);
}

int /* returns count */
    lockedVars_AddToCount(lockedVars *lv, int addend)
{
    int rv;

    PZ_Lock(lv->lock);
    rv = lv->count += addend;
    if (rv <= 0) {
        PZ_NotifyCondVar(lv->condVar);
    }
    PZ_Unlock(lv->lock);
    return rv;
}

int
do_writes(
    PRFileDesc *ssl_sock,
    PRFileDesc *model_sock,
    int requestCert)
{
    int sent = 0;
    int count = 0;
    lockedVars *lv = (lockedVars *)model_sock;

    VLOG(("selfserv: do_writes: starting"));
    while (sent < bigBuf.len) {

        count = PR_Write(ssl_sock, bigBuf.data + sent, bigBuf.len - sent);
        if (count < 0) {
            errWarn("PR_Write bigBuf");
            break;
        }
        FPRINTF(stderr, "selfserv: PR_Write wrote %d bytes from bigBuf\n", count);
        sent += count;
    }
    if (count >= 0) { /* last write didn't fail. */
        PR_Shutdown(ssl_sock, PR_SHUTDOWN_SEND);
    }

    /* notify the reader that we're done. */
    lockedVars_AddToCount(lv, -1);
    FLUSH;
    VLOG(("selfserv: do_writes: exiting"));
    return (sent < bigBuf.len) ? SECFailure : SECSuccess;
}

static int
handle_fdx_connection(
    PRFileDesc *tcp_sock,
    PRFileDesc *model_sock,
    int requestCert)
{
    PRFileDesc *ssl_sock = NULL;
    SECStatus result;
    int firstTime = 1;
    lockedVars lv;
    PRSocketOptionData opt;
    char buf[10240];

    VLOG(("selfserv: handle_fdx_connection: starting"));
    opt.option = PR_SockOpt_Nonblocking;
    opt.value.non_blocking = PR_FALSE;
    PR_SetSocketOption(tcp_sock, &opt);

    if (useModelSocket && model_sock) {
        SECStatus rv;
        ssl_sock = SSL_ImportFD(model_sock, tcp_sock);
        if (!ssl_sock) {
            errWarn("SSL_ImportFD with model");
            goto cleanup;
        }
        rv = SSL_ResetHandshake(ssl_sock, /* asServer */ 1);
        if (rv != SECSuccess) {
            errWarn("SSL_ResetHandshake");
            goto cleanup;
        }
    } else {
        ssl_sock = tcp_sock;
    }

    lockedVars_Init(&lv);
    lockedVars_AddToCount(&lv, 1);

    /* Attempt to launch the writer thread. */
    result = launch_thread(do_writes, ssl_sock, (PRFileDesc *)&lv,
                           requestCert);

    if (result == SECSuccess)
        do {
            /* do reads here. */
            int count;
            count = PR_Read(ssl_sock, buf, sizeof buf);
            if (count < 0) {
                errWarn("FDX PR_Read");
                break;
            }
            FPRINTF(stderr, "selfserv: FDX PR_Read read %d bytes.\n", count);
            if (firstTime) {
                firstTime = 0;
                printSecurityInfo(ssl_sock);
            }
        } while (lockedVars_AddToCount(&lv, 0) > 0);

    /* Wait for writer to finish */
    lockedVars_WaitForDone(&lv);
    lockedVars_Destroy(&lv);
    FLUSH;

cleanup:
    if (ssl_sock) {
        PR_Close(ssl_sock);
    } else if (tcp_sock) {
        PR_Close(tcp_sock);
    }

    VLOG(("selfserv: handle_fdx_connection: exiting"));
    return SECSuccess;
}

#endif

static SECItem *lastLoadedCrl = NULL;

static SECStatus
reload_crl(PRFileDesc *crlFile)
{
    SECItem *crlDer;
    CERTCertDBHandle *certHandle = CERT_GetDefaultCertDB();
    SECStatus rv;

    /* Read in the entire file specified with the -f argument */
    crlDer = PORT_Malloc(sizeof(SECItem));
    if (!crlDer) {
        errWarn("Can not allocate memory.");
        return SECFailure;
    }

    rv = SECU_ReadDERFromFile(crlDer, crlFile, PR_FALSE, PR_FALSE);
    if (rv != SECSuccess) {
        errWarn("Unable to read input file.");
        PORT_Free(crlDer);
        return SECFailure;
    }

    PR_Lock(lastLoadedCrlLock);
    rv = CERT_CacheCRL(certHandle, crlDer);
    if (rv == SECSuccess) {
        SECItem *tempItem = crlDer;
        if (lastLoadedCrl != NULL) {
            rv = CERT_UncacheCRL(certHandle, lastLoadedCrl);
            if (rv != SECSuccess) {
                errWarn("Unable to uncache crl.");
                goto loser;
            }
            crlDer = lastLoadedCrl;
        } else {
            crlDer = NULL;
        }
        lastLoadedCrl = tempItem;
    }

loser:
    PR_Unlock(lastLoadedCrlLock);
    SECITEM_FreeItem(crlDer, PR_TRUE);
    return rv;
}

void
stop_server()
{
    stopping = 1;
    PR_Interrupt(acceptorThread);
    PZ_TraceFlush();
}

SECItemArray *
makeTryLaterOCSPResponse(PLArenaPool *arena)
{
    SECItemArray *result = NULL;
    SECItem *ocspResponse = NULL;

    ocspResponse = CERT_CreateEncodedOCSPErrorResponse(arena,
                                                       SEC_ERROR_OCSP_TRY_SERVER_LATER);
    if (!ocspResponse)
        errExit("cannot created ocspResponse");

    result = SECITEM_AllocArray(arena, NULL, 1);
    if (!result)
        errExit("cannot allocate multiOcspResponses");

    result->items[0].data = ocspResponse->data;
    result->items[0].len = ocspResponse->len;

    return result;
}

SECItemArray *
makeCorruptedOCSPResponse(PLArenaPool *arena)
{
    SECItemArray *result = NULL;
    SECItem *ocspResponse = NULL;

    ocspResponse = SECITEM_AllocItem(arena, NULL, 1);
    if (!ocspResponse)
        errExit("cannot created ocspResponse");

    result = SECITEM_AllocArray(arena, NULL, 1);
    if (!result)
        errExit("cannot allocate multiOcspResponses");

    result->items[0].data = ocspResponse->data;
    result->items[0].len = ocspResponse->len;

    return result;
}

SECItemArray *
makeSignedOCSPResponse(PLArenaPool *arena, ocspStaplingModeType osm,
                       CERTCertificate *cert, secuPWData *pwdata)
{
    SECItemArray *result = NULL;
    SECItem *ocspResponse = NULL;
    CERTOCSPSingleResponse **singleResponses;
    CERTOCSPSingleResponse *sr = NULL;
    CERTOCSPCertID *cid = NULL;
    CERTCertificate *ca;
    PRTime now = PR_Now();
    PRTime nextUpdate;

    PORT_Assert(cert != NULL);

    ca = CERT_FindCertByNickname(CERT_GetDefaultCertDB(), ocspStaplingCA);
    if (!ca)
        errExit("cannot find CA");

    cid = CERT_CreateOCSPCertID(cert, now);
    if (!cid)
        errExit("cannot created cid");

    nextUpdate = now + (PRTime)60 * 60 * 24 * PR_USEC_PER_SEC; /* plus 1 day */

    switch (osm) {
        case osm_good:
        case osm_badsig:
            sr = CERT_CreateOCSPSingleResponseGood(arena, cid, now,
                                                   &nextUpdate);
            break;
        case osm_unknown:
            sr = CERT_CreateOCSPSingleResponseUnknown(arena, cid, now,
                                                      &nextUpdate);
            break;
        case osm_revoked:
            sr = CERT_CreateOCSPSingleResponseRevoked(arena, cid, now,
                                                      &nextUpdate,
                                                      now - (PRTime)60 * 60 * 24 * PR_USEC_PER_SEC, /* minus 1 day */
                                                      NULL);
            break;
        default:
            PORT_Assert(0);
            break;
    }

    if (!sr)
        errExit("cannot create sr");

    /* meaning of value 2: one entry + one end marker */
    singleResponses = PORT_ArenaNewArray(arena, CERTOCSPSingleResponse *, 2);
    if (singleResponses == NULL)
        errExit("cannot allocate singleResponses");

    singleResponses[0] = sr;
    singleResponses[1] = NULL;

    ocspResponse = CERT_CreateEncodedOCSPSuccessResponse(arena,
                                                         (osm == osm_badsig)
                                                             ? NULL
                                                             : ca,
                                                         ocspResponderID_byName, now, singleResponses,
                                                         &pwdata);
    if (!ocspResponse)
        errExit("cannot created ocspResponse");

    CERT_DestroyCertificate(ca);
    ca = NULL;

    result = SECITEM_AllocArray(arena, NULL, 1);
    if (!result)
        errExit("cannot allocate multiOcspResponses");

    result->items[0].data = ocspResponse->data;
    result->items[0].len = ocspResponse->len;

    CERT_DestroyOCSPCertID(cid);
    cid = NULL;

    return result;
}

void
setupCertStatus(PLArenaPool *arena, enum ocspStaplingModeEnum ocspStaplingMode,
                CERTCertificate *cert, SSLKEAType kea, secuPWData *pwdata)
{
    if (ocspStaplingMode == osm_random) {
        /* 6 different responses */
        int r = rand() % 6;
        switch (r) {
            case 0:
                ocspStaplingMode = osm_good;
                break;
            case 1:
                ocspStaplingMode = osm_revoked;
                break;
            case 2:
                ocspStaplingMode = osm_unknown;
                break;
            case 3:
                ocspStaplingMode = osm_badsig;
                break;
            case 4:
                ocspStaplingMode = osm_corrupted;
                break;
            case 5:
                ocspStaplingMode = osm_failure;
                break;
            default:
                PORT_Assert(0);
                break;
        }
    }
    if (ocspStaplingMode != osm_disabled) {
        SECItemArray *multiOcspResponses = NULL;
        switch (ocspStaplingMode) {
            case osm_good:
            case osm_revoked:
            case osm_unknown:
            case osm_badsig:
                multiOcspResponses =
                    makeSignedOCSPResponse(arena, ocspStaplingMode, cert,
                                           pwdata);
                break;
            case osm_corrupted:
                multiOcspResponses = makeCorruptedOCSPResponse(arena);
                break;
            case osm_failure:
                multiOcspResponses = makeTryLaterOCSPResponse(arena);
                break;
            case osm_ocsp:
                errExit("stapling mode \"ocsp\" not implemented");
                break;
                break;
            default:
                break;
        }
        if (multiOcspResponses) {
            certStatus[kea] = multiOcspResponses;
        }
    }
}

int
handle_connection(
    PRFileDesc *tcp_sock,
    PRFileDesc *model_sock,
    int requestCert)
{
    PRFileDesc *ssl_sock = NULL;
    PRFileDesc *local_file_fd = NULL;
    char *post;
    char *pBuf; /* unused space at end of buf */
    const char *errString;
    PRStatus status;
    int bufRem;    /* unused bytes at end of buf */
    int bufDat;    /* characters received in buf */
    int newln = 0; /* # of consecutive newlns */
    int firstTime = 1;
    int reqLen;
    int rv;
    int numIOVs;
    PRSocketOptionData opt;
    PRIOVec iovs[16];
    char msgBuf[160];
    char buf[10240];
    char fileName[513];
    char proto[128];
    PRDescIdentity aboveLayer = PR_INVALID_IO_LAYER;
    SSLKEAType kea;

    pBuf = buf;
    bufRem = sizeof buf;

    VLOG(("selfserv: handle_connection: starting"));
    opt.option = PR_SockOpt_Nonblocking;
    opt.value.non_blocking = PR_FALSE;
    PR_SetSocketOption(tcp_sock, &opt);

    VLOG(("selfserv: handle_connection: starting\n"));
    if (useModelSocket && model_sock) {
        SECStatus rv;
        ssl_sock = SSL_ImportFD(model_sock, tcp_sock);
        if (!ssl_sock) {
            errWarn("SSL_ImportFD with model");
            goto cleanup;
        }
        rv = SSL_ResetHandshake(ssl_sock, /* asServer */ 1);
        if (rv != SECSuccess) {
            errWarn("SSL_ResetHandshake");
            goto cleanup;
        }
    } else {
        ssl_sock = tcp_sock;
    }

    for (kea = kt_rsa; kea < kt_kea_size; kea++) {
        if (certStatus[kea] != NULL) {
            SSL_SetStapledOCSPResponses(ssl_sock, certStatus[kea], kea);
        }
    }

    if (loggingLayer) {
        /* find the layer where our new layer is to be pushed */
        aboveLayer = PR_GetLayersIdentity(ssl_sock->lower);
        if (aboveLayer == PR_INVALID_IO_LAYER) {
            errExit("PRGetUniqueIdentity");
        }
        /* create the new layer - this is a very cheap operation */
        loggingFD = PR_CreateIOLayerStub(log_layer_id, &loggingMethods);
        if (!loggingFD)
            errExit("PR_CreateIOLayerStub");
        /* push the layer below ssl but above TCP */
        rv = PR_PushIOLayer(ssl_sock, aboveLayer, loggingFD);
        if (rv != PR_SUCCESS) {
            errExit("PR_PushIOLayer");
        }
    }

    if (noDelay) {
        opt.option = PR_SockOpt_NoDelay;
        opt.value.no_delay = PR_TRUE;
        status = PR_SetSocketOption(ssl_sock, &opt);
        if (status != PR_SUCCESS) {
            errWarn("PR_SetSocketOption(PR_SockOpt_NoDelay, PR_TRUE)");
            if (ssl_sock) {
                PR_Close(ssl_sock);
            }
            return SECFailure;
        }
    }

    while (1) {
        newln = 0;
        reqLen = 0;
        rv = PR_Read(ssl_sock, pBuf, bufRem - 1);
        if (rv == 0 ||
            (rv < 0 && PR_END_OF_FILE_ERROR == PR_GetError())) {
            if (verbose)
                errWarn("HDX PR_Read hit EOF");
            break;
        }
        if (rv < 0) {
            errWarn("HDX PR_Read");
            goto cleanup;
        }
        /* NULL termination */
        pBuf[rv] = 0;
        if (firstTime) {
            firstTime = 0;
            printSecurityInfo(ssl_sock);
        }

        pBuf += rv;
        bufRem -= rv;
        bufDat = pBuf - buf;
        /* Parse the input, starting at the beginning of the buffer.
         * Stop when we detect two consecutive \n's (or \r\n's)
         * as this signifies the end of the GET or POST portion.
         * The posted data follows.
         */
        while (reqLen < bufDat && newln < 2) {
            int octet = buf[reqLen++];
            if (octet == '\n') {
                newln++;
            } else if (octet != '\r') {
                newln = 0;
            }
        }

        /* came to the end of the buffer, or second newln
         * If we didn't get an empty line (CRLFCRLF) then keep on reading.
         */
        if (newln < 2)
            continue;

        /* we're at the end of the HTTP request.
         * If the request is a POST, then there will be one more
         * line of data.
         * This parsing is a hack, but ok for SSL test purposes.
         */
        post = PORT_Strstr(buf, "POST ");
        if (!post || *post != 'P')
            break;

        /* It's a post, so look for the next and final CR/LF. */
        /* We should parse content length here, but ... */
        while (reqLen < bufDat && newln < 3) {
            int octet = buf[reqLen++];
            if (octet == '\n') {
                newln++;
            }
        }
        if (newln == 3)
            break;
    } /* read loop */

    bufDat = pBuf - buf;
    if (bufDat)
        do { /* just close if no data */
            /* Have either (a) a complete get, (b) a complete post, (c) EOF */
            if (reqLen > 0 && !strncmp(buf, getCmd, sizeof getCmd - 1)) {
                char *fnBegin = buf + 4;
                char *fnEnd;
                PRFileInfo info;
                /* try to open the file named.
                 * If successful, then write it to the client.
                 */
                fnEnd = strpbrk(fnBegin, " \r\n");
                if (fnEnd) {
                    int fnLen = fnEnd - fnBegin;
                    if (fnLen < sizeof fileName) {
                        char *real_fileName = fileName;
                        char *protoEnd = NULL;
                        strncpy(fileName, fnBegin, fnLen);
                        fileName[fnLen] = 0; /* null terminate */
                        if ((protoEnd = strstr(fileName, "://")) != NULL) {
                            int protoLen = PR_MIN(protoEnd - fileName, sizeof(proto) - 1);
                            PL_strncpy(proto, fileName, protoLen);
                            proto[protoLen] = 0;
                            real_fileName = protoEnd + 3;
                        } else {
                            proto[0] = 0;
                        }
                        status = PR_GetFileInfo(real_fileName, &info);
                        if (status == PR_SUCCESS &&
                            info.type == PR_FILE_FILE &&
                            info.size >= 0) {
                            local_file_fd = PR_Open(real_fileName, PR_RDONLY, 0);
                        }
                    }
                }
            }
            /* if user has requested client auth in a subsequent handshake,
             * do it here.
             */
            if (requestCert > 2) { /* request cert was 3 or 4 */
                CERTCertificate *cert = SSL_PeerCertificate(ssl_sock);
                if (cert) {
                    CERT_DestroyCertificate(cert);
                } else {
                    rv = SSL_OptionSet(ssl_sock, SSL_REQUEST_CERTIFICATE, 1);
                    if (rv < 0) {
                        errWarn("second SSL_OptionSet SSL_REQUEST_CERTIFICATE");
                        break;
                    }
                    rv = SSL_OptionSet(ssl_sock, SSL_REQUIRE_CERTIFICATE,
                                       (requestCert == 4));
                    if (rv < 0) {
                        errWarn("second SSL_OptionSet SSL_REQUIRE_CERTIFICATE");
                        break;
                    }
                    rv = SSL_ReHandshake(ssl_sock, PR_TRUE);
                    if (rv != 0) {
                        errWarn("SSL_ReHandshake");
                        break;
                    }
                    rv = SSL_ForceHandshake(ssl_sock);
                    if (rv < 0) {
                        errWarn("SSL_ForceHandshake");
                        break;
                    }
                }
            }

            numIOVs = 0;

            iovs[numIOVs].iov_base = (char *)outHeader;
            iovs[numIOVs].iov_len = (sizeof(outHeader)) - 1;
            numIOVs++;

            if (local_file_fd) {
                PRInt32 bytes;
                int errLen;
                if (!PL_strlen(proto) || !PL_strcmp(proto, "file")) {
                    bytes = PR_TransmitFile(ssl_sock, local_file_fd, outHeader,
                                            sizeof outHeader - 1,
                                            PR_TRANSMITFILE_KEEP_OPEN,
                                            PR_INTERVAL_NO_TIMEOUT);
                    if (bytes >= 0) {
                        bytes -= sizeof outHeader - 1;
                        FPRINTF(stderr,
                                "selfserv: PR_TransmitFile wrote %d bytes from %s\n",
                                bytes, fileName);
                        break;
                    }
                    errString = errWarn("PR_TransmitFile");
                    errLen = PORT_Strlen(errString);
                    errLen = PR_MIN(errLen, sizeof msgBuf - 1);
                    PORT_Memcpy(msgBuf, errString, errLen);
                    msgBuf[errLen] = 0;

                    iovs[numIOVs].iov_base = msgBuf;
                    iovs[numIOVs].iov_len = PORT_Strlen(msgBuf);
                    numIOVs++;
                }
                if (!PL_strcmp(proto, "crl")) {
                    if (reload_crl(local_file_fd) == SECFailure) {
                        errString = errWarn("CERT_CacheCRL");
                        if (!errString)
                            errString = "Unknow error";
                        PR_snprintf(msgBuf, sizeof(msgBuf), "%s%s ",
                                    crlCacheErr, errString);

                        iovs[numIOVs].iov_base = msgBuf;
                        iovs[numIOVs].iov_len = PORT_Strlen(msgBuf);
                        numIOVs++;
                    } else {
                        FPRINTF(stderr,
                                "selfserv: CRL %s reloaded.\n",
                                fileName);
                        break;
                    }
                }
            } else if (reqLen <= 0) { /* hit eof */
                PORT_Sprintf(msgBuf, "Get or Post incomplete after %d bytes.\r\n",
                             bufDat);

                iovs[numIOVs].iov_base = msgBuf;
                iovs[numIOVs].iov_len = PORT_Strlen(msgBuf);
                numIOVs++;
            } else if (reqLen < bufDat) {
                PORT_Sprintf(msgBuf, "Discarded %d characters.\r\n",
                             bufDat - reqLen);

                iovs[numIOVs].iov_base = msgBuf;
                iovs[numIOVs].iov_len = PORT_Strlen(msgBuf);
                numIOVs++;
            }

            if (reqLen > 0) {
                if (verbose > 1)
                    fwrite(buf, 1, reqLen, stdout); /* display it */

                iovs[numIOVs].iov_base = buf;
                iovs[numIOVs].iov_len = reqLen;
                numIOVs++;
            }

            /* Don't add the EOF if we want to test bulk encryption */
            if (!testBulk) {
                iovs[numIOVs].iov_base = (char *)EOFmsg;
                iovs[numIOVs].iov_len = sizeof EOFmsg - 1;
                numIOVs++;
            }

            rv = PR_Writev(ssl_sock, iovs, numIOVs, PR_INTERVAL_NO_TIMEOUT);
            if (rv < 0) {
                errWarn("PR_Writev");
                break;
            }

            /* Send testBulkTotal chunks to the client. Unlimited if 0. */
            if (testBulk) {
                while (0 < (rv = PR_Write(ssl_sock, testBulkBuf, testBulkSize))) {
                    PR_ATOMIC_ADD(&loggerBytes, rv);
                    PR_ATOMIC_INCREMENT(&bulkSentChunks);
                    if ((bulkSentChunks > testBulkTotal) && (testBulkTotal != 0))
                        break;
                }

                /* There was a write error, so close this connection. */
                if (bulkSentChunks <= testBulkTotal) {
                    errWarn("PR_Write");
                }
                PR_ATOMIC_DECREMENT(&loggerOps);
                break;
            }
        } while (0);

cleanup:
    if (ssl_sock) {
        PR_Close(ssl_sock);
    } else if (tcp_sock) {
        PR_Close(tcp_sock);
    }
    if (local_file_fd)
        PR_Close(local_file_fd);
    VLOG(("selfserv: handle_connection: exiting\n"));

    /* do a nice shutdown if asked. */
    if (!strncmp(buf, stopCmd, sizeof stopCmd - 1)) {
        VLOG(("selfserv: handle_connection: stop command"));
        stop_server();
    }
    VLOG(("selfserv: handle_connection: exiting"));
    return SECSuccess; /* success */
}

#ifdef XP_UNIX

void
sigusr1_handler(int sig)
{
    VLOG(("selfserv: sigusr1_handler: stop server"));
    stop_server();
}

#endif

SECStatus
do_accepts(
    PRFileDesc *listen_sock,
    PRFileDesc *model_sock,
    int requestCert)
{
    PRNetAddr addr;
    PRErrorCode perr;
#ifdef XP_UNIX
    struct sigaction act;
#endif

    VLOG(("selfserv: do_accepts: starting"));
    PR_SetThreadPriority(PR_GetCurrentThread(), PR_PRIORITY_HIGH);

    acceptorThread = PR_GetCurrentThread();
#ifdef XP_UNIX
    /* set up the signal handler */
    act.sa_handler = sigusr1_handler;
    sigemptyset(&act.sa_mask);
    act.sa_flags = 0;
    if (sigaction(SIGUSR1, &act, NULL)) {
        fprintf(stderr, "Error installing signal handler.\n");
        exit(1);
    }
#endif
    while (!stopping) {
        PRFileDesc *tcp_sock;
        PRCList *myLink;

        FPRINTF(stderr, "\n\n\nselfserv: About to call accept.\n");
        tcp_sock = PR_Accept(listen_sock, &addr, PR_INTERVAL_NO_TIMEOUT);
        if (tcp_sock == NULL) {
            perr = PR_GetError();
            if ((perr != PR_CONNECT_RESET_ERROR &&
                 perr != PR_PENDING_INTERRUPT_ERROR) ||
                verbose) {
                errWarn("PR_Accept");
            }
            if (perr == PR_CONNECT_RESET_ERROR) {
                FPRINTF(stderr,
                        "Ignoring PR_CONNECT_RESET_ERROR error - continue\n");
                continue;
            }
            stopping = 1;
            break;
        }

        VLOG(("selfserv: do_accept: Got connection\n"));

        if (logStats) {
            PR_ATOMIC_INCREMENT(&loggerOps);
        }

        PZ_Lock(qLock);
        while (PR_CLIST_IS_EMPTY(&freeJobs) && !stopping) {
            PZ_WaitCondVar(freeListNotEmptyCv, PR_INTERVAL_NO_TIMEOUT);
        }
        if (stopping) {
            PZ_Unlock(qLock);
            if (tcp_sock) {
                PR_Close(tcp_sock);
            }
            break;
        }
        myLink = PR_LIST_HEAD(&freeJobs);
        PR_REMOVE_AND_INIT_LINK(myLink);
        /* could release qLock here and reaquire it 7 lines below, but
        ** why bother for 4 assignment statements?
        */
        {
            JOB *myJob = (JOB *)myLink;
            myJob->tcp_sock = tcp_sock;
            myJob->model_sock = model_sock;
            myJob->requestCert = requestCert;
        }

        PR_APPEND_LINK(myLink, &jobQ);
        PZ_NotifyCondVar(jobQNotEmptyCv);
        PZ_Unlock(qLock);
    }

    FPRINTF(stderr, "selfserv: Closing listen socket.\n");
    VLOG(("selfserv: do_accepts: exiting"));
    if (listen_sock) {
        PR_Close(listen_sock);
    }
    return SECSuccess;
}

PRFileDesc *
getBoundListenSocket(unsigned short port)
{
    PRFileDesc *listen_sock;
    int listenQueueDepth = 5 + (2 * maxThreads);
    PRStatus prStatus;
    PRNetAddr addr;
    PRSocketOptionData opt;

    addr.inet.family = PR_AF_INET;
    addr.inet.ip = PR_INADDR_ANY;
    addr.inet.port = PR_htons(port);

    listen_sock = PR_NewTCPSocket();
    if (listen_sock == NULL) {
        errExit("PR_NewTCPSocket");
    }

    opt.option = PR_SockOpt_Nonblocking;
    opt.value.non_blocking = PR_FALSE;
    prStatus = PR_SetSocketOption(listen_sock, &opt);
    if (prStatus < 0) {
        PR_Close(listen_sock);
        errExit("PR_SetSocketOption(PR_SockOpt_Nonblocking)");
    }

    opt.option = PR_SockOpt_Reuseaddr;
    opt.value.reuse_addr = PR_TRUE;
    prStatus = PR_SetSocketOption(listen_sock, &opt);
    if (prStatus < 0) {
        PR_Close(listen_sock);
        errExit("PR_SetSocketOption(PR_SockOpt_Reuseaddr)");
    }

#ifndef WIN95
    /* Set PR_SockOpt_Linger because it helps prevent a server bind issue
     * after clean shutdown . See bug 331413 .
     * Don't do it in the WIN95 build configuration because clean shutdown is
     * not implemented, and PR_SockOpt_Linger causes a hang in ssl.sh .
     * See bug 332348 */
    opt.option = PR_SockOpt_Linger;
    opt.value.linger.polarity = PR_TRUE;
    opt.value.linger.linger = PR_SecondsToInterval(1);
    prStatus = PR_SetSocketOption(listen_sock, &opt);
    if (prStatus < 0) {
        PR_Close(listen_sock);
        errExit("PR_SetSocketOption(PR_SockOpt_Linger)");
    }
#endif

    prStatus = PR_Bind(listen_sock, &addr);
    if (prStatus < 0) {
        PR_Close(listen_sock);
        errExit("PR_Bind");
    }

    prStatus = PR_Listen(listen_sock, listenQueueDepth);
    if (prStatus < 0) {
        PR_Close(listen_sock);
        errExit("PR_Listen");
    }
    return listen_sock;
}

PRInt32 PR_CALLBACK
logWritev(
    PRFileDesc *fd,
    const PRIOVec *iov,
    PRInt32 size,
    PRIntervalTime timeout)
{
    PRInt32 rv = (fd->lower->methods->writev)(fd->lower, iov, size,
                                              timeout);
    /* Add the amount written, but not if there's an error */
    if (rv > 0)
        PR_ATOMIC_ADD(&loggerBytesTCP, rv);
    return rv;
}

PRInt32 PR_CALLBACK
logWrite(
    PRFileDesc *fd,
    const void *buf,
    PRInt32 amount)
{
    PRInt32 rv = (fd->lower->methods->write)(fd->lower, buf, amount);
    /* Add the amount written, but not if there's an error */
    if (rv > 0)
        PR_ATOMIC_ADD(&loggerBytesTCP, rv);

    return rv;
}

PRInt32 PR_CALLBACK
logSend(
    PRFileDesc *fd,
    const void *buf,
    PRInt32 amount,
    PRIntn flags,
    PRIntervalTime timeout)
{
    PRInt32 rv = (fd->lower->methods->send)(fd->lower, buf, amount,
                                            flags, timeout);
    /* Add the amount written, but not if there's an error */
    if (rv > 0)
        PR_ATOMIC_ADD(&loggerBytesTCP, rv);
    return rv;
}

void
initLoggingLayer(void)
{
    /* get a new layer ID */
    log_layer_id = PR_GetUniqueIdentity("Selfserv Logging");
    if (log_layer_id == PR_INVALID_IO_LAYER)
        errExit("PR_GetUniqueIdentity");

    /* setup the default IO methods with my custom write methods */
    memcpy(&loggingMethods, PR_GetDefaultIOMethods(), sizeof(PRIOMethods));
    loggingMethods.writev = logWritev;
    loggingMethods.write = logWrite;
    loggingMethods.send = logSend;
}

void
handshakeCallback(PRFileDesc *fd, void *client_data)
{
    const char *handshakeName = (const char *)client_data;
    if (handshakeName && !failedToNegotiateName) {
        SECItem *hostInfo = SSL_GetNegotiatedHostInfo(fd);
        if (!hostInfo || PORT_Strncmp(handshakeName, (char *)hostInfo->data,
                                      hostInfo->len)) {
            failedToNegotiateName = PR_TRUE;
        }
    }
}

void
server_main(
    PRFileDesc *listen_sock,
    int requestCert,
    SECKEYPrivateKey **privKey,
    CERTCertificate **cert,
    const char *expectedHostNameVal)
{
    PRFileDesc *model_sock = NULL;
    int rv;
    SSLKEAType kea;
    SECStatus secStatus;

    if (useModelSocket) {
        model_sock = PR_NewTCPSocket();
        if (model_sock == NULL) {
            errExit("PR_NewTCPSocket on model socket");
        }
        model_sock = SSL_ImportFD(NULL, model_sock);
        if (model_sock == NULL) {
            errExit("SSL_ImportFD");
        }
    } else {
        model_sock = listen_sock = SSL_ImportFD(NULL, listen_sock);
        if (listen_sock == NULL) {
            errExit("SSL_ImportFD");
        }
    }

    /* do SSL configuration. */
    rv = SSL_OptionSet(model_sock, SSL_SECURITY, enabledVersions.min != 0);
    if (rv < 0) {
        errExit("SSL_OptionSet SSL_SECURITY");
    }

    rv = SSL_VersionRangeSet(model_sock, &enabledVersions);
    if (rv != SECSuccess) {
        errExit("error setting SSL/TLS version range ");
    }

    rv = SSL_OptionSet(model_sock, SSL_ROLLBACK_DETECTION, !disableRollBack);
    if (rv != SECSuccess) {
        errExit("error enabling RollBack detection ");
    }
    if (disableStepDown) {
        rv = SSL_OptionSet(model_sock, SSL_NO_STEP_DOWN, PR_TRUE);
        if (rv != SECSuccess) {
            errExit("error disabling SSL StepDown ");
        }
    }
    if (bypassPKCS11) {
        rv = SSL_OptionSet(model_sock, SSL_BYPASS_PKCS11, PR_TRUE);
        if (rv != SECSuccess) {
            errExit("error enabling PKCS11 bypass ");
        }
    }
    if (disableLocking) {
        rv = SSL_OptionSet(model_sock, SSL_NO_LOCKS, PR_TRUE);
        if (rv != SECSuccess) {
            errExit("error disabling SSL socket locking ");
        }
    }
    if (enableSessionTickets) {
        rv = SSL_OptionSet(model_sock, SSL_ENABLE_SESSION_TICKETS, PR_TRUE);
        if (rv != SECSuccess) {
            errExit("error enabling Session Ticket extension ");
        }
    }

    if (enableCompression) {
        rv = SSL_OptionSet(model_sock, SSL_ENABLE_DEFLATE, PR_TRUE);
        if (rv != SECSuccess) {
            errExit("error enabling compression ");
        }
    }

    if (virtServerNameIndex > 1) {
        rv = SSL_SNISocketConfigHook(model_sock, mySSLSNISocketConfig,
                                     (void *)&virtServerNameArray);
        if (rv != SECSuccess) {
            errExit("error enabling SNI extension ");
        }
    }

    if (configureDHE > -1) {
        rv = SSL_OptionSet(model_sock, SSL_ENABLE_SERVER_DHE, (configureDHE > 0));
        if (rv != SECSuccess) {
            errExit("error configuring server side DHE support");
        }
    }

    if (configureReuseECDHE > -1) {
        rv = SSL_OptionSet(model_sock, SSL_REUSE_SERVER_ECDHE_KEY, (configureReuseECDHE > 0));
        if (rv != SECSuccess) {
            errExit("error configuring server side reuse of ECDHE key");
        }
    }

    if (configureWeakDHE > -1) {
        rv = SSL_EnableWeakDHEPrimeGroup(model_sock, (configureWeakDHE > 0));
        if (rv != SECSuccess) {
            errExit("error configuring weak DHE prime group");
        }
    }

    if (enableExtendedMasterSecret) {
        rv = SSL_OptionSet(model_sock, SSL_ENABLE_EXTENDED_MASTER_SECRET, PR_TRUE);
        if (rv != SECSuccess) {
            errExit("error enabling extended master secret ");
        }
    }

    /* This uses the legacy certificate API.  See mySSLSNISocketConfig() for the
     * new, prefered API. */
    for (kea = kt_rsa; kea < kt_kea_size; kea++) {
        if (cert[kea] != NULL) {
            secStatus = SSL_ConfigSecureServer(model_sock,
                                               cert[kea], privKey[kea], kea);
            if (secStatus != SECSuccess)
                errExit("SSL_ConfigSecureServer");
        }
    }

    if (bigBuf.data) { /* doing FDX */
        rv = SSL_OptionSet(model_sock, SSL_ENABLE_FDX, 1);
        if (rv < 0) {
            errExit("SSL_OptionSet SSL_ENABLE_FDX");
        }
    }

    if (NoReuse) {
        rv = SSL_OptionSet(model_sock, SSL_NO_CACHE, 1);
        if (rv < 0) {
            errExit("SSL_OptionSet SSL_NO_CACHE");
        }
    }

    /* This cipher is not on by default. The Acceptance test
     * would like it to be. Turn this cipher on.
     */

    secStatus = SSL_CipherPrefSetDefault(TLS_RSA_WITH_NULL_MD5, PR_TRUE);
    if (secStatus != SECSuccess) {
        errExit("SSL_CipherPrefSetDefault:TLS_RSA_WITH_NULL_MD5");
    }

    if (expectedHostNameVal) {
        SSL_HandshakeCallback(model_sock, handshakeCallback,
                              (void *)expectedHostNameVal);
    }

    if (requestCert) {
        SSL_AuthCertificateHook(model_sock, mySSLAuthCertificate,
                                (void *)CERT_GetDefaultCertDB());
        if (requestCert <= 2) {
            rv = SSL_OptionSet(model_sock, SSL_REQUEST_CERTIFICATE, 1);
            if (rv < 0) {
                errExit("first SSL_OptionSet SSL_REQUEST_CERTIFICATE");
            }
            rv = SSL_OptionSet(model_sock, SSL_REQUIRE_CERTIFICATE,
                               (requestCert == 2));
            if (rv < 0) {
                errExit("first SSL_OptionSet SSL_REQUIRE_CERTIFICATE");
            }
        }
    }

    if (MakeCertOK)
        SSL_BadCertHook(model_sock, myBadCertHandler, NULL);

    /* end of ssl configuration. */

    /* Now, do the accepting, here in the main thread. */
    rv = do_accepts(listen_sock, model_sock, requestCert);

    terminateWorkerThreads();

    if (useModelSocket && model_sock) {
        if (model_sock) {
            PR_Close(model_sock);
        }
    }
}

SECStatus
readBigFile(const char *fileName)
{
    PRFileInfo info;
    PRStatus status;
    SECStatus rv = SECFailure;
    int count;
    int hdrLen;
    PRFileDesc *local_file_fd = NULL;

    status = PR_GetFileInfo(fileName, &info);

    if (status == PR_SUCCESS &&
        info.type == PR_FILE_FILE &&
        info.size > 0 &&
        NULL != (local_file_fd = PR_Open(fileName, PR_RDONLY, 0))) {

        hdrLen = PORT_Strlen(outHeader);
        bigBuf.len = hdrLen + info.size;
        bigBuf.data = PORT_Malloc(bigBuf.len + 4095);
        if (!bigBuf.data) {
            errWarn("PORT_Malloc");
            goto done;
        }

        PORT_Memcpy(bigBuf.data, outHeader, hdrLen);

        count = PR_Read(local_file_fd, bigBuf.data + hdrLen, info.size);
        if (count != info.size) {
            errWarn("PR_Read local file");
            goto done;
        }
        rv = SECSuccess;
    done:
        if (local_file_fd) {
            PR_Close(local_file_fd);
        }
    }
    return rv;
}

int numChildren;
PRProcess *child[MAX_PROCS];

PRProcess *
haveAChild(int argc, char **argv, PRProcessAttr *attr)
{
    PRProcess *newProcess;

    newProcess = PR_CreateProcess(argv[0], argv, NULL, attr);
    if (!newProcess) {
        errWarn("Can't create new process.");
    } else {
        child[numChildren++] = newProcess;
    }
    return newProcess;
}

void
beAGoodParent(int argc, char **argv, int maxProcs, PRFileDesc *listen_sock)
{
    PRProcess *newProcess;
    PRProcessAttr *attr;
    int i;
    PRInt32 exitCode;
    PRStatus rv;

    rv = PR_SetFDInheritable(listen_sock, PR_TRUE);
    if (rv != PR_SUCCESS)
        errExit("PR_SetFDInheritable");

    attr = PR_NewProcessAttr();
    if (!attr)
        errExit("PR_NewProcessAttr");

    rv = PR_ProcessAttrSetInheritableFD(attr, listen_sock, inheritableSockName);
    if (rv != PR_SUCCESS)
        errExit("PR_ProcessAttrSetInheritableFD");

    for (i = 0; i < maxProcs; ++i) {
        newProcess = haveAChild(argc, argv, attr);
        if (!newProcess)
            break;
    }

    rv = PR_SetFDInheritable(listen_sock, PR_FALSE);
    if (rv != PR_SUCCESS)
        errExit("PR_SetFDInheritable");

    while (numChildren > 0) {
        newProcess = child[numChildren - 1];
        PR_WaitProcess(newProcess, &exitCode);
        fprintf(stderr, "Child %d exited with exit code %x\n",
                numChildren, exitCode);
        numChildren--;
    }
    exit(0);
}

#define HEXCHAR_TO_INT(c, i)                                              \
    if (((c) >= '0') && ((c) <= '9')) {                                   \
        i = (c) - '0';                                                    \
    } else if (((c) >= 'a') && ((c) <= 'f')) {                            \
        i = (c) - 'a' + 10;                                               \
    } else if (((c) >= 'A') && ((c) <= 'F')) {                            \
        i = (c) - 'A' + 10;                                               \
    } else if ((c) == '\0') {                                             \
        fprintf(stderr, "Invalid length of cipher string (-c :WXYZ).\n"); \
        exit(9);                                                          \
    } else {                                                              \
        fprintf(stderr, "Non-hex char in cipher string (-c :WXYZ).\n");   \
        exit(9);                                                          \
    }

SECStatus
enableOCSPStapling(const char *mode)
{
    if (!strcmp(mode, "good")) {
        ocspStaplingMode = osm_good;
        return SECSuccess;
    }
    if (!strcmp(mode, "unknown")) {
        ocspStaplingMode = osm_unknown;
        return SECSuccess;
    }
    if (!strcmp(mode, "revoked")) {
        ocspStaplingMode = osm_revoked;
        return SECSuccess;
    }
    if (!strcmp(mode, "badsig")) {
        ocspStaplingMode = osm_badsig;
        return SECSuccess;
    }
    if (!strcmp(mode, "corrupted")) {
        ocspStaplingMode = osm_corrupted;
        return SECSuccess;
    }
    if (!strcmp(mode, "failure")) {
        ocspStaplingMode = osm_failure;
        return SECSuccess;
    }
    if (!strcmp(mode, "random")) {
        ocspStaplingMode = osm_random;
        return SECSuccess;
    }
    if (!strcmp(mode, "ocsp")) {
        ocspStaplingMode = osm_ocsp;
        return SECSuccess;
    }
    return SECFailure;
}

int
main(int argc, char **argv)
{
    char *progName = NULL;
    char *nickName = NULL;
#ifndef NSS_DISABLE_ECC
    char *ecNickName = NULL;
#endif
    char *dsaNickName = NULL;
    const char *fileName = NULL;
    char *cipherString = NULL;
    const char *dir = ".";
    char *passwd = NULL;
    char *pwfile = NULL;
    const char *pidFile = NULL;
    char *tmp;
    char *envString;
    PRFileDesc *listen_sock;
    CERTCertificate *cert[kt_kea_size] = { NULL };
    SECKEYPrivateKey *privKey[kt_kea_size] = { NULL };
    int optionsFound = 0;
    int maxProcs = 1;
    unsigned short port = 0;
    SECStatus rv;
    PRStatus prStatus;
    PRBool bindOnly = PR_FALSE;
    PRBool useExportPolicy = PR_FALSE;
    PRBool useLocalThreads = PR_FALSE;
    PLOptState *optstate;
    PLOptStatus status;
    PRThread *loggerThread = NULL;
    PRBool debugCache = PR_FALSE; /* bug 90518 */
    char emptyString[] = { "" };
    char *certPrefix = emptyString;
    PRUint32 protos = 0;
    SSL3Statistics *ssl3stats;
    PRUint32 i;
    secuPWData pwdata = { PW_NONE, 0 };
    char *expectedHostNameVal = NULL;
    PLArenaPool *certStatusArena = NULL;

    tmp = strrchr(argv[0], '/');
    tmp = tmp ? tmp + 1 : argv[0];
    progName = strrchr(tmp, '\\');
    progName = progName ? progName + 1 : tmp;

    PR_Init(PR_SYSTEM_THREAD, PR_PRIORITY_NORMAL, 1);
    SSL_VersionRangeGetSupported(ssl_variant_stream, &enabledVersions);

    /* please keep this list of options in ASCII collating sequence.
    ** numbers, then capital letters, then lower case, alphabetical.
    */
    optstate = PL_CreateOptState(argc, argv,
                                 "2:A:BC:DEGH:L:M:NP:RS:T:U:V:W:Ya:bc:d:e:f:g:hi:jk:lmn:op:qrst:uvw:xyz");
    while ((status = PL_GetNextOpt(optstate)) == PL_OPT_OK) {
        ++optionsFound;
        switch (optstate->option) {
            case '2':
                fileName = optstate->value;
                break;

            case 'A':
                ocspStaplingCA = PORT_Strdup(optstate->value);
                break;

            case 'B':
                bypassPKCS11 = PR_TRUE;
                break;

            case 'C':
                if (optstate->value)
                    NumSidCacheEntries = PORT_Atoi(optstate->value);
                break;

            case 'D':
                noDelay = PR_TRUE;
                break;
            case 'E':
                disableStepDown = PR_TRUE;
                break;
            case 'H':
                configureDHE = (PORT_Atoi(optstate->value) != 0);
                break;

            case 'G':
                enableExtendedMasterSecret = PR_TRUE;
                break;

            case 'I': /* reserved for OCSP multi-stapling */
                break;

            case 'L':
                logStats = PR_TRUE;
                if (optstate->value == NULL) {
                    logPeriod = 30;
                } else {
                    logPeriod = PORT_Atoi(optstate->value);
                    if (logPeriod <= 0)
                        logPeriod = 30;
                }
                break;

            case 'M':
                maxProcs = PORT_Atoi(optstate->value);
                if (maxProcs < 1)
                    maxProcs = 1;
                if (maxProcs > MAX_PROCS)
                    maxProcs = MAX_PROCS;
                break;

            case 'N':
                NoReuse = PR_TRUE;
                break;

            case 'R':
                disableRollBack = PR_TRUE;
                break;

            case 'S':
                dsaNickName = PORT_Strdup(optstate->value);
                break;

            case 'T':
                if (enableOCSPStapling(optstate->value) != SECSuccess) {
                    fprintf(stderr, "Invalid OCSP stapling mode.\n");
                    fprintf(stderr, "Run '%s -h' for usage information.\n", progName);
                    exit(53);
                }
                break;

            case 'U':
                configureReuseECDHE = (PORT_Atoi(optstate->value) != 0);
                break;

            case 'V':
                if (SECU_ParseSSLVersionRangeString(optstate->value,
                                                    enabledVersions, &enabledVersions) !=
                    SECSuccess) {
                    Usage(progName);
                }
                break;

            case 'W':
                configureWeakDHE = (PORT_Atoi(optstate->value) != 0);
                break;

            case 'Y':
                PrintCipherUsage(progName);
                exit(0);
                break;

            case 'a':
                if (virtServerNameIndex >= MAX_VIRT_SERVER_NAME_ARRAY_INDEX) {
                    Usage(progName);
                    break;
                }
                virtServerNameArray[virtServerNameIndex++] =
                    PORT_Strdup(optstate->value);
                break;

            case 'b':
                bindOnly = PR_TRUE;
                break;

            case 'c':
                cipherString = PORT_Strdup(optstate->value);
                break;

            case 'd':
                dir = optstate->value;
                break;

#ifndef NSS_DISABLE_ECC
            case 'e':
                ecNickName = PORT_Strdup(optstate->value);
                break;
#endif /* NSS_DISABLE_ECC */

            case 'f':
                pwdata.source = PW_FROMFILE;
                pwdata.data = pwfile = PORT_Strdup(optstate->value);
                break;

            case 'g':
                testBulk = PR_TRUE;
                testBulkTotal = PORT_Atoi(optstate->value);
                break;

            case 'h':
                Usage(progName);
                exit(0);
                break;

            case 'i':
                pidFile = optstate->value;
                break;

            case 'j':
                initLoggingLayer();
                loggingLayer = PR_TRUE;
                break;

            case 'k':
                expectedHostNameVal = PORT_Strdup(optstate->value);
                break;

            case 'l':
                useLocalThreads = PR_TRUE;
                break;

            case 'm':
                useModelSocket = PR_TRUE;
                break;

            case 'n':
                nickName = PORT_Strdup(optstate->value);
                virtServerNameArray[0] = PORT_Strdup(optstate->value);
                break;

            case 'P':
                certPrefix = PORT_Strdup(optstate->value);
                break;

            case 'o':
                MakeCertOK = 1;
                break;

            case 'p':
                port = PORT_Atoi(optstate->value);
                break;

            case 'q':
                testbypass = PR_TRUE;
                break;

            case 'r':
                ++requestCert;
                break;

            case 's':
                disableLocking = PR_TRUE;
                break;

            case 't':
                maxThreads = PORT_Atoi(optstate->value);
                if (maxThreads > MAX_THREADS)
                    maxThreads = MAX_THREADS;
                if (maxThreads < MIN_THREADS)
                    maxThreads = MIN_THREADS;
                break;

            case 'u':
                enableSessionTickets = PR_TRUE;
                break;

            case 'v':
                verbose++;
                break;

            case 'w':
                pwdata.source = PW_PLAINTEXT;
                pwdata.data = passwd = PORT_Strdup(optstate->value);
                break;

            case 'x':
                useExportPolicy = PR_TRUE;
                break;

            case 'y':
                debugCache = PR_TRUE;
                break;

            case 'z':
                enableCompression = PR_TRUE;
                break;

            default:
            case '?':
                fprintf(stderr, "Unrecognized or bad option specified.\n");
                fprintf(stderr, "Run '%s -h' for usage information.\n", progName);
                exit(4);
                break;
        }
    }
    PL_DestroyOptState(optstate);
    if (status == PL_OPT_BAD) {
        fprintf(stderr, "Unrecognized or bad option specified.\n");
        fprintf(stderr, "Run '%s -h' for usage information.\n", progName);
        exit(5);
    }
    if (!optionsFound) {
        Usage(progName);
        exit(51);
    }
    switch (ocspStaplingMode) {
        case osm_good:
        case osm_revoked:
        case osm_unknown:
        case osm_random:
            if (!ocspStaplingCA) {
                fprintf(stderr, "Selected stapling response requires the -A parameter.\n");
                fprintf(stderr, "Run '%s -h' for usage information.\n", progName);
                exit(52);
            }
            break;
        default:
            break;
    }

    /* The -b (bindOnly) option is only used by the ssl.sh test
     * script on Linux to determine whether a previous selfserv
     * process has fully died and freed the port.  (Bug 129701)
     */
    if (bindOnly) {
        listen_sock = getBoundListenSocket(port);
        if (!listen_sock) {
            exit(1);
        }
        if (listen_sock) {
            PR_Close(listen_sock);
        }
        exit(0);
    }

    if ((nickName == NULL) &&
        (dsaNickName == NULL)
#ifndef NSS_DISABLE_ECC
        && (ecNickName == NULL)
#endif
            ) {

        fprintf(stderr, "Required arg '-n' (rsa nickname) not supplied.\n");
        fprintf(stderr, "Run '%s -h' for usage information.\n", progName);
        exit(6);
    }

    if (port == 0) {
        fprintf(stderr, "Required argument 'port' must be non-zero value\n");
        exit(7);
    }

    if (NoReuse && maxProcs > 1) {
        fprintf(stderr, "-M and -N options are mutually exclusive.\n");
        exit(14);
    }

    if (pidFile) {
        FILE *tmpfile = fopen(pidFile, "w+");

        if (tmpfile) {
            fprintf(tmpfile, "%d", getpid());
            fclose(tmpfile);
        }
    }

    /* allocate and initialize app data for bulk encryption testing */
    if (testBulk) {
        testBulkBuf = PORT_Malloc(testBulkSize);
        if (testBulkBuf == NULL)
            errExit("Out of memory: testBulkBuf");
        for (i = 0; i < testBulkSize; i++)
            testBulkBuf[i] = i;
    }

    envString = PR_GetEnvSecure(envVarName);
    tmp = PR_GetEnvSecure("TMP");
    if (!tmp)
        tmp = PR_GetEnvSecure("TMPDIR");
    if (!tmp)
        tmp = PR_GetEnvSecure("TEMP");
    if (envString) {
        /* we're one of the children in a multi-process server. */
        listen_sock = PR_GetInheritedFD(inheritableSockName);
        if (!listen_sock)
            errExit("PR_GetInheritedFD");
#ifndef WINNT
        /* we can't do this on NT because it breaks NSPR and
    PR_Accept will fail on the socket in the child process if
    the socket state is change to non inheritable
    It is however a security issue to leave it accessible,
    but it is OK for a test server such as selfserv.
    NSPR should fix it eventually . see bugzilla 101617
    and 102077
    */
        prStatus = PR_SetFDInheritable(listen_sock, PR_FALSE);
        if (prStatus != PR_SUCCESS)
            errExit("PR_SetFDInheritable");
#endif
        rv = SSL_InheritMPServerSIDCache(envString);
        if (rv != SECSuccess)
            errExit("SSL_InheritMPServerSIDCache");
        hasSidCache = PR_TRUE;
    } else if (maxProcs > 1) {
        /* we're going to be the parent in a multi-process server.  */
        listen_sock = getBoundListenSocket(port);
        rv = SSL_ConfigMPServerSIDCache(NumSidCacheEntries, 0, 0, tmp);
        if (rv != SECSuccess)
            errExit("SSL_ConfigMPServerSIDCache");
        hasSidCache = PR_TRUE;
        beAGoodParent(argc, argv, maxProcs, listen_sock);
        exit(99); /* should never get here */
    } else {
        /* we're an ordinary single process server. */
        listen_sock = getBoundListenSocket(port);
        prStatus = PR_SetFDInheritable(listen_sock, PR_FALSE);
        if (prStatus != PR_SUCCESS)
            errExit("PR_SetFDInheritable");
        if (!NoReuse) {
            rv = SSL_ConfigServerSessionIDCache(NumSidCacheEntries,
                                                0, 0, tmp);
            if (rv != SECSuccess)
                errExit("SSL_ConfigServerSessionIDCache");
            hasSidCache = PR_TRUE;
        }
    }

    lm = PR_NewLogModule("TestCase");

    if (fileName)
        readBigFile(fileName);

    /* set our password function */
    PK11_SetPasswordFunc(SECU_GetModulePassword);

    /* Call the NSS initialization routines */
    rv = NSS_Initialize(dir, certPrefix, certPrefix, SECMOD_DB, NSS_INIT_READONLY);
    if (rv != SECSuccess) {
        fputs("NSS_Init failed.\n", stderr);
        exit(8);
    }

    /* set the policy bits true for all the cipher suites. */
    if (useExportPolicy) {
        NSS_SetExportPolicy();
        if (disableStepDown) {
            fputs("selfserv: -x and -E options may not be used together\n",
                  stderr);
            exit(98);
        }
    } else {
        NSS_SetDomesticPolicy();
        if (disableStepDown) {
            rv = disableExportSSLCiphers();
            if (rv != SECSuccess) {
                errExit("error disabling export ciphersuites ");
            }
        }
    }

    /* all SSL3 cipher suites are enabled by default. */
    if (cipherString) {
        char *cstringSaved = cipherString;
        int ndx;

        /* disable all the ciphers, then enable the ones we want. */
        disableAllSSLCiphers();

        while (0 != (ndx = *cipherString++)) {
            int cipher = 0;

            if (ndx == ':') {
                int ctmp;

                HEXCHAR_TO_INT(*cipherString, ctmp)
                cipher |= (ctmp << 12);
                cipherString++;
                HEXCHAR_TO_INT(*cipherString, ctmp)
                cipher |= (ctmp << 8);
                cipherString++;
                HEXCHAR_TO_INT(*cipherString, ctmp)
                cipher |= (ctmp << 4);
                cipherString++;
                HEXCHAR_TO_INT(*cipherString, ctmp)
                cipher |= ctmp;
                cipherString++;
            } else {
                if (!isalpha(ndx)) {
                    fprintf(stderr,
                            "Non-alphabetic char in cipher string (-c arg).\n");
                    exit(9);
                }
                ndx = tolower(ndx) - 'a';
                if (ndx < PR_ARRAY_SIZE(ssl3CipherSuites)) {
                    cipher = ssl3CipherSuites[ndx];
                }
            }
            if (cipher > 0) {
                SECStatus status;
                status = SSL_CipherPrefSetDefault(cipher, SSL_ALLOWED);
                if (status != SECSuccess)
                    SECU_PrintError(progName, "SSL_CipherPrefSet()");
            } else {
                fprintf(stderr,
                        "Invalid cipher specification (-c arg).\n");
                exit(9);
            }
        }
        PORT_Free(cstringSaved);
    }

    if (testbypass) {
        const PRUint16 *cipherSuites = SSL_ImplementedCiphers;
        int i = SSL_NumImplementedCiphers;
        PRBool enabled;

        for (i = 0; i < SSL_NumImplementedCiphers; i++, cipherSuites++) {
            if (SSL_CipherPrefGetDefault(*cipherSuites, &enabled) == SECSuccess &&
                enabled)
                savecipher(*cipherSuites);
        }
        protos = 0;
        if (enabledVersions.min <= SSL_LIBRARY_VERSION_3_0 &&
            enabledVersions.max >= SSL_LIBRARY_VERSION_3_0) {
            protos |= SSL_CBP_SSL3;
        }
        if (enabledVersions.min <= SSL_LIBRARY_VERSION_TLS_1_0 &&
            enabledVersions.max >= SSL_LIBRARY_VERSION_TLS_1_0) {
            protos |= SSL_CBP_TLS1_0;
        }
        /* TLS 1.1 has the same SSL Bypass mode requirements as TLS 1.0 */
        if (enabledVersions.min <= SSL_LIBRARY_VERSION_TLS_1_1 &&
            enabledVersions.max >= SSL_LIBRARY_VERSION_TLS_1_1) {
            protos |= SSL_CBP_TLS1_0;
        }
    }

    certStatusArena = PORT_NewArena(DER_DEFAULT_CHUNKSIZE);
    if (!certStatusArena)
        errExit("cannot allocate certStatusArena");

    if (nickName) {
        cert[kt_rsa] = PK11_FindCertFromNickname(nickName, &pwdata);
        if (cert[kt_rsa] == NULL) {
            fprintf(stderr, "selfserv: Can't find certificate %s\n", nickName);
            exit(10);
        }
        privKey[kt_rsa] = PK11_FindKeyByAnyCert(cert[kt_rsa], &pwdata);
        if (privKey[kt_rsa] == NULL) {
            fprintf(stderr, "selfserv: Can't find Private Key for cert %s\n",
                    nickName);
            exit(11);
        }
        if (testbypass) {
            PRBool bypassOK;
            if (SSL_CanBypass(cert[kt_rsa], privKey[kt_rsa], protos, cipherlist,
                              nciphers, &bypassOK, &pwdata) != SECSuccess) {
                SECU_PrintError(progName, "Bypass test failed %s\n", nickName);
                exit(14);
            }
            fprintf(stderr, "selfserv: %s can%s bypass\n", nickName,
                    bypassOK ? "" : "not");
        }
        setupCertStatus(certStatusArena, ocspStaplingMode, cert[kt_rsa], kt_rsa,
                        &pwdata);
    }
    if (dsaNickName) {
        /* Investigate if ssl_kea_dh should be changed to ssl_auth_dsa.
         * See bug 102794.*/
        cert[ssl_kea_dh] = PK11_FindCertFromNickname(dsaNickName, &pwdata);
        if (cert[ssl_kea_dh] == NULL) {
            fprintf(stderr, "selfserv: Can't find certificate %s\n", dsaNickName);
            exit(12);
        }
        privKey[ssl_kea_dh] = PK11_FindKeyByAnyCert(cert[ssl_kea_dh], &pwdata);
        if (privKey[ssl_kea_dh] == NULL) {
            fprintf(stderr, "selfserv: Can't find Private Key for cert %s\n",
                    dsaNickName);
            exit(11);
        }
        if (testbypass) {
            PRBool bypassOK;
            if (SSL_CanBypass(cert[ssl_kea_dh], privKey[ssl_kea_dh], protos, cipherlist,
                              nciphers, &bypassOK, &pwdata) != SECSuccess) {
                SECU_PrintError(progName, "Bypass test failed %s\n", nickName);
                exit(14);
            }
            fprintf(stderr, "selfserv: %s can%s bypass\n", nickName,
                    bypassOK ? "" : "not");
        }
        setupCertStatus(certStatusArena, ocspStaplingMode, cert[ssl_kea_dh], ssl_kea_dh,
                        &pwdata);
    }
#ifndef NSS_DISABLE_ECC
    if (ecNickName) {
        cert[kt_ecdh] = PK11_FindCertFromNickname(ecNickName, &pwdata);
        if (cert[kt_ecdh] == NULL) {
            fprintf(stderr, "selfserv: Can't find certificate %s\n",
                    ecNickName);
            exit(13);
        }
        privKey[kt_ecdh] = PK11_FindKeyByAnyCert(cert[kt_ecdh], &pwdata);
        if (privKey[kt_ecdh] == NULL) {
            fprintf(stderr, "selfserv: Can't find Private Key for cert %s\n",
                    ecNickName);
            exit(11);
        }
        if (testbypass) {
            PRBool bypassOK;
            if (SSL_CanBypass(cert[kt_ecdh], privKey[kt_ecdh], protos, cipherlist,
                              nciphers, &bypassOK, &pwdata) != SECSuccess) {
                SECU_PrintError(progName, "Bypass test failed %s\n", ecNickName);
                exit(15);
            }
            fprintf(stderr, "selfserv: %s can%s bypass\n", ecNickName,
                    bypassOK ? "" : "not");
        }
        setupCertStatus(certStatusArena, ocspStaplingMode, cert[kt_ecdh], kt_ecdh,
                        &pwdata);
    }
#endif /* NSS_DISABLE_ECC */

    if (testbypass)
        goto cleanup;

    if (configureWeakDHE > 0) {
        fprintf(stderr, "selfserv: Creating dynamic weak DH parameters\n");
        rv = SSL_EnableWeakDHEPrimeGroup(NULL, PR_TRUE);
        fprintf(stderr, "selfserv: Done creating dynamic weak DH parameters\n");
    }

    /* allocate the array of thread slots, and launch the worker threads. */
    rv = launch_threads(&jobLoop, 0, 0, requestCert, useLocalThreads);

    if (rv == SECSuccess && logStats) {
        loggerThread = PR_CreateThread(PR_SYSTEM_THREAD,
                                       logger, NULL, PR_PRIORITY_NORMAL,
                                       useLocalThreads ?
                                                       PR_LOCAL_THREAD
                                                       : PR_GLOBAL_THREAD,
                                       PR_JOINABLE_THREAD, 0);
        if (loggerThread == NULL) {
            fprintf(stderr, "selfserv: Failed to launch logger thread!\n");
            rv = SECFailure;
        }
    }

    if (rv == SECSuccess) {
        server_main(listen_sock, requestCert, privKey, cert,
                    expectedHostNameVal);
    }

    VLOG(("selfserv: server_thread: exiting"));

cleanup:
    printSSLStatistics();
    ssl3stats = SSL_GetStatistics();
    if (ssl3stats->hch_sid_ticket_parse_failures != 0) {
        fprintf(stderr, "selfserv: Experienced ticket parse failure(s)\n");
        exit(1);
    }
    if (failedToNegotiateName) {
        fprintf(stderr, "selfserv: Failed properly negotiate server name\n");
        exit(1);
    }

    {
        int i;
        for (i = 0; i < kt_kea_size; i++) {
            if (cert[i]) {
                CERT_DestroyCertificate(cert[i]);
            }
            if (privKey[i]) {
                SECKEY_DestroyPrivateKey(privKey[i]);
            }
        }
        for (i = 0; virtServerNameArray[i]; i++) {
            PORT_Free(virtServerNameArray[i]);
        }
    }

    if (debugCache) {
        nss_DumpCertificateCacheInfo();
    }
    if (nickName) {
        PORT_Free(nickName);
    }
    if (expectedHostNameVal) {
        PORT_Free(expectedHostNameVal);
    }
    if (passwd) {
        PORT_Free(passwd);
    }
    if (pwfile) {
        PORT_Free(pwfile);
    }
    if (certPrefix && certPrefix != emptyString) {
        PORT_Free(certPrefix);
    }
#ifndef NSS_DISABLE_ECC
    if (ecNickName) {
        PORT_Free(ecNickName);
    }
#endif

    if (hasSidCache) {
        SSL_ShutdownServerSessionIDCache();
    }
    if (certStatusArena) {
        PORT_FreeArena(certStatusArena, PR_FALSE);
    }
    if (NSS_Shutdown() != SECSuccess) {
        SECU_PrintError(progName, "NSS_Shutdown");
        if (loggerThread) {
            PR_JoinThread(loggerThread);
        }
        PR_Cleanup();
        exit(1);
    }
    PR_Cleanup();
    printf("selfserv: normal termination\n");
    return 0;
}<|MERGE_RESOLUTION|>--- conflicted
+++ resolved
@@ -412,14 +412,6 @@
         result = SSL_GetCipherSuiteInfo(channel.cipherSuite,
                                         &suite, sizeof suite);
         if (result == SECSuccess) {
-<<<<<<< HEAD
-            const char *EMSUsed = "?";
-            if (SSL_CHANNEL_INFO_FIELD_EXISTS(channel, extendedMasterSecretUsed)) {
-                EMSUsed = SSL_CHANNEL_INFO_FIELD_GET(channel, extendedMasterSecretUsed) ?
-                    "Yes": "No";
-            }
-=======
->>>>>>> 489d0b4f
             FPRINTF(stderr,
                     "selfserv: SSL version %d.%d using %d-bit %s with %d-bit %s MAC\n",
                     channel.protocolVersion >> 8, channel.protocolVersion & 0xff,
@@ -431,11 +423,7 @@
                     channel.authKeyBits, suite.authAlgorithmName,
                     channel.keaKeyBits, suite.keaTypeName,
                     channel.compressionMethodName,
-<<<<<<< HEAD
-                    EMSUsed);
-=======
                     channel.extendedMasterSecretUsed ? "Yes" : "No");
->>>>>>> 489d0b4f
         }
     }
     if (verbose) {
