--- conflicted
+++ resolved
@@ -11,13 +11,6 @@
 #include "nspr.h"
 #include <stdio.h>
 
-<<<<<<< HEAD
-#include <time.h>
-#include <sys/time.h>
-#include <sys/resource.h>
-
-=======
->>>>>>> 489d0b4f
 #define __PASTE(x, y) x##y
 
 /*
@@ -315,14 +308,9 @@
     int byteval = 0;
     int tmp = PORT_Strlen(str);
 
-<<<<<<< HEAD
-    if ((tmp % 2) != 0)
-        return NULL;
-=======
     if ((tmp % 2) != 0) {
         return NULL;
     }
->>>>>>> 489d0b4f
 
     /* skip leading 00's unless the hex string is "00" */
     while ((tmp > 2) && (str[0] == '0') && (str[1] == '0')) {
@@ -540,47 +528,27 @@
     rv = M_TimeOperation(PKCS11Thread, (op_func)PKCS11_Derive, "ECDH_Derive",
                          &ecPriv, &mech, NULL, iterations, numThreads,
                          lock, session, 0, &deriveRate);
-<<<<<<< HEAD
-    if (rv != SECSuccess)
-        goto cleanup;
+    if (rv != SECSuccess) {
+        goto cleanup;
+    }
     rv = M_TimeOperation(PKCS11Thread, (op_func)PKCS11_Sign, "ECDSA_Sign",
                          (void *)&ecPriv, &sig, &digest, iterations, numThreads,
                          lock, session, 1, &signRate);
-    if (rv != SECSuccess)
-        goto cleanup;
+    if (rv != SECSuccess) {
+        goto cleanup;
+    }
     printf("        ECDHE max rate = %.2f\n", (deriveRate + signRate) / 4.0);
     /* get a signature */
     rv = PKCS11_Sign(session, &ecPriv, &sig, &digest);
-    if (rv != SECSuccess)
-        goto cleanup;
+    if (rv != SECSuccess) {
+        goto cleanup;
+    }
     rv = M_TimeOperation(PKCS11Thread, (op_func)PKCS11_Verify, "ECDSA_Verify",
                          (void *)&ecPub, &sig, &digest, iterations, numThreads,
                          lock, session, 0, NULL);
-    if (rv != SECSuccess)
-        goto cleanup;
-=======
-    if (rv != SECSuccess) {
-        goto cleanup;
-    }
-    rv = M_TimeOperation(PKCS11Thread, (op_func)PKCS11_Sign, "ECDSA_Sign",
-                         (void *)&ecPriv, &sig, &digest, iterations, numThreads,
-                         lock, session, 1, &signRate);
-    if (rv != SECSuccess) {
-        goto cleanup;
-    }
-    printf("        ECDHE max rate = %.2f\n", (deriveRate + signRate) / 4.0);
-    /* get a signature */
-    rv = PKCS11_Sign(session, &ecPriv, &sig, &digest);
-    if (rv != SECSuccess) {
-        goto cleanup;
-    }
-    rv = M_TimeOperation(PKCS11Thread, (op_func)PKCS11_Verify, "ECDSA_Verify",
-                         (void *)&ecPub, &sig, &digest, iterations, numThreads,
-                         lock, session, 0, NULL);
-    if (rv != SECSuccess) {
-        goto cleanup;
-    }
->>>>>>> 489d0b4f
+    if (rv != SECSuccess) {
+        goto cleanup;
+    }
 
 cleanup:
     if (lock) {
@@ -624,11 +592,7 @@
     unsigned char digestData[20];
     double signRate, deriveRate;
     char genenc[3 + 2 * 2 * MAX_ECKEY_LEN];
-<<<<<<< HEAD
-    SECStatus rv;
-=======
     SECStatus rv = SECFailure;
->>>>>>> 489d0b4f
 
     GFP_POPULATE(ecParams, curve);
 
@@ -647,37 +611,23 @@
 
     M_TimeOperation(genericThread, (op_func)ECDH_DeriveWrap, "ECDH_Derive",
                     ecPriv, &ecPub, NULL, iterations, numThreads, 0, 0, 0, &deriveRate);
-<<<<<<< HEAD
-    if (rv != SECSuccess)
-        goto cleanup;
-=======
-    if (rv != SECSuccess) {
-        goto cleanup;
-    }
->>>>>>> 489d0b4f
+    if (rv != SECSuccess) {
+        goto cleanup;
+    }
     M_TimeOperation(genericThread, (op_func)ECDSA_SignDigest, "ECDSA_Sign",
                     ecPriv, &sig, &digest, iterations, numThreads, 0, 0, 1, &signRate);
     if (rv != SECSuccess)
         goto cleanup;
     printf("        ECDHE max rate = %.2f\n", (deriveRate + signRate) / 4.0);
     rv = ECDSA_SignDigest(ecPriv, &sig, &digest);
-<<<<<<< HEAD
-    if (rv != SECSuccess)
-        goto cleanup;
+    if (rv != SECSuccess) {
+        goto cleanup;
+    }
     M_TimeOperation(genericThread, (op_func)ECDSA_VerifyDigest, "ECDSA_Verify",
                     &ecPub, &sig, &digest, iterations, numThreads, 0, 0, 0, NULL);
-    if (rv != SECSuccess)
-        goto cleanup;
-=======
-    if (rv != SECSuccess) {
-        goto cleanup;
-    }
-    M_TimeOperation(genericThread, (op_func)ECDSA_VerifyDigest, "ECDSA_Verify",
-                    &ecPub, &sig, &digest, iterations, numThreads, 0, 0, 0, NULL);
-    if (rv != SECSuccess) {
-        goto cleanup;
-    }
->>>>>>> 489d0b4f
+    if (rv != SECSuccess) {
+        goto cleanup;
+    }
 
 cleanup:
     return rv;
@@ -687,13 +637,9 @@
 void
 printUsage(char *prog)
 {
-<<<<<<< HEAD
-    printf("Usage: %s [-i iterations] [-t threads ] [-ans] [-fp] [-A]\n", prog);
-=======
     printf("Usage: %s [-i iterations] [-t threads ] [-ans] [-fp] [-Al]\n"
            "-a: ansi\n-n: nist\n-s: secp\n-f: usefreebl\n-p: usepkcs11\n-A: all\n",
            prog);
->>>>>>> 489d0b4f
 }
 
 /* Performs tests of elliptic curve cryptography over prime fields If
@@ -719,26 +665,6 @@
 
     /* read command-line arguments */
     for (i = 1; i < argv; i++) {
-<<<<<<< HEAD
-        if (strcasecmp(argc[i], "-i") == 0) {
-            i++;
-            iterations = atoi(argc[i]);
-        } else if (strcasecmp(argc[i], "-t") == 0) {
-            i++;
-            numThreads = atoi(argc[i]);
-        } else if (strcasecmp(argc[i], "-A") == 0) {
-            ansi = nist = secp = 1;
-            usepkcs11 = usefreebl = 1;
-        } else if (strcasecmp(argc[i], "-a") == 0) {
-            ansi = 1;
-        } else if (strcasecmp(argc[i], "-n") == 0) {
-            nist = 1;
-        } else if (strcasecmp(argc[i], "-s") == 0) {
-            secp = 1;
-        } else if (strcasecmp(argc[i], "-p") == 0) {
-            usepkcs11 = 1;
-        } else if (strcasecmp(argc[i], "-f") == 0) {
-=======
         if (PL_strcasecmp(argc[i], "-i") == 0) {
             i++;
             iterations = atoi(argc[i]);
@@ -757,7 +683,6 @@
         } else if (PL_strcasecmp(argc[i], "-p") == 0) {
             usepkcs11 = 1;
         } else if (PL_strcasecmp(argc[i], "-f") == 0) {
->>>>>>> 489d0b4f
             usefreebl = 1;
         } else {
             printUsage(argc[0]);
@@ -776,8 +701,6 @@
     if (rv != SECSuccess) {
         SECU_PrintError("Error:", "NSS_NoDB_Init");
         goto cleanup;
-<<<<<<< HEAD
-=======
     }
 
     if (usepkcs11) {
@@ -786,7 +709,6 @@
             fprintf(stderr, "NSC_Initialize failed crv=0x%x\n", (unsigned int)crv);
             return SECFailure;
         }
->>>>>>> 489d0b4f
     }
 
     /* specific arithmetic tests */
