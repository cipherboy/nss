/* This Source Code Form is subject to the terms of the Mozilla Public
 * License, v. 2.0. If a copy of the MPL was not distributed with this
 * file, You can obtain one at http://mozilla.org/MPL/2.0/. */

#include <stdio.h>
#include <stdlib.h>

#include "blapi.h"
#include "secrng.h"
#include "prmem.h"
#include "prprf.h"
#include "prtime.h"
#include "prsystem.h"
#include "plstr.h"
#include "nssb64.h"
#include "basicutil.h"
#include "plgetopt.h"
#include "softoken.h"
#include "nspr.h"
#include "secport.h"
#include "secoid.h"
#include "nssutil.h"

#ifndef NSS_DISABLE_ECC
#include "ecl-curve.h"
SECStatus EC_DecodeParams(const SECItem *encodedParams,
                          ECParams **ecparams);
SECStatus EC_CopyParams(PLArenaPool *arena, ECParams *dstParams,
                        const ECParams *srcParams);
#endif

char *progName;
char *testdir = NULL;

#define BLTEST_DEFAULT_CHUNKSIZE 4096

#define WORDSIZE sizeof(unsigned long)

#define CHECKERROR(rv, ln)                                               \
    if (rv) {                                                            \
        PRErrorCode prerror = PR_GetError();                             \
        PR_fprintf(PR_STDERR, "%s: ERR %d (%s) at line %d.\n", progName, \
                   prerror, PORT_ErrorToString(prerror), ln);            \
        exit(-1);                                                        \
    }

/* Macros for performance timing. */
#define TIMESTART() \
    time1 = PR_IntervalNow();

#define TIMEFINISH(time, reps)                          \
    time2 = (PRIntervalTime)(PR_IntervalNow() - time1); \
    time1 = PR_IntervalToMilliseconds(time2);           \
    time = ((double)(time1)) / reps;

#define TIMEMARK(seconds)                      \
    time1 = PR_SecondsToInterval(seconds);     \
    {                                          \
        PRInt64 tmp;                           \
        if (time2 == 0) {                      \
            time2 = 1;                         \
        }                                      \
        LL_DIV(tmp, time1, time2);             \
        if (tmp < 10) {                        \
            if (tmp == 0) {                    \
                opsBetweenChecks = 1;          \
            } else {                           \
                LL_L2I(opsBetweenChecks, tmp); \
            }                                  \
        } else {                               \
            opsBetweenChecks = 10;             \
        }                                      \
    }                                          \
    time2 = time1;                             \
    time1 = PR_IntervalNow();

#define TIMETOFINISH() \
    PR_IntervalNow() - time1 >= time2

static void
Usage()
{
#define PRINTUSAGE(subject, option, predicate) \
    fprintf(stderr, "%10s %s\t%s\n", subject, option, predicate);
    fprintf(stderr, "\n");
    PRINTUSAGE(progName, "[-DEHSVR]", "List available cipher modes"); /* XXX */
    fprintf(stderr, "\n");
    PRINTUSAGE(progName, "-E -m mode ", "Encrypt a buffer");
    PRINTUSAGE("", "", "[-i plaintext] [-o ciphertext] [-k key] [-v iv]");
    PRINTUSAGE("", "", "[-b bufsize] [-g keysize] [-e exp] [-r rounds]");
    PRINTUSAGE("", "", "[-w wordsize] [-p repetitions | -5 time_interval]");
    PRINTUSAGE("", "", "[-4 th_num]");
    PRINTUSAGE("", "-m", "cipher mode to use");
    PRINTUSAGE("", "-i", "file which contains input buffer");
    PRINTUSAGE("", "-o", "file for output buffer");
    PRINTUSAGE("", "-k", "file which contains key");
    PRINTUSAGE("", "-v", "file which contains initialization vector");
    PRINTUSAGE("", "-b", "size of input buffer");
    PRINTUSAGE("", "-g", "key size (in bytes)");
    PRINTUSAGE("", "-p", "do performance test");
    PRINTUSAGE("", "-4", "run test in multithread mode. th_num number of parallel threads");
    PRINTUSAGE("", "-5", "run test for specified time interval(in seconds)");
    PRINTUSAGE("", "--aad", "File with contains additional auth data");
    PRINTUSAGE("(rsa)", "-e", "rsa public exponent");
    PRINTUSAGE("(rc5)", "-r", "number of rounds");
    PRINTUSAGE("(rc5)", "-w", "wordsize (32 or 64)");
    fprintf(stderr, "\n");
    PRINTUSAGE(progName, "-D -m mode", "Decrypt a buffer");
    PRINTUSAGE("", "", "[-i plaintext] [-o ciphertext] [-k key] [-v iv]");
    PRINTUSAGE("", "", "[-p repetitions | -5 time_interval] [-4 th_num]");
    PRINTUSAGE("", "-m", "cipher mode to use");
    PRINTUSAGE("", "-i", "file which contains input buffer");
    PRINTUSAGE("", "-o", "file for output buffer");
    PRINTUSAGE("", "-k", "file which contains key");
    PRINTUSAGE("", "-v", "file which contains initialization vector");
    PRINTUSAGE("", "-p", "do performance test");
    PRINTUSAGE("", "-4", "run test in multithread mode. th_num number of parallel threads");
    PRINTUSAGE("", "-5", "run test for specified time interval(in seconds)");
    PRINTUSAGE("", "--aad", "File with contains additional auth data");
    fprintf(stderr, "\n");
    PRINTUSAGE(progName, "-H -m mode", "Hash a buffer");
    PRINTUSAGE("", "", "[-i plaintext] [-o hash]");
    PRINTUSAGE("", "", "[-b bufsize]");
    PRINTUSAGE("", "", "[-p repetitions | -5 time_interval] [-4 th_num]");
    PRINTUSAGE("", "-m", "cipher mode to use");
    PRINTUSAGE("", "-i", "file which contains input buffer");
    PRINTUSAGE("", "-o", "file for hash");
    PRINTUSAGE("", "-b", "size of input buffer");
    PRINTUSAGE("", "-p", "do performance test");
    PRINTUSAGE("", "-4", "run test in multithread mode. th_num number of parallel threads");
    PRINTUSAGE("", "-5", "run test for specified time interval(in seconds)");
    fprintf(stderr, "\n");
    PRINTUSAGE(progName, "-S -m mode", "Sign a buffer");
    PRINTUSAGE("", "", "[-i plaintext] [-o signature] [-k key]");
    PRINTUSAGE("", "", "[-b bufsize]");
#ifndef NSS_DISABLE_ECC
    PRINTUSAGE("", "", "[-n curvename]");
#endif
    PRINTUSAGE("", "", "[-p repetitions | -5 time_interval] [-4 th_num]");
    PRINTUSAGE("", "-m", "cipher mode to use");
    PRINTUSAGE("", "-i", "file which contains input buffer");
    PRINTUSAGE("", "-o", "file for signature");
    PRINTUSAGE("", "-k", "file which contains key");
#ifndef NSS_DISABLE_ECC
    PRINTUSAGE("", "-n", "name of curve for EC key generation; one of:");
    PRINTUSAGE("", "", "  sect163k1, nistk163, sect163r1, sect163r2,");
    PRINTUSAGE("", "", "  nistb163, sect193r1, sect193r2, sect233k1, nistk233,");
    PRINTUSAGE("", "", "  sect233r1, nistb233, sect239k1, sect283k1, nistk283,");
    PRINTUSAGE("", "", "  sect283r1, nistb283, sect409k1, nistk409, sect409r1,");
    PRINTUSAGE("", "", "  nistb409, sect571k1, nistk571, sect571r1, nistb571,");
    PRINTUSAGE("", "", "  secp160k1, secp160r1, secp160r2, secp192k1, secp192r1,");
    PRINTUSAGE("", "", "  nistp192, secp224k1, secp224r1, nistp224, secp256k1,");
    PRINTUSAGE("", "", "  secp256r1, nistp256, secp384r1, nistp384, secp521r1,");
    PRINTUSAGE("", "", "  nistp521, prime192v1, prime192v2, prime192v3,");
    PRINTUSAGE("", "", "  prime239v1, prime239v2, prime239v3, c2pnb163v1,");
    PRINTUSAGE("", "", "  c2pnb163v2, c2pnb163v3, c2pnb176v1, c2tnb191v1,");
    PRINTUSAGE("", "", "  c2tnb191v2, c2tnb191v3, c2onb191v4, c2onb191v5,");
    PRINTUSAGE("", "", "  c2pnb208w1, c2tnb239v1, c2tnb239v2, c2tnb239v3,");
    PRINTUSAGE("", "", "  c2onb239v4, c2onb239v5, c2pnb272w1, c2pnb304w1,");
    PRINTUSAGE("", "", "  c2tnb359w1, c2pnb368w1, c2tnb431r1, secp112r1,");
    PRINTUSAGE("", "", "  secp112r2, secp128r1, secp128r2, sect113r1, sect113r2,");
    PRINTUSAGE("", "", "  sect131r1, sect131r2");
#endif
    PRINTUSAGE("", "-p", "do performance test");
    PRINTUSAGE("", "-4", "run test in multithread mode. th_num number of parallel threads");
    PRINTUSAGE("", "-5", "run test for specified time interval(in seconds)");
    fprintf(stderr, "\n");
    PRINTUSAGE(progName, "-V -m mode", "Verify a signed buffer");
    PRINTUSAGE("", "", "[-i plaintext] [-s signature] [-k key]");
    PRINTUSAGE("", "", "[-p repetitions | -5 time_interval] [-4 th_num]");
    PRINTUSAGE("", "-m", "cipher mode to use");
    PRINTUSAGE("", "-i", "file which contains input buffer");
    PRINTUSAGE("", "-s", "file which contains signature of input buffer");
    PRINTUSAGE("", "-k", "file which contains key");
    PRINTUSAGE("", "-p", "do performance test");
    PRINTUSAGE("", "-4", "run test in multithread mode. th_num number of parallel threads");
    PRINTUSAGE("", "-5", "run test for specified time interval(in seconds)");
    fprintf(stderr, "\n");
    PRINTUSAGE(progName, "-N -m mode -b bufsize",
               "Create a nonce plaintext and key");
    PRINTUSAGE("", "", "[-g keysize] [-u cxreps]");
    PRINTUSAGE("", "-g", "key size (in bytes)");
    PRINTUSAGE("", "-u", "number of repetitions of context creation");
    fprintf(stderr, "\n");
    PRINTUSAGE(progName, "-R [-g keysize] [-e exp]",
               "Test the RSA populate key function");
    PRINTUSAGE("", "", "[-r repetitions]");
    PRINTUSAGE("", "-g", "key size (in bytes)");
    PRINTUSAGE("", "-e", "rsa public exponent");
    PRINTUSAGE("", "-r", "repetitions of the test");
    fprintf(stderr, "\n");
    PRINTUSAGE(progName, "-F", "Run the FIPS self-test");
    fprintf(stderr, "\n");
    PRINTUSAGE(progName, "-T [-m mode1,mode2...]", "Run the BLAPI self-test");
    fprintf(stderr, "\n");
    exit(1);
}

/*  Helper functions for ascii<-->binary conversion/reading/writing */

/* XXX argh */
struct item_with_arena {
    SECItem *item;
    PLArenaPool *arena;
};

static PRInt32
get_binary(void *arg, const unsigned char *ibuf, PRInt32 size)
{
    struct item_with_arena *it = arg;
    SECItem *binary = it->item;
    SECItem *tmp;
    int index;
    if (binary->data == NULL) {
        tmp = SECITEM_AllocItem(it->arena, NULL, size);
        binary->data = tmp->data;
        binary->len = tmp->len;
        index = 0;
    } else {
        SECITEM_ReallocItem(NULL, binary, binary->len, binary->len + size);
        index = binary->len;
    }
    PORT_Memcpy(&binary->data[index], ibuf, size);
    return binary->len;
}

static SECStatus
atob(SECItem *ascii, SECItem *binary, PLArenaPool *arena)
{
    SECStatus status;
    NSSBase64Decoder *cx;
    struct item_with_arena it;
    int len;
    binary->data = NULL;
    binary->len = 0;
    it.item = binary;
    it.arena = arena;
    len = (strncmp((const char *)&ascii->data[ascii->len - 2], "\r\n", 2)) ? ascii->len
                                                                           : ascii->len - 2;
    cx = NSSBase64Decoder_Create(get_binary, &it);
    status = NSSBase64Decoder_Update(cx, (const char *)ascii->data, len);
    status = NSSBase64Decoder_Destroy(cx, PR_FALSE);
    return status;
}

static PRInt32
output_ascii(void *arg, const char *obuf, PRInt32 size)
{
    PRFileDesc *outfile = arg;
    PRInt32 nb = PR_Write(outfile, obuf, size);
    if (nb != size) {
        PORT_SetError(SEC_ERROR_IO);
        return -1;
    }
    return nb;
}

static SECStatus
btoa_file(SECItem *binary, PRFileDesc *outfile)
{
    SECStatus status;
    NSSBase64Encoder *cx;
    if (binary->len == 0)
        return SECSuccess;
    cx = NSSBase64Encoder_Create(output_ascii, outfile);
    status = NSSBase64Encoder_Update(cx, binary->data, binary->len);
    status = NSSBase64Encoder_Destroy(cx, PR_FALSE);
    status = PR_Write(outfile, "\r\n", 2);
    return status;
}

SECStatus
hex_from_2char(unsigned char *c2, unsigned char *byteval)
{
    int i;
    unsigned char offset;
    *byteval = 0;
    for (i = 0; i < 2; i++) {
        if (c2[i] >= '0' && c2[i] <= '9') {
            offset = c2[i] - '0';
            *byteval |= offset << 4 * (1 - i);
        } else if (c2[i] >= 'a' && c2[i] <= 'f') {
            offset = c2[i] - 'a';
            *byteval |= (offset + 10) << 4 * (1 - i);
        } else if (c2[i] >= 'A' && c2[i] <= 'F') {
            offset = c2[i] - 'A';
            *byteval |= (offset + 10) << 4 * (1 - i);
        } else {
            return SECFailure;
        }
    }
    return SECSuccess;
}

SECStatus
char2_from_hex(unsigned char byteval, char *c2)
{
    int i;
    unsigned char offset;
    for (i = 0; i < 2; i++) {
        offset = (byteval >> 4 * (1 - i)) & 0x0f;
        if (offset < 10) {
            c2[i] = '0' + offset;
        } else {
            c2[i] = 'A' + offset - 10;
        }
    }
    return SECSuccess;
}

void
serialize_key(SECItem *it, int ni, PRFileDesc *file)
{
    unsigned char len[4];
    int i;
    NSSBase64Encoder *cx;
    cx = NSSBase64Encoder_Create(output_ascii, file);
    for (i = 0; i < ni; i++, it++) {
        len[0] = (it->len >> 24) & 0xff;
        len[1] = (it->len >> 16) & 0xff;
        len[2] = (it->len >> 8) & 0xff;
        len[3] = (it->len & 0xff);
        NSSBase64Encoder_Update(cx, len, 4);
        NSSBase64Encoder_Update(cx, it->data, it->len);
    }
    NSSBase64Encoder_Destroy(cx, PR_FALSE);
    PR_Write(file, "\r\n", 2);
}

void
key_from_filedata(PLArenaPool *arena, SECItem *it, int ns, int ni, SECItem *filedata)
{
    int fpos = 0;
    int i, len;
    unsigned char *buf = filedata->data;
    for (i = 0; i < ni; i++) {
        len = (buf[fpos++] & 0xff) << 24;
        len |= (buf[fpos++] & 0xff) << 16;
        len |= (buf[fpos++] & 0xff) << 8;
        len |= (buf[fpos++] & 0xff);
        if (ns <= i) {
            if (len > 0) {
                it->len = len;
                it->data = PORT_ArenaAlloc(arena, it->len);
                PORT_Memcpy(it->data, &buf[fpos], it->len);
            } else {
                it->len = 0;
                it->data = NULL;
            }
            it++;
        }
        fpos += len;
    }
}

static RSAPrivateKey *
rsakey_from_filedata(SECItem *filedata)
{
    RSAPrivateKey *key;
    PLArenaPool *arena;
    arena = PORT_NewArena(BLTEST_DEFAULT_CHUNKSIZE);
    key = (RSAPrivateKey *)PORT_ArenaZAlloc(arena, sizeof(RSAPrivateKey));
    key->arena = arena;
    key_from_filedata(arena, &key->version, 0, 9, filedata);
    return key;
}

static PQGParams *
pqg_from_filedata(SECItem *filedata)
{
    PQGParams *pqg;
    PLArenaPool *arena;
    arena = PORT_NewArena(BLTEST_DEFAULT_CHUNKSIZE);
    pqg = (PQGParams *)PORT_ArenaZAlloc(arena, sizeof(PQGParams));
    pqg->arena = arena;
    key_from_filedata(arena, &pqg->prime, 0, 3, filedata);
    return pqg;
}

static DSAPrivateKey *
dsakey_from_filedata(SECItem *filedata)
{
    DSAPrivateKey *key;
    PLArenaPool *arena;
    arena = PORT_NewArena(BLTEST_DEFAULT_CHUNKSIZE);
    key = (DSAPrivateKey *)PORT_ArenaZAlloc(arena, sizeof(DSAPrivateKey));
    key->params.arena = arena;
    key_from_filedata(arena, &key->params.prime, 0, 5, filedata);
    return key;
}

#ifndef NSS_DISABLE_ECC
static ECPrivateKey *
eckey_from_filedata(SECItem *filedata)
{
    ECPrivateKey *key;
    PLArenaPool *arena;
    SECStatus rv;
    ECParams *tmpECParams = NULL;
    arena = PORT_NewArena(BLTEST_DEFAULT_CHUNKSIZE);
    key = (ECPrivateKey *)PORT_ArenaZAlloc(arena, sizeof(ECPrivateKey));
    /* read and convert params */
    key->ecParams.arena = arena;
    key_from_filedata(arena, &key->ecParams.DEREncoding, 0, 1, filedata);
    rv = SECOID_Init();
    CHECKERROR(rv, __LINE__);
    rv = EC_DecodeParams(&key->ecParams.DEREncoding, &tmpECParams);
    CHECKERROR(rv, __LINE__);
    rv = EC_CopyParams(key->ecParams.arena, &key->ecParams, tmpECParams);
    CHECKERROR(rv, __LINE__);
    rv = SECOID_Shutdown();
    CHECKERROR(rv, __LINE__);
    PORT_FreeArena(tmpECParams->arena, PR_TRUE);
    /* read key */
    key_from_filedata(arena, &key->publicValue, 1, 3, filedata);
    return key;
}

typedef struct curveNameTagPairStr {
    char *curveName;
    SECOidTag curveOidTag;
} CurveNameTagPair;

#define DEFAULT_CURVE_OID_TAG SEC_OID_SECG_EC_SECP192R1
/* #define DEFAULT_CURVE_OID_TAG  SEC_OID_SECG_EC_SECP160R1 */

static CurveNameTagPair nameTagPair[] =
    {
      { "sect163k1", SEC_OID_SECG_EC_SECT163K1 },
      { "nistk163", SEC_OID_SECG_EC_SECT163K1 },
      { "sect163r1", SEC_OID_SECG_EC_SECT163R1 },
      { "sect163r2", SEC_OID_SECG_EC_SECT163R2 },
      { "nistb163", SEC_OID_SECG_EC_SECT163R2 },
      { "sect193r1", SEC_OID_SECG_EC_SECT193R1 },
      { "sect193r2", SEC_OID_SECG_EC_SECT193R2 },
      { "sect233k1", SEC_OID_SECG_EC_SECT233K1 },
      { "nistk233", SEC_OID_SECG_EC_SECT233K1 },
      { "sect233r1", SEC_OID_SECG_EC_SECT233R1 },
      { "nistb233", SEC_OID_SECG_EC_SECT233R1 },
      { "sect239k1", SEC_OID_SECG_EC_SECT239K1 },
      { "sect283k1", SEC_OID_SECG_EC_SECT283K1 },
      { "nistk283", SEC_OID_SECG_EC_SECT283K1 },
      { "sect283r1", SEC_OID_SECG_EC_SECT283R1 },
      { "nistb283", SEC_OID_SECG_EC_SECT283R1 },
      { "sect409k1", SEC_OID_SECG_EC_SECT409K1 },
      { "nistk409", SEC_OID_SECG_EC_SECT409K1 },
      { "sect409r1", SEC_OID_SECG_EC_SECT409R1 },
      { "nistb409", SEC_OID_SECG_EC_SECT409R1 },
      { "sect571k1", SEC_OID_SECG_EC_SECT571K1 },
      { "nistk571", SEC_OID_SECG_EC_SECT571K1 },
      { "sect571r1", SEC_OID_SECG_EC_SECT571R1 },
      { "nistb571", SEC_OID_SECG_EC_SECT571R1 },
      { "secp160k1", SEC_OID_SECG_EC_SECP160K1 },
      { "secp160r1", SEC_OID_SECG_EC_SECP160R1 },
      { "secp160r2", SEC_OID_SECG_EC_SECP160R2 },
      { "secp192k1", SEC_OID_SECG_EC_SECP192K1 },
      { "secp192r1", SEC_OID_SECG_EC_SECP192R1 },
      { "nistp192", SEC_OID_SECG_EC_SECP192R1 },
      { "secp224k1", SEC_OID_SECG_EC_SECP224K1 },
      { "secp224r1", SEC_OID_SECG_EC_SECP224R1 },
      { "nistp224", SEC_OID_SECG_EC_SECP224R1 },
      { "secp256k1", SEC_OID_SECG_EC_SECP256K1 },
      { "secp256r1", SEC_OID_SECG_EC_SECP256R1 },
      { "nistp256", SEC_OID_SECG_EC_SECP256R1 },
      { "secp384r1", SEC_OID_SECG_EC_SECP384R1 },
      { "nistp384", SEC_OID_SECG_EC_SECP384R1 },
      { "secp521r1", SEC_OID_SECG_EC_SECP521R1 },
      { "nistp521", SEC_OID_SECG_EC_SECP521R1 },

      { "prime192v1", SEC_OID_ANSIX962_EC_PRIME192V1 },
      { "prime192v2", SEC_OID_ANSIX962_EC_PRIME192V2 },
      { "prime192v3", SEC_OID_ANSIX962_EC_PRIME192V3 },
      { "prime239v1", SEC_OID_ANSIX962_EC_PRIME239V1 },
      { "prime239v2", SEC_OID_ANSIX962_EC_PRIME239V2 },
      { "prime239v3", SEC_OID_ANSIX962_EC_PRIME239V3 },

      { "c2pnb163v1", SEC_OID_ANSIX962_EC_C2PNB163V1 },
      { "c2pnb163v2", SEC_OID_ANSIX962_EC_C2PNB163V2 },
      { "c2pnb163v3", SEC_OID_ANSIX962_EC_C2PNB163V3 },
      { "c2pnb176v1", SEC_OID_ANSIX962_EC_C2PNB176V1 },
      { "c2tnb191v1", SEC_OID_ANSIX962_EC_C2TNB191V1 },
      { "c2tnb191v2", SEC_OID_ANSIX962_EC_C2TNB191V2 },
      { "c2tnb191v3", SEC_OID_ANSIX962_EC_C2TNB191V3 },
      { "c2onb191v4", SEC_OID_ANSIX962_EC_C2ONB191V4 },
      { "c2onb191v5", SEC_OID_ANSIX962_EC_C2ONB191V5 },
      { "c2pnb208w1", SEC_OID_ANSIX962_EC_C2PNB208W1 },
      { "c2tnb239v1", SEC_OID_ANSIX962_EC_C2TNB239V1 },
      { "c2tnb239v2", SEC_OID_ANSIX962_EC_C2TNB239V2 },
      { "c2tnb239v3", SEC_OID_ANSIX962_EC_C2TNB239V3 },
      { "c2onb239v4", SEC_OID_ANSIX962_EC_C2ONB239V4 },
      { "c2onb239v5", SEC_OID_ANSIX962_EC_C2ONB239V5 },
      { "c2pnb272w1", SEC_OID_ANSIX962_EC_C2PNB272W1 },
      { "c2pnb304w1", SEC_OID_ANSIX962_EC_C2PNB304W1 },
      { "c2tnb359v1", SEC_OID_ANSIX962_EC_C2TNB359V1 },
      { "c2pnb368w1", SEC_OID_ANSIX962_EC_C2PNB368W1 },
      { "c2tnb431r1", SEC_OID_ANSIX962_EC_C2TNB431R1 },

      { "secp112r1", SEC_OID_SECG_EC_SECP112R1 },
      { "secp112r2", SEC_OID_SECG_EC_SECP112R2 },
      { "secp128r1", SEC_OID_SECG_EC_SECP128R1 },
      { "secp128r2", SEC_OID_SECG_EC_SECP128R2 },

      { "sect113r1", SEC_OID_SECG_EC_SECT113R1 },
      { "sect113r2", SEC_OID_SECG_EC_SECT113R2 },
      { "sect131r1", SEC_OID_SECG_EC_SECT131R1 },
      { "sect131r2", SEC_OID_SECG_EC_SECT131R2 },
    };

static SECItem *
getECParams(const char *curve)
{
    SECItem *ecparams;
    SECOidData *oidData = NULL;
    SECOidTag curveOidTag = SEC_OID_UNKNOWN; /* default */
    int i, numCurves;

    if (curve != NULL) {
        numCurves = sizeof(nameTagPair) / sizeof(CurveNameTagPair);
        for (i = 0; ((i < numCurves) && (curveOidTag == SEC_OID_UNKNOWN));
             i++) {
            if (PL_strcmp(curve, nameTagPair[i].curveName) == 0)
                curveOidTag = nameTagPair[i].curveOidTag;
        }
    }

    /* Return NULL if curve name is not recognized */
    if ((curveOidTag == SEC_OID_UNKNOWN) ||
        (oidData = SECOID_FindOIDByTag(curveOidTag)) == NULL) {
        fprintf(stderr, "Unrecognized elliptic curve %s\n", curve);
        return NULL;
    }

    ecparams = SECITEM_AllocItem(NULL, NULL, (2 + oidData->oid.len));

    /*
     * ecparams->data needs to contain the ASN encoding of an object ID (OID)
     * representing the named curve. The actual OID is in
     * oidData->oid.data so we simply prepend 0x06 and OID length
     */
    ecparams->data[0] = SEC_ASN1_OBJECT_ID;
    ecparams->data[1] = oidData->oid.len;
    memcpy(ecparams->data + 2, oidData->oid.data, oidData->oid.len);

    return ecparams;
}
#endif /* NSS_DISABLE_ECC */

static void
dump_pqg(PQGParams *pqg)
{
    SECU_PrintInteger(stdout, &pqg->prime, "PRIME:", 0);
    SECU_PrintInteger(stdout, &pqg->subPrime, "SUBPRIME:", 0);
    SECU_PrintInteger(stdout, &pqg->base, "BASE:", 0);
}

static void
dump_dsakey(DSAPrivateKey *key)
{
    dump_pqg(&key->params);
    SECU_PrintInteger(stdout, &key->publicValue, "PUBLIC VALUE:", 0);
    SECU_PrintInteger(stdout, &key->privateValue, "PRIVATE VALUE:", 0);
}

#ifndef NSS_DISABLE_ECC
static void
dump_ecp(ECParams *ecp)
{
    /* TODO other fields */
    SECU_PrintInteger(stdout, &ecp->base, "BASE POINT:", 0);
}

static void
dump_eckey(ECPrivateKey *key)
{
    dump_ecp(&key->ecParams);
    SECU_PrintInteger(stdout, &key->publicValue, "PUBLIC VALUE:", 0);
    SECU_PrintInteger(stdout, &key->privateValue, "PRIVATE VALUE:", 0);
}
#endif

static void
dump_rsakey(RSAPrivateKey *key)
{
    SECU_PrintInteger(stdout, &key->version, "VERSION:", 0);
    SECU_PrintInteger(stdout, &key->modulus, "MODULUS:", 0);
    SECU_PrintInteger(stdout, &key->publicExponent, "PUBLIC EXP:", 0);
    SECU_PrintInteger(stdout, &key->privateExponent, "PRIVATE EXP:", 0);
    SECU_PrintInteger(stdout, &key->prime1, "CRT PRIME 1:", 0);
    SECU_PrintInteger(stdout, &key->prime2, "CRT PRIME 2:", 0);
    SECU_PrintInteger(stdout, &key->exponent1, "CRT EXP 1:", 0);
    SECU_PrintInteger(stdout, &key->exponent2, "CRT EXP 2:", 0);
    SECU_PrintInteger(stdout, &key->coefficient, "CRT COEFFICIENT:", 0);
}

typedef enum {
    bltestBase64Encoded, /* Base64 encoded ASCII */
    bltestBinary,        /* straight binary */
    bltestHexSpaceDelim, /* 0x12 0x34 0xab 0xCD ... */
    bltestHexStream      /* 1234abCD ... */
} bltestIOMode;

typedef struct
{
    SECItem buf;
    SECItem pBuf;
    bltestIOMode mode;
    PRFileDesc *file;
} bltestIO;

typedef SECStatus (*bltestSymmCipherFn)(void *cx,
                                        unsigned char *output,
                                        unsigned int *outputLen,
                                        unsigned int maxOutputLen,
                                        const unsigned char *input,
                                        unsigned int inputLen);

typedef SECStatus (*bltestAEADFn)(void *cx,
                                  unsigned char *output,
                                  unsigned int *outputLen,
                                  unsigned int maxOutputLen,
                                  const unsigned char *input,
                                  unsigned int inputLen,
                                  const unsigned char *nonce,
                                  unsigned int nonceLen,
                                  const unsigned char *ad,
                                  unsigned int adLen);

typedef SECStatus (*bltestPubKeyCipherFn)(void *key,
                                          SECItem *output,
                                          const SECItem *input);

typedef SECStatus (*bltestHashCipherFn)(unsigned char *dest,
                                        const unsigned char *src,
                                        PRUint32 src_length);

/* Note: Algorithms are grouped in order to support is_symmkeyCipher /
 * is_pubkeyCipher / is_hashCipher / is_sigCipher
 */
typedef enum {
    bltestINVALID = -1,
    bltestDES_ECB,     /* Symmetric Key Ciphers */
    bltestDES_CBC,     /* .            */
    bltestDES_EDE_ECB, /* .            */
    bltestDES_EDE_CBC, /* .            */
    bltestRC2_ECB,     /* .            */
    bltestRC2_CBC,     /* .            */
    bltestRC4,         /* .            */
#ifdef NSS_SOFTOKEN_DOES_RC5
    bltestRC5_ECB, /* .            */
    bltestRC5_CBC, /* .            */
#endif
    bltestAES_ECB,      /* .                     */
    bltestAES_CBC,      /* .                     */
    bltestAES_CTS,      /* .                     */
    bltestAES_CTR,      /* .                     */
    bltestAES_GCM,      /* .                     */
    bltestCAMELLIA_ECB, /* .                     */
    bltestCAMELLIA_CBC, /* .                     */
    bltestSEED_ECB,     /* SEED algorithm      */
    bltestSEED_CBC,     /* SEED algorithm      */
    bltestCHACHA20,     /* ChaCha20 + Poly1305   */
    bltestRSA,          /* Public Key Ciphers    */
    bltestRSA_OAEP,     /* . (Public Key Enc.)   */
    bltestRSA_PSS,      /* . (Public Key Sig.)   */
#ifndef NSS_DISABLE_ECC
    bltestECDSA, /* . (Public Key Sig.)   */
#endif
    bltestDSA,    /* . (Public Key Sig.)   */
    bltestMD2,    /* Hash algorithms       */
    bltestMD5,    /* .             */
    bltestSHA1,   /* .             */
    bltestSHA224, /* .             */
    bltestSHA256, /* .             */
    bltestSHA384, /* .             */
    bltestSHA512, /* .             */
    NUMMODES
} bltestCipherMode;

static char *mode_strings[] =
    {
      "des_ecb",
      "des_cbc",
      "des3_ecb",
      "des3_cbc",
      "rc2_ecb",
      "rc2_cbc",
      "rc4",
#ifdef NSS_SOFTOKEN_DOES_RC5
      "rc5_ecb",
      "rc5_cbc",
#endif
      "aes_ecb",
      "aes_cbc",
      "aes_cts",
      "aes_ctr",
      "aes_gcm",
      "camellia_ecb",
      "camellia_cbc",
      "seed_ecb",
      "seed_cbc",
      "chacha20_poly1305",
      "rsa",
      "rsa_oaep",
      "rsa_pss",
#ifndef NSS_DISABLE_ECC
      "ecdsa",
#endif
      /*"pqg",*/
      "dsa",
      "md2",
      "md5",
      "sha1",
      "sha224",
      "sha256",
      "sha384",
      "sha512",
    };

typedef struct
{
    bltestIO key;
    bltestIO iv;
} bltestSymmKeyParams;

typedef struct
{
    bltestSymmKeyParams sk; /* must be first */
    bltestIO aad;
} bltestAuthSymmKeyParams;

typedef struct
{
    bltestIO key;
    bltestIO iv;
    int rounds;
    int wordsize;
} bltestRC5Params;

typedef struct
{
    bltestIO key;
    int keysizeInBits;

    /* OAEP & PSS */
    HASH_HashType hashAlg;
    HASH_HashType maskHashAlg;
    bltestIO seed; /* salt if PSS */
} bltestRSAParams;

typedef struct
{
    bltestIO pqgdata;
    unsigned int keysize;
    bltestIO keyseed;
    bltestIO sigseed;
    PQGParams *pqg;
} bltestDSAParams;

#ifndef NSS_DISABLE_ECC
typedef struct
{
    char *curveName;
    bltestIO sigseed;
} bltestECDSAParams;
#endif

typedef struct
{
    bltestIO key;
    void *privKey;
    void *pubKey;
    bltestIO sig; /* if doing verify, the signature (which may come
                   * from sigfile. */

    union {
        bltestRSAParams rsa;
        bltestDSAParams dsa;
#ifndef NSS_DISABLE_ECC
        bltestECDSAParams ecdsa;
#endif
    } cipherParams;
} bltestAsymKeyParams;

typedef struct
{
    bltestIO key; /* unused */
    PRBool restart;
} bltestHashParams;

typedef union {
    bltestIO key;
    bltestSymmKeyParams sk;
    bltestAuthSymmKeyParams ask;
    bltestRC5Params rc5;
    bltestAsymKeyParams asymk;
    bltestHashParams hash;
} bltestParams;

typedef struct bltestCipherInfoStr bltestCipherInfo;

struct bltestCipherInfoStr {
    PLArenaPool *arena;
    /* link to next in multithreaded test */
    bltestCipherInfo *next;
    PRThread *cipherThread;

    /* MonteCarlo test flag*/
    PRBool mCarlo;
    /* cipher context */
    void *cx;
    /* I/O streams */
    bltestIO input;
    bltestIO output;
    /* Cipher-specific parameters */
    bltestParams params;
    /* Cipher mode */
    bltestCipherMode mode;
    /* Cipher function (encrypt/decrypt/sign/verify/hash) */
    union {
        bltestSymmCipherFn symmkeyCipher;
        bltestAEADFn aeadCipher;
        bltestPubKeyCipherFn pubkeyCipher;
        bltestHashCipherFn hashCipher;
    } cipher;
    /* performance testing */
    int repetitionsToPerfom;
    int seconds;
    int repetitions;
    int cxreps;
    double cxtime;
    double optime;
};

PRBool
is_symmkeyCipher(bltestCipherMode mode)
{
    /* change as needed! */
    if (mode >= bltestDES_ECB && mode <= bltestSEED_CBC)
        return PR_TRUE;
    return PR_FALSE;
}

PRBool
is_aeadCipher(bltestCipherMode mode)
{
    /* change as needed! */
    switch (mode) {
        case bltestCHACHA20:
            return PR_TRUE;
        default:
            return PR_FALSE;
    }
}

PRBool
is_authCipher(bltestCipherMode mode)
{
    /* change as needed! */
    switch (mode) {
        case bltestAES_GCM:
        case bltestCHACHA20:
            return PR_TRUE;
        default:
            return PR_FALSE;
    }
}

PRBool
is_singleShotCipher(bltestCipherMode mode)
{
    /* change as needed! */
    switch (mode) {
        case bltestAES_GCM:
        case bltestAES_CTS:
        case bltestCHACHA20:
            return PR_TRUE;
        default:
            return PR_FALSE;
    }
}

PRBool
is_pubkeyCipher(bltestCipherMode mode)
{
    /* change as needed! */
    if (mode >= bltestRSA && mode <= bltestDSA)
        return PR_TRUE;
    return PR_FALSE;
}

PRBool
is_hashCipher(bltestCipherMode mode)
{
    /* change as needed! */
    if (mode >= bltestMD2 && mode <= bltestSHA512)
        return PR_TRUE;
    return PR_FALSE;
}

PRBool
is_sigCipher(bltestCipherMode mode)
{
    /* change as needed! */
    if (mode >= bltestRSA_PSS && mode <= bltestDSA)
        return PR_TRUE;
    return PR_FALSE;
}

PRBool
cipher_requires_IV(bltestCipherMode mode)
{
    /* change as needed! */
    switch (mode) {
        case bltestDES_CBC:
        case bltestDES_EDE_CBC:
        case bltestRC2_CBC:
#ifdef NSS_SOFTOKEN_DOES_RC5
        case bltestRC5_CBC:
#endif
        case bltestAES_CBC:
        case bltestAES_CTS:
        case bltestAES_CTR:
        case bltestAES_GCM:
        case bltestCAMELLIA_CBC:
        case bltestSEED_CBC:
        case bltestCHACHA20:
            return PR_TRUE;
        default:
            return PR_FALSE;
    }
}

SECStatus finishIO(bltestIO *output, PRFileDesc *file);

SECStatus
setupIO(PLArenaPool *arena, bltestIO *input, PRFileDesc *file,
        char *str, int numBytes)
{
    SECStatus rv = SECSuccess;
    SECItem fileData;
    SECItem *in;
    unsigned char *tok;
    unsigned int i, j;

    if (file && (numBytes == 0 || file == PR_STDIN)) {
        /* grabbing data from a file */
        rv = SECU_FileToItem(&fileData, file);
        if (rv != SECSuccess)
            return SECFailure;
        in = &fileData;
    } else if (str) {
        /* grabbing data from command line */
        fileData.data = (unsigned char *)str;
        fileData.len = PL_strlen(str);
        in = &fileData;
    } else if (file) {
        /* create nonce */
        SECITEM_AllocItem(arena, &input->buf, numBytes);
        RNG_GenerateGlobalRandomBytes(input->buf.data, numBytes);
        return finishIO(input, file);
    } else {
        return SECFailure;
    }

    switch (input->mode) {
        case bltestBase64Encoded:
            if (in->len == 0) {
                input->buf.data = NULL;
                input->buf.len = 0;
                break;
            }
            rv = atob(in, &input->buf, arena);
            break;
        case bltestBinary:
            if (in->len == 0) {
                input->buf.data = NULL;
                input->buf.len = 0;
                break;
            }
            if (in->data[in->len - 1] == '\n')
                --in->len;
            if (in->data[in->len - 1] == '\r')
                --in->len;
            SECITEM_CopyItem(arena, &input->buf, in);
<<<<<<< HEAD
=======
            if (rv != SECSuccess) {
                return SECFailure;
            }
>>>>>>> 489d0b4f
            break;
        case bltestHexSpaceDelim:
            SECITEM_AllocItem(arena, &input->buf, in->len / 5);
            for (i = 0, j = 0; i < in->len; i += 5, j++) {
                tok = &in->data[i];
                if (tok[0] != '0' || tok[1] != 'x' || tok[4] != ' ')
                    /* bad hex token */
                    break;

                rv = hex_from_2char(&tok[2], input->buf.data + j);
                if (rv)
                    break;
            }
            break;
        case bltestHexStream:
            SECITEM_AllocItem(arena, &input->buf, in->len / 2);
            for (i = 0, j = 0; i < in->len; i += 2, j++) {
                tok = &in->data[i];
                rv = hex_from_2char(tok, input->buf.data + j);
                if (rv)
                    break;
            }
            break;
    }

    if (file)
        SECITEM_FreeItem(&fileData, PR_FALSE);
    return rv;
}

SECStatus
finishIO(bltestIO *output, PRFileDesc *file)
{
    SECStatus rv = SECSuccess;
    PRInt32 nb;
    unsigned char byteval;
    SECItem *it;
    char hexstr[5];
    unsigned int i;
    if (output->pBuf.len > 0) {
        it = &output->pBuf;
    } else {
        it = &output->buf;
    }
    switch (output->mode) {
        case bltestBase64Encoded:
            rv = btoa_file(it, file);
            break;
        case bltestBinary:
            nb = PR_Write(file, it->data, it->len);
            rv = (nb == (PRInt32)it->len) ? SECSuccess : SECFailure;
            break;
        case bltestHexSpaceDelim:
            hexstr[0] = '0';
            hexstr[1] = 'x';
            hexstr[4] = ' ';
            for (i = 0; i < it->len; i++) {
                byteval = it->data[i];
                rv = char2_from_hex(byteval, hexstr + 2);
                nb = PR_Write(file, hexstr, 5);
                if (rv)
                    break;
            }
            PR_Write(file, "\n", 1);
            break;
        case bltestHexStream:
            for (i = 0; i < it->len; i++) {
                byteval = it->data[i];
                rv = char2_from_hex(byteval, hexstr);
                if (rv)
                    break;
                nb = PR_Write(file, hexstr, 2);
            }
            PR_Write(file, "\n", 1);
            break;
    }
    return rv;
}

SECStatus
bltestCopyIO(PLArenaPool *arena, bltestIO *dest, bltestIO *src)
{
    if (SECITEM_CopyItem(arena, &dest->buf, &src->buf) != SECSuccess) {
        return SECFailure;
    }
    if (src->pBuf.len > 0) {
        dest->pBuf.len = src->pBuf.len;
        dest->pBuf.data = dest->buf.data + (src->pBuf.data - src->buf.data);
    }
    dest->mode = src->mode;
    dest->file = src->file;

    return SECSuccess;
}

void
misalignBuffer(PLArenaPool *arena, bltestIO *io, int off)
{
    ptrdiff_t offset = (ptrdiff_t)io->buf.data % WORDSIZE;
    int length = io->buf.len;
    if (offset != off) {
        SECITEM_ReallocItemV2(arena, &io->buf, length + 2 * WORDSIZE);
        /* offset may have changed? */
        offset = (ptrdiff_t)io->buf.data % WORDSIZE;
        if (offset != off) {
            memmove(io->buf.data + off, io->buf.data, length);
            io->pBuf.data = io->buf.data + off;
            io->pBuf.len = length;
        } else {
            io->pBuf.data = io->buf.data;
            io->pBuf.len = length;
        }
    } else {
        io->pBuf.data = io->buf.data;
        io->pBuf.len = length;
    }
}

SECStatus
des_Encrypt(void *cx, unsigned char *output, unsigned int *outputLen,
            unsigned int maxOutputLen, const unsigned char *input,
            unsigned int inputLen)
{
    return DES_Encrypt((DESContext *)cx, output, outputLen, maxOutputLen,
                       input, inputLen);
}

SECStatus
des_Decrypt(void *cx, unsigned char *output, unsigned int *outputLen,
            unsigned int maxOutputLen, const unsigned char *input,
            unsigned int inputLen)
{
    return DES_Decrypt((DESContext *)cx, output, outputLen, maxOutputLen,
                       input, inputLen);
}

SECStatus
rc2_Encrypt(void *cx, unsigned char *output, unsigned int *outputLen,
            unsigned int maxOutputLen, const unsigned char *input,
            unsigned int inputLen)
{
    return RC2_Encrypt((RC2Context *)cx, output, outputLen, maxOutputLen,
                       input, inputLen);
}

SECStatus
rc2_Decrypt(void *cx, unsigned char *output, unsigned int *outputLen,
            unsigned int maxOutputLen, const unsigned char *input,
            unsigned int inputLen)
{
    return RC2_Decrypt((RC2Context *)cx, output, outputLen, maxOutputLen,
                       input, inputLen);
}

SECStatus
rc4_Encrypt(void *cx, unsigned char *output, unsigned int *outputLen,
            unsigned int maxOutputLen, const unsigned char *input,
            unsigned int inputLen)
{
    return RC4_Encrypt((RC4Context *)cx, output, outputLen, maxOutputLen,
                       input, inputLen);
}

SECStatus
rc4_Decrypt(void *cx, unsigned char *output, unsigned int *outputLen,
            unsigned int maxOutputLen, const unsigned char *input,
            unsigned int inputLen)
{
    return RC4_Decrypt((RC4Context *)cx, output, outputLen, maxOutputLen,
                       input, inputLen);
}

SECStatus
aes_Encrypt(void *cx, unsigned char *output, unsigned int *outputLen,
            unsigned int maxOutputLen, const unsigned char *input,
            unsigned int inputLen)
{
    return AES_Encrypt((AESContext *)cx, output, outputLen, maxOutputLen,
                       input, inputLen);
}

SECStatus
aes_Decrypt(void *cx, unsigned char *output, unsigned int *outputLen,
            unsigned int maxOutputLen, const unsigned char *input,
            unsigned int inputLen)
{
    return AES_Decrypt((AESContext *)cx, output, outputLen, maxOutputLen,
                       input, inputLen);
}

SECStatus
chacha20_poly1305_Encrypt(void *cx, unsigned char *output,
                          unsigned int *outputLen, unsigned int maxOutputLen,
                          const unsigned char *input, unsigned int inputLen,
                          const unsigned char *nonce, unsigned int nonceLen,
                          const unsigned char *ad, unsigned int adLen)
{
    return ChaCha20Poly1305_Seal((ChaCha20Poly1305Context *)cx, output,
                                 outputLen, maxOutputLen, input, inputLen,
                                 nonce, nonceLen, ad, adLen);
}

SECStatus
chacha20_poly1305_Decrypt(void *cx, unsigned char *output,
                          unsigned int *outputLen, unsigned int maxOutputLen,
                          const unsigned char *input, unsigned int inputLen,
                          const unsigned char *nonce, unsigned int nonceLen,
                          const unsigned char *ad, unsigned int adLen)
{
    return ChaCha20Poly1305_Open((ChaCha20Poly1305Context *)cx, output,
                                 outputLen, maxOutputLen, input, inputLen,
                                 nonce, nonceLen, ad, adLen);
}

SECStatus
camellia_Encrypt(void *cx, unsigned char *output, unsigned int *outputLen,
                 unsigned int maxOutputLen, const unsigned char *input,
                 unsigned int inputLen)
{
    return Camellia_Encrypt((CamelliaContext *)cx, output, outputLen,
                            maxOutputLen,
                            input, inputLen);
}

SECStatus
camellia_Decrypt(void *cx, unsigned char *output, unsigned int *outputLen,
                 unsigned int maxOutputLen, const unsigned char *input,
                 unsigned int inputLen)
{
    return Camellia_Decrypt((CamelliaContext *)cx, output, outputLen,
                            maxOutputLen,
                            input, inputLen);
}

SECStatus
seed_Encrypt(void *cx, unsigned char *output, unsigned int *outputLen,
             unsigned int maxOutputLen, const unsigned char *input,
             unsigned int inputLen)
{
    return SEED_Encrypt((SEEDContext *)cx, output, outputLen, maxOutputLen,
                        input, inputLen);
}

SECStatus
seed_Decrypt(void *cx, unsigned char *output, unsigned int *outputLen,
             unsigned int maxOutputLen, const unsigned char *input,
             unsigned int inputLen)
{
    return SEED_Decrypt((SEEDContext *)cx, output, outputLen, maxOutputLen,
                        input, inputLen);
}

SECStatus
rsa_PublicKeyOp(void *cx, SECItem *output, const SECItem *input)
{
    bltestAsymKeyParams *params = (bltestAsymKeyParams *)cx;
    RSAPublicKey *pubKey = (RSAPublicKey *)params->pubKey;
    SECStatus rv = RSA_PublicKeyOp(pubKey, output->data, input->data);
    if (rv == SECSuccess) {
        output->len = pubKey->modulus.data[0] ? pubKey->modulus.len :
                                              pubKey->modulus.len - 1;
    }
    return rv;
}

SECStatus
rsa_PrivateKeyOp(void *cx, SECItem *output, const SECItem *input)
{
    bltestAsymKeyParams *params = (bltestAsymKeyParams *)cx;
    RSAPrivateKey *privKey = (RSAPrivateKey *)params->privKey;
    SECStatus rv = RSA_PrivateKeyOp(privKey, output->data, input->data);
    if (rv == SECSuccess) {
        output->len = privKey->modulus.data[0] ? privKey->modulus.len :
                                               privKey->modulus.len - 1;
    }
    return rv;
}

SECStatus
rsa_signDigestPSS(void *cx, SECItem *output, const SECItem *input)
{
    bltestAsymKeyParams *params = (bltestAsymKeyParams *)cx;
    bltestRSAParams *rsaParams = &params->cipherParams.rsa;
    return RSA_SignPSS((RSAPrivateKey *)params->privKey,
                       rsaParams->hashAlg,
                       rsaParams->maskHashAlg,
                       rsaParams->seed.buf.data,
                       rsaParams->seed.buf.len,
                       output->data, &output->len, output->len,
                       input->data, input->len);
}

SECStatus
rsa_verifyDigestPSS(void *cx, SECItem *output, const SECItem *input)
{
    bltestAsymKeyParams *params = (bltestAsymKeyParams *)cx;
    bltestRSAParams *rsaParams = &params->cipherParams.rsa;
    return RSA_CheckSignPSS((RSAPublicKey *)params->pubKey,
                            rsaParams->hashAlg,
                            rsaParams->maskHashAlg,
                            rsaParams->seed.buf.len,
                            output->data, output->len,
                            input->data, input->len);
}

SECStatus
rsa_encryptOAEP(void *cx, SECItem *output, const SECItem *input)
{
    bltestAsymKeyParams *params = (bltestAsymKeyParams *)cx;
    bltestRSAParams *rsaParams = &params->cipherParams.rsa;
    return RSA_EncryptOAEP((RSAPublicKey *)params->pubKey,
                           rsaParams->hashAlg,
                           rsaParams->maskHashAlg,
                           NULL, 0,
                           rsaParams->seed.buf.data,
                           rsaParams->seed.buf.len,
                           output->data, &output->len, output->len,
                           input->data, input->len);
}

SECStatus
rsa_decryptOAEP(void *cx, SECItem *output, const SECItem *input)
{
    bltestAsymKeyParams *params = (bltestAsymKeyParams *)cx;
    bltestRSAParams *rsaParams = &params->cipherParams.rsa;
    return RSA_DecryptOAEP((RSAPrivateKey *)params->privKey,
                           rsaParams->hashAlg,
                           rsaParams->maskHashAlg,
                           NULL, 0,
                           output->data, &output->len, output->len,
                           input->data, input->len);
}

SECStatus
dsa_signDigest(void *cx, SECItem *output, const SECItem *input)
{
    bltestAsymKeyParams *params = (bltestAsymKeyParams *)cx;
    if (params->cipherParams.dsa.sigseed.buf.len > 0) {
        return DSA_SignDigestWithSeed((DSAPrivateKey *)params->privKey,
                                      output, input,
                                      params->cipherParams.dsa.sigseed.buf.data);
    }
    return DSA_SignDigest((DSAPrivateKey *)params->privKey, output, input);
}

SECStatus
dsa_verifyDigest(void *cx, SECItem *output, const SECItem *input)
{
    bltestAsymKeyParams *params = (bltestAsymKeyParams *)cx;
    return DSA_VerifyDigest((DSAPublicKey *)params->pubKey, output, input);
}

#ifndef NSS_DISABLE_ECC
SECStatus
ecdsa_signDigest(void *cx, SECItem *output, const SECItem *input)
{
    bltestAsymKeyParams *params = (bltestAsymKeyParams *)cx;
    if (params->cipherParams.ecdsa.sigseed.buf.len > 0) {
        return ECDSA_SignDigestWithSeed(
            (ECPrivateKey *)params->privKey,
            output, input,
            params->cipherParams.ecdsa.sigseed.buf.data,
            params->cipherParams.ecdsa.sigseed.buf.len);
    }
    return ECDSA_SignDigest((ECPrivateKey *)params->privKey, output, input);
}

SECStatus
ecdsa_verifyDigest(void *cx, SECItem *output, const SECItem *input)
{
    bltestAsymKeyParams *params = (bltestAsymKeyParams *)cx;
    return ECDSA_VerifyDigest((ECPublicKey *)params->pubKey, output, input);
}
#endif

SECStatus
bltest_des_init(bltestCipherInfo *cipherInfo, PRBool encrypt)
{
    PRIntervalTime time1, time2;
    bltestSymmKeyParams *desp = &cipherInfo->params.sk;
    int minorMode;
    int i;
    switch (cipherInfo->mode) {
        case bltestDES_ECB:
            minorMode = NSS_DES;
            break;
        case bltestDES_CBC:
            minorMode = NSS_DES_CBC;
            break;
        case bltestDES_EDE_ECB:
            minorMode = NSS_DES_EDE3;
            break;
        case bltestDES_EDE_CBC:
            minorMode = NSS_DES_EDE3_CBC;
            break;
        default:
            return SECFailure;
    }
    cipherInfo->cx = (void *)DES_CreateContext(desp->key.buf.data,
                                               desp->iv.buf.data,
                                               minorMode, encrypt);
    if (cipherInfo->cxreps > 0) {
        DESContext **dummycx;
        dummycx = PORT_Alloc(cipherInfo->cxreps * sizeof(DESContext *));
        TIMESTART();
        for (i = 0; i < cipherInfo->cxreps; i++) {
            dummycx[i] = (void *)DES_CreateContext(desp->key.buf.data,
                                                   desp->iv.buf.data,
                                                   minorMode, encrypt);
        }
        TIMEFINISH(cipherInfo->cxtime, 1.0);
        for (i = 0; i < cipherInfo->cxreps; i++) {
            DES_DestroyContext(dummycx[i], PR_TRUE);
        }
        PORT_Free(dummycx);
    }
    if (encrypt)
        cipherInfo->cipher.symmkeyCipher = des_Encrypt;
    else
        cipherInfo->cipher.symmkeyCipher = des_Decrypt;
    return SECSuccess;
}

SECStatus
bltest_rc2_init(bltestCipherInfo *cipherInfo, PRBool encrypt)
{
    PRIntervalTime time1, time2;
    bltestSymmKeyParams *rc2p = &cipherInfo->params.sk;
    int minorMode;
    int i;
    switch (cipherInfo->mode) {
        case bltestRC2_ECB:
            minorMode = NSS_RC2;
            break;
        case bltestRC2_CBC:
            minorMode = NSS_RC2_CBC;
            break;
        default:
            return SECFailure;
    }
    cipherInfo->cx = (void *)RC2_CreateContext(rc2p->key.buf.data,
                                               rc2p->key.buf.len,
                                               rc2p->iv.buf.data,
                                               minorMode,
                                               rc2p->key.buf.len);
    if (cipherInfo->cxreps > 0) {
        RC2Context **dummycx;
        dummycx = PORT_Alloc(cipherInfo->cxreps * sizeof(RC2Context *));
        TIMESTART();
        for (i = 0; i < cipherInfo->cxreps; i++) {
            dummycx[i] = (void *)RC2_CreateContext(rc2p->key.buf.data,
                                                   rc2p->key.buf.len,
                                                   rc2p->iv.buf.data,
                                                   minorMode,
                                                   rc2p->key.buf.len);
        }
        TIMEFINISH(cipherInfo->cxtime, 1.0);
        for (i = 0; i < cipherInfo->cxreps; i++) {
            RC2_DestroyContext(dummycx[i], PR_TRUE);
        }
        PORT_Free(dummycx);
    }
    if (encrypt)
        cipherInfo->cipher.symmkeyCipher = rc2_Encrypt;
    else
        cipherInfo->cipher.symmkeyCipher = rc2_Decrypt;
    return SECSuccess;
}

SECStatus
bltest_rc4_init(bltestCipherInfo *cipherInfo, PRBool encrypt)
{
    PRIntervalTime time1, time2;
    int i;
    bltestSymmKeyParams *rc4p = &cipherInfo->params.sk;
    cipherInfo->cx = (void *)RC4_CreateContext(rc4p->key.buf.data,
                                               rc4p->key.buf.len);
    if (cipherInfo->cxreps > 0) {
        RC4Context **dummycx;
        dummycx = PORT_Alloc(cipherInfo->cxreps * sizeof(RC4Context *));
        TIMESTART();
        for (i = 0; i < cipherInfo->cxreps; i++) {
            dummycx[i] = (void *)RC4_CreateContext(rc4p->key.buf.data,
                                                   rc4p->key.buf.len);
        }
        TIMEFINISH(cipherInfo->cxtime, 1.0);
        for (i = 0; i < cipherInfo->cxreps; i++) {
            RC4_DestroyContext(dummycx[i], PR_TRUE);
        }
        PORT_Free(dummycx);
    }
    if (encrypt)
        cipherInfo->cipher.symmkeyCipher = rc4_Encrypt;
    else
        cipherInfo->cipher.symmkeyCipher = rc4_Decrypt;
    return SECSuccess;
}

SECStatus
bltest_rc5_init(bltestCipherInfo *cipherInfo, PRBool encrypt)
{
#ifdef NSS_SOFTOKEN_DOES_RC5
    PRIntervalTime time1, time2;
    bltestRC5Params *rc5p = &cipherInfo->params.rc5;
    int minorMode;
    switch (cipherInfo->mode) {
        case bltestRC5_ECB:
            minorMode = NSS_RC5;
            break;
        case bltestRC5_CBC:
            minorMode = NSS_RC5_CBC;
            break;
        default:
            return SECFailure;
    }
    TIMESTART();
    cipherInfo->cx = (void *)RC5_CreateContext(&rc5p->key.buf,
                                               rc5p->rounds, rc5p->wordsize,
                                               rc5p->iv.buf.data, minorMode);
    TIMEFINISH(cipherInfo->cxtime, 1.0);
    if (encrypt)
        cipherInfo->cipher.symmkeyCipher = RC5_Encrypt;
    else
        cipherInfo->cipher.symmkeyCipher = RC5_Decrypt;
    return SECSuccess;
#else
    return SECFailure;
#endif
}

SECStatus
bltest_aes_init(bltestCipherInfo *cipherInfo, PRBool encrypt)
{
    bltestSymmKeyParams *aesp = &cipherInfo->params.sk;
    bltestAuthSymmKeyParams *gcmp = &cipherInfo->params.ask;
    int minorMode;
    int i;
    int keylen = aesp->key.buf.len;
    unsigned int blocklen = AES_BLOCK_SIZE;
    PRIntervalTime time1, time2;
    unsigned char *params;
    int len;
    CK_AES_CTR_PARAMS ctrParams;
    CK_GCM_PARAMS gcmParams;

    params = aesp->iv.buf.data;
    switch (cipherInfo->mode) {
        case bltestAES_ECB:
            minorMode = NSS_AES;
            break;
        case bltestAES_CBC:
            minorMode = NSS_AES_CBC;
            break;
        case bltestAES_CTS:
            minorMode = NSS_AES_CTS;
            break;
        case bltestAES_CTR:
            minorMode = NSS_AES_CTR;
            ctrParams.ulCounterBits = 32;
            len = PR_MIN(aesp->iv.buf.len, blocklen);
            PORT_Memset(ctrParams.cb, 0, blocklen);
            PORT_Memcpy(ctrParams.cb, aesp->iv.buf.data, len);
            params = (unsigned char *)&ctrParams;
            break;
        case bltestAES_GCM:
            minorMode = NSS_AES_GCM;
            gcmParams.pIv = gcmp->sk.iv.buf.data;
            gcmParams.ulIvLen = gcmp->sk.iv.buf.len;
            gcmParams.pAAD = gcmp->aad.buf.data;
            gcmParams.ulAADLen = gcmp->aad.buf.len;
            gcmParams.ulTagBits = blocklen * 8;
            params = (unsigned char *)&gcmParams;
            break;
        default:
            return SECFailure;
    }
    cipherInfo->cx = (void *)AES_CreateContext(aesp->key.buf.data,
                                               params,
                                               minorMode, encrypt,
                                               keylen, blocklen);
    if (cipherInfo->cxreps > 0) {
        AESContext **dummycx;
        dummycx = PORT_Alloc(cipherInfo->cxreps * sizeof(AESContext *));
        TIMESTART();
        for (i = 0; i < cipherInfo->cxreps; i++) {
            dummycx[i] = (void *)AES_CreateContext(aesp->key.buf.data,
                                                   params,
                                                   minorMode, encrypt,
                                                   keylen, blocklen);
        }
        TIMEFINISH(cipherInfo->cxtime, 1.0);
        for (i = 0; i < cipherInfo->cxreps; i++) {
            AES_DestroyContext(dummycx[i], PR_TRUE);
        }
        PORT_Free(dummycx);
    }
    if (encrypt)
        cipherInfo->cipher.symmkeyCipher = aes_Encrypt;
    else
        cipherInfo->cipher.symmkeyCipher = aes_Decrypt;
    return SECSuccess;
}

SECStatus
bltest_camellia_init(bltestCipherInfo *cipherInfo, PRBool encrypt)
{
    bltestSymmKeyParams *camelliap = &cipherInfo->params.sk;
    int minorMode;
    int i;
    int keylen = camelliap->key.buf.len;
    PRIntervalTime time1, time2;

    switch (cipherInfo->mode) {
        case bltestCAMELLIA_ECB:
            minorMode = NSS_CAMELLIA;
            break;
        case bltestCAMELLIA_CBC:
            minorMode = NSS_CAMELLIA_CBC;
            break;
        default:
            return SECFailure;
    }
    cipherInfo->cx = (void *)Camellia_CreateContext(camelliap->key.buf.data,
                                                    camelliap->iv.buf.data,
                                                    minorMode, encrypt,
                                                    keylen);
    if (cipherInfo->cxreps > 0) {
        CamelliaContext **dummycx;
        dummycx = PORT_Alloc(cipherInfo->cxreps * sizeof(CamelliaContext *));
        TIMESTART();
        for (i = 0; i < cipherInfo->cxreps; i++) {
            dummycx[i] = (void *)Camellia_CreateContext(camelliap->key.buf.data,
                                                        camelliap->iv.buf.data,
                                                        minorMode, encrypt,
                                                        keylen);
        }
        TIMEFINISH(cipherInfo->cxtime, 1.0);
        for (i = 0; i < cipherInfo->cxreps; i++) {
            Camellia_DestroyContext(dummycx[i], PR_TRUE);
        }
        PORT_Free(dummycx);
    }
    if (encrypt)
        cipherInfo->cipher.symmkeyCipher = camellia_Encrypt;
    else
        cipherInfo->cipher.symmkeyCipher = camellia_Decrypt;
    return SECSuccess;
}

SECStatus
bltest_seed_init(bltestCipherInfo *cipherInfo, PRBool encrypt)
{
    PRIntervalTime time1, time2;
    bltestSymmKeyParams *seedp = &cipherInfo->params.sk;
    int minorMode;
    int i;

    switch (cipherInfo->mode) {
        case bltestSEED_ECB:
            minorMode = NSS_SEED;
            break;
        case bltestSEED_CBC:
            minorMode = NSS_SEED_CBC;
            break;
        default:
            return SECFailure;
    }
    cipherInfo->cx = (void *)SEED_CreateContext(seedp->key.buf.data,
                                                seedp->iv.buf.data,
                                                minorMode, encrypt);
    if (cipherInfo->cxreps > 0) {
        SEEDContext **dummycx;
        dummycx = PORT_Alloc(cipherInfo->cxreps * sizeof(SEEDContext *));
        TIMESTART();
        for (i = 0; i < cipherInfo->cxreps; i++) {
            dummycx[i] = (void *)SEED_CreateContext(seedp->key.buf.data,
                                                    seedp->iv.buf.data,
                                                    minorMode, encrypt);
        }
        TIMEFINISH(cipherInfo->cxtime, 1.0);
        for (i = 0; i < cipherInfo->cxreps; i++) {
            SEED_DestroyContext(dummycx[i], PR_TRUE);
        }
        PORT_Free(dummycx);
    }
    if (encrypt)
        cipherInfo->cipher.symmkeyCipher = seed_Encrypt;
    else
        cipherInfo->cipher.symmkeyCipher = seed_Decrypt;

    return SECSuccess;
}

SECStatus
bltest_chacha20_init(bltestCipherInfo *cipherInfo, PRBool encrypt)
{
    const unsigned int tagLen = 16;
    const bltestSymmKeyParams *sk = &cipherInfo->params.sk;
    cipherInfo->cx = ChaCha20Poly1305_CreateContext(sk->key.buf.data,
                                                    sk->key.buf.len, tagLen);

    if (encrypt)
        cipherInfo->cipher.aeadCipher = chacha20_poly1305_Encrypt;
    else
        cipherInfo->cipher.aeadCipher = chacha20_poly1305_Decrypt;
    return SECSuccess;
}

SECStatus
bltest_rsa_init(bltestCipherInfo *cipherInfo, PRBool encrypt)
{
    int i;
    RSAPrivateKey **dummyKey;
    RSAPrivateKey *privKey;
    RSAPublicKey *pubKey;
    PRIntervalTime time1, time2;

    bltestAsymKeyParams *asymk = &cipherInfo->params.asymk;
    bltestRSAParams *rsap = &asymk->cipherParams.rsa;

    /* RSA key gen was done during parameter setup */
    cipherInfo->cx = asymk;
    privKey = (RSAPrivateKey *)asymk->privKey;

    /* For performance testing */
    if (cipherInfo->cxreps > 0) {
        /* Create space for n private key objects */
        dummyKey = (RSAPrivateKey **)PORT_Alloc(cipherInfo->cxreps *
                                                sizeof(RSAPrivateKey *));
        /* Time n keygens, storing in the array */
        TIMESTART();
        for (i = 0; i < cipherInfo->cxreps; i++)
            dummyKey[i] = RSA_NewKey(rsap->keysizeInBits,
                                     &privKey->publicExponent);
        TIMEFINISH(cipherInfo->cxtime, cipherInfo->cxreps);
        /* Free the n key objects */
        for (i = 0; i < cipherInfo->cxreps; i++)
            PORT_FreeArena(dummyKey[i]->arena, PR_TRUE);
        PORT_Free(dummyKey);
    }

    if ((encrypt && !is_sigCipher(cipherInfo->mode)) ||
        (!encrypt && is_sigCipher(cipherInfo->mode))) {
        /* Have to convert private key to public key.  Memory
         * is freed with private key's arena  */
        pubKey = (RSAPublicKey *)PORT_ArenaAlloc(privKey->arena,
                                                 sizeof(RSAPublicKey));
        pubKey->modulus.len = privKey->modulus.len;
        pubKey->modulus.data = privKey->modulus.data;
        pubKey->publicExponent.len = privKey->publicExponent.len;
        pubKey->publicExponent.data = privKey->publicExponent.data;
        asymk->pubKey = (void *)pubKey;
    }
    switch (cipherInfo->mode) {
        case bltestRSA:
            cipherInfo->cipher.pubkeyCipher = encrypt ? rsa_PublicKeyOp
                                                      : rsa_PrivateKeyOp;
            break;
        case bltestRSA_PSS:
            cipherInfo->cipher.pubkeyCipher = encrypt ? rsa_signDigestPSS
                                                      : rsa_verifyDigestPSS;
            break;
        case bltestRSA_OAEP:
            cipherInfo->cipher.pubkeyCipher = encrypt ? rsa_encryptOAEP
                                                      : rsa_decryptOAEP;
            break;
        default:
            break;
    }
    return SECSuccess;
}

SECStatus
blapi_pqg_param_gen(unsigned int keysize, PQGParams **pqg, PQGVerify **vfy)
{
    if (keysize < 1024) {
        int j = PQG_PBITS_TO_INDEX(keysize);
        return PQG_ParamGen(j, pqg, vfy);
    }
    return PQG_ParamGenV2(keysize, 0, 0, pqg, vfy);
}

SECStatus
bltest_pqg_init(bltestDSAParams *dsap)
{
    SECStatus rv, res;
    PQGVerify *vfy = NULL;
    rv = blapi_pqg_param_gen(dsap->keysize, &dsap->pqg, &vfy);
    CHECKERROR(rv, __LINE__);
    rv = PQG_VerifyParams(dsap->pqg, vfy, &res);
    CHECKERROR(res, __LINE__);
    CHECKERROR(rv, __LINE__);
    return rv;
}

SECStatus
bltest_dsa_init(bltestCipherInfo *cipherInfo, PRBool encrypt)
{
    int i;
    DSAPrivateKey **dummyKey;
    PQGParams *dummypqg;
    PRIntervalTime time1, time2;
    bltestAsymKeyParams *asymk = &cipherInfo->params.asymk;
    bltestDSAParams *dsap = &asymk->cipherParams.dsa;
    PQGVerify *ignore = NULL;
    cipherInfo->cx = asymk;
    /* For performance testing */
    if (cipherInfo->cxreps > 0) {
        /* Create space for n private key objects */
        dummyKey = (DSAPrivateKey **)PORT_ZAlloc(cipherInfo->cxreps *
                                                 sizeof(DSAPrivateKey *));
        /* Time n keygens, storing in the array */
        TIMESTART();
        for (i = 0; i < cipherInfo->cxreps; i++) {
            dummypqg = NULL;
            blapi_pqg_param_gen(dsap->keysize, &dummypqg, &ignore);
            DSA_NewKey(dummypqg, &dummyKey[i]);
        }
        TIMEFINISH(cipherInfo->cxtime, cipherInfo->cxreps);
        /* Free the n key objects */
        for (i = 0; i < cipherInfo->cxreps; i++)
            PORT_FreeArena(dummyKey[i]->params.arena, PR_TRUE);
        PORT_Free(dummyKey);
    }
    if (!dsap->pqg && dsap->pqgdata.buf.len > 0) {
        dsap->pqg = pqg_from_filedata(&dsap->pqgdata.buf);
    }
    if (!asymk->privKey && asymk->key.buf.len > 0) {
        asymk->privKey = dsakey_from_filedata(&asymk->key.buf);
    }
    if (encrypt) {
        cipherInfo->cipher.pubkeyCipher = dsa_signDigest;
    } else {
        /* Have to convert private key to public key.  Memory
         * is freed with private key's arena  */
        DSAPublicKey *pubkey;
        DSAPrivateKey *key = (DSAPrivateKey *)asymk->privKey;
        pubkey = (DSAPublicKey *)PORT_ArenaZAlloc(key->params.arena,
                                                  sizeof(DSAPublicKey));
        pubkey->params.prime.len = key->params.prime.len;
        pubkey->params.prime.data = key->params.prime.data;
        pubkey->params.subPrime.len = key->params.subPrime.len;
        pubkey->params.subPrime.data = key->params.subPrime.data;
        pubkey->params.base.len = key->params.base.len;
        pubkey->params.base.data = key->params.base.data;
        pubkey->publicValue.len = key->publicValue.len;
        pubkey->publicValue.data = key->publicValue.data;
        asymk->pubKey = pubkey;
        cipherInfo->cipher.pubkeyCipher = dsa_verifyDigest;
    }
    return SECSuccess;
}

#ifndef NSS_DISABLE_ECC
SECStatus
bltest_ecdsa_init(bltestCipherInfo *cipherInfo, PRBool encrypt)
{
    int i;
    ECPrivateKey **dummyKey;
    PRIntervalTime time1, time2;
    bltestAsymKeyParams *asymk = &cipherInfo->params.asymk;
    cipherInfo->cx = asymk;
    /* For performance testing */
    if (cipherInfo->cxreps > 0) {
        /* Create space for n private key objects */
        dummyKey = (ECPrivateKey **)PORT_ZAlloc(cipherInfo->cxreps *
                                                sizeof(ECPrivateKey *));
        /* Time n keygens, storing in the array */
        TIMESTART();
        for (i = 0; i < cipherInfo->cxreps; i++) {
            EC_NewKey(&((ECPrivateKey *)asymk->privKey)->ecParams, &dummyKey[i]);
        }
        TIMEFINISH(cipherInfo->cxtime, cipherInfo->cxreps);
        /* Free the n key objects */
        for (i = 0; i < cipherInfo->cxreps; i++)
            PORT_FreeArena(dummyKey[i]->ecParams.arena, PR_TRUE);
        PORT_Free(dummyKey);
    }
    if (!asymk->privKey && asymk->key.buf.len > 0) {
        asymk->privKey = eckey_from_filedata(&asymk->key.buf);
    }
    if (encrypt) {
        cipherInfo->cipher.pubkeyCipher = ecdsa_signDigest;
    } else {
        /* Have to convert private key to public key.  Memory
     * is freed with private key's arena  */
        ECPublicKey *pubkey;
        ECPrivateKey *key = (ECPrivateKey *)asymk->privKey;
        pubkey = (ECPublicKey *)PORT_ArenaZAlloc(key->ecParams.arena,
                                                 sizeof(ECPublicKey));
        pubkey->ecParams.type = key->ecParams.type;
        pubkey->ecParams.fieldID.size = key->ecParams.fieldID.size;
        pubkey->ecParams.fieldID.type = key->ecParams.fieldID.type;
        pubkey->ecParams.fieldID.u.prime.len = key->ecParams.fieldID.u.prime.len;
        pubkey->ecParams.fieldID.u.prime.data = key->ecParams.fieldID.u.prime.data;
        pubkey->ecParams.fieldID.k1 = key->ecParams.fieldID.k1;
        pubkey->ecParams.fieldID.k2 = key->ecParams.fieldID.k2;
        pubkey->ecParams.fieldID.k3 = key->ecParams.fieldID.k3;
        pubkey->ecParams.curve.a.len = key->ecParams.curve.a.len;
        pubkey->ecParams.curve.a.data = key->ecParams.curve.a.data;
        pubkey->ecParams.curve.b.len = key->ecParams.curve.b.len;
        pubkey->ecParams.curve.b.data = key->ecParams.curve.b.data;
        pubkey->ecParams.curve.seed.len = key->ecParams.curve.seed.len;
        pubkey->ecParams.curve.seed.data = key->ecParams.curve.seed.data;
        pubkey->ecParams.base.len = key->ecParams.base.len;
        pubkey->ecParams.base.data = key->ecParams.base.data;
        pubkey->ecParams.order.len = key->ecParams.order.len;
        pubkey->ecParams.order.data = key->ecParams.order.data;
        pubkey->ecParams.cofactor = key->ecParams.cofactor;
        pubkey->ecParams.DEREncoding.len = key->ecParams.DEREncoding.len;
        pubkey->ecParams.DEREncoding.data = key->ecParams.DEREncoding.data;
        pubkey->ecParams.name = key->ecParams.name;
        pubkey->publicValue.len = key->publicValue.len;
        pubkey->publicValue.data = key->publicValue.data;
        asymk->pubKey = pubkey;
        cipherInfo->cipher.pubkeyCipher = ecdsa_verifyDigest;
    }
    return SECSuccess;
}
#endif

/* XXX unfortunately, this is not defined in blapi.h */
SECStatus
md2_HashBuf(unsigned char *dest, const unsigned char *src, PRUint32 src_length)
{
    unsigned int len;
    MD2Context *cx = MD2_NewContext();
    if (cx == NULL)
        return SECFailure;
    MD2_Begin(cx);
    MD2_Update(cx, src, src_length);
    MD2_End(cx, dest, &len, MD2_LENGTH);
    MD2_DestroyContext(cx, PR_TRUE);
    return SECSuccess;
}

SECStatus
md2_restart(unsigned char *dest, const unsigned char *src, PRUint32 src_length)
{
    MD2Context *cx, *cx_cpy;
    unsigned char *cxbytes;
    unsigned int len;
    unsigned int i, quarter;
    SECStatus rv = SECSuccess;
    cx = MD2_NewContext();
    MD2_Begin(cx);
    /* divide message by 4, restarting 3 times */
    quarter = (src_length + 3) / 4;
    for (i = 0; i < 4 && src_length > 0; i++) {
        MD2_Update(cx, src + i * quarter, PR_MIN(quarter, src_length));
        len = MD2_FlattenSize(cx);
        cxbytes = PORT_Alloc(len);
        MD2_Flatten(cx, cxbytes);
        cx_cpy = MD2_Resurrect(cxbytes, NULL);
        if (!cx_cpy) {
            PR_fprintf(PR_STDERR, "%s: MD2_Resurrect failed!\n", progName);
            goto finish;
        }
        rv = PORT_Memcmp(cx, cx_cpy, len);
        if (rv) {
            MD2_DestroyContext(cx_cpy, PR_TRUE);
            PR_fprintf(PR_STDERR, "%s: MD2_restart failed!\n", progName);
            goto finish;
        }
        MD2_DestroyContext(cx_cpy, PR_TRUE);
        PORT_Free(cxbytes);
        src_length -= quarter;
    }
    MD2_End(cx, dest, &len, MD2_LENGTH);
finish:
    MD2_DestroyContext(cx, PR_TRUE);
    return rv;
}

SECStatus
md5_restart(unsigned char *dest, const unsigned char *src, PRUint32 src_length)
{
    SECStatus rv = SECSuccess;
    MD5Context *cx, *cx_cpy;
    unsigned char *cxbytes;
    unsigned int len;
    unsigned int i, quarter;
    cx = MD5_NewContext();
    MD5_Begin(cx);
    /* divide message by 4, restarting 3 times */
    quarter = (src_length + 3) / 4;
    for (i = 0; i < 4 && src_length > 0; i++) {
        MD5_Update(cx, src + i * quarter, PR_MIN(quarter, src_length));
        len = MD5_FlattenSize(cx);
        cxbytes = PORT_Alloc(len);
        MD5_Flatten(cx, cxbytes);
        cx_cpy = MD5_Resurrect(cxbytes, NULL);
        if (!cx_cpy) {
            PR_fprintf(PR_STDERR, "%s: MD5_Resurrect failed!\n", progName);
            rv = SECFailure;
            goto finish;
        }
        rv = PORT_Memcmp(cx, cx_cpy, len);
        if (rv) {
            MD5_DestroyContext(cx_cpy, PR_TRUE);
            PR_fprintf(PR_STDERR, "%s: MD5_restart failed!\n", progName);
            goto finish;
        }
        MD5_DestroyContext(cx_cpy, PR_TRUE);
        PORT_Free(cxbytes);
        src_length -= quarter;
    }
    MD5_End(cx, dest, &len, MD5_LENGTH);
finish:
    MD5_DestroyContext(cx, PR_TRUE);
    return rv;
}

SECStatus
sha1_restart(unsigned char *dest, const unsigned char *src, PRUint32 src_length)
{
    SECStatus rv = SECSuccess;
    SHA1Context *cx, *cx_cpy;
    unsigned char *cxbytes;
    unsigned int len;
    unsigned int i, quarter;
    cx = SHA1_NewContext();
    SHA1_Begin(cx);
    /* divide message by 4, restarting 3 times */
    quarter = (src_length + 3) / 4;
    for (i = 0; i < 4 && src_length > 0; i++) {
        SHA1_Update(cx, src + i * quarter, PR_MIN(quarter, src_length));
        len = SHA1_FlattenSize(cx);
        cxbytes = PORT_Alloc(len);
        SHA1_Flatten(cx, cxbytes);
        cx_cpy = SHA1_Resurrect(cxbytes, NULL);
        if (!cx_cpy) {
            PR_fprintf(PR_STDERR, "%s: SHA1_Resurrect failed!\n", progName);
            rv = SECFailure;
            goto finish;
        }
        rv = PORT_Memcmp(cx, cx_cpy, len);
        if (rv) {
            SHA1_DestroyContext(cx_cpy, PR_TRUE);
            PR_fprintf(PR_STDERR, "%s: SHA1_restart failed!\n", progName);
            goto finish;
        }
        SHA1_DestroyContext(cx_cpy, PR_TRUE);
        PORT_Free(cxbytes);
        src_length -= quarter;
    }
    SHA1_End(cx, dest, &len, MD5_LENGTH);
finish:
    SHA1_DestroyContext(cx, PR_TRUE);
    return rv;
}

SECStatus
SHA224_restart(unsigned char *dest, const unsigned char *src, PRUint32 src_length)
{
    SECStatus rv = SECSuccess;
    SHA224Context *cx, *cx_cpy;
    unsigned char *cxbytes;
    unsigned int len;
    unsigned int i, quarter;
    cx = SHA224_NewContext();
    SHA224_Begin(cx);
    /* divide message by 4, restarting 3 times */
    quarter = (src_length + 3) / 4;
    for (i = 0; i < 4 && src_length > 0; i++) {
        SHA224_Update(cx, src + i * quarter, PR_MIN(quarter, src_length));
        len = SHA224_FlattenSize(cx);
        cxbytes = PORT_Alloc(len);
        SHA224_Flatten(cx, cxbytes);
        cx_cpy = SHA224_Resurrect(cxbytes, NULL);
        if (!cx_cpy) {
            PR_fprintf(PR_STDERR, "%s: SHA224_Resurrect failed!\n", progName);
            rv = SECFailure;
            goto finish;
        }
        rv = PORT_Memcmp(cx, cx_cpy, len);
        if (rv) {
            SHA224_DestroyContext(cx_cpy, PR_TRUE);
            PR_fprintf(PR_STDERR, "%s: SHA224_restart failed!\n", progName);
            goto finish;
        }

        SHA224_DestroyContext(cx_cpy, PR_TRUE);
        PORT_Free(cxbytes);
        src_length -= quarter;
    }
    SHA224_End(cx, dest, &len, MD5_LENGTH);
finish:
    SHA224_DestroyContext(cx, PR_TRUE);
    return rv;
}

SECStatus
SHA256_restart(unsigned char *dest, const unsigned char *src, PRUint32 src_length)
{
    SECStatus rv = SECSuccess;
    SHA256Context *cx, *cx_cpy;
    unsigned char *cxbytes;
    unsigned int len;
    unsigned int i, quarter;
    cx = SHA256_NewContext();
    SHA256_Begin(cx);
    /* divide message by 4, restarting 3 times */
    quarter = (src_length + 3) / 4;
    for (i = 0; i < 4 && src_length > 0; i++) {
        SHA256_Update(cx, src + i * quarter, PR_MIN(quarter, src_length));
        len = SHA256_FlattenSize(cx);
        cxbytes = PORT_Alloc(len);
        SHA256_Flatten(cx, cxbytes);
        cx_cpy = SHA256_Resurrect(cxbytes, NULL);
        if (!cx_cpy) {
            PR_fprintf(PR_STDERR, "%s: SHA256_Resurrect failed!\n", progName);
            rv = SECFailure;
            goto finish;
        }
        rv = PORT_Memcmp(cx, cx_cpy, len);
        if (rv) {
            SHA256_DestroyContext(cx_cpy, PR_TRUE);
            PR_fprintf(PR_STDERR, "%s: SHA256_restart failed!\n", progName);
            goto finish;
        }
        SHA256_DestroyContext(cx_cpy, PR_TRUE);
        PORT_Free(cxbytes);
        src_length -= quarter;
    }
    SHA256_End(cx, dest, &len, MD5_LENGTH);
finish:
    SHA256_DestroyContext(cx, PR_TRUE);
    return rv;
}

SECStatus
SHA384_restart(unsigned char *dest, const unsigned char *src, PRUint32 src_length)
{
    SECStatus rv = SECSuccess;
    SHA384Context *cx, *cx_cpy;
    unsigned char *cxbytes;
    unsigned int len;
    unsigned int i, quarter;
    cx = SHA384_NewContext();
    SHA384_Begin(cx);
    /* divide message by 4, restarting 3 times */
    quarter = (src_length + 3) / 4;
    for (i = 0; i < 4 && src_length > 0; i++) {
        SHA384_Update(cx, src + i * quarter, PR_MIN(quarter, src_length));
        len = SHA384_FlattenSize(cx);
        cxbytes = PORT_Alloc(len);
        SHA384_Flatten(cx, cxbytes);
        cx_cpy = SHA384_Resurrect(cxbytes, NULL);
        if (!cx_cpy) {
            PR_fprintf(PR_STDERR, "%s: SHA384_Resurrect failed!\n", progName);
            rv = SECFailure;
            goto finish;
        }
        rv = PORT_Memcmp(cx, cx_cpy, len);
        if (rv) {
            SHA384_DestroyContext(cx_cpy, PR_TRUE);
            PR_fprintf(PR_STDERR, "%s: SHA384_restart failed!\n", progName);
            goto finish;
        }
        SHA384_DestroyContext(cx_cpy, PR_TRUE);
        PORT_Free(cxbytes);
        src_length -= quarter;
    }
    SHA384_End(cx, dest, &len, MD5_LENGTH);
finish:
    SHA384_DestroyContext(cx, PR_TRUE);
    return rv;
}

SECStatus
SHA512_restart(unsigned char *dest, const unsigned char *src, PRUint32 src_length)
{
    SECStatus rv = SECSuccess;
    SHA512Context *cx, *cx_cpy;
    unsigned char *cxbytes;
    unsigned int len;
    unsigned int i, quarter;
    cx = SHA512_NewContext();
    SHA512_Begin(cx);
    /* divide message by 4, restarting 3 times */
    quarter = (src_length + 3) / 4;
    for (i = 0; i < 4 && src_length > 0; i++) {
        SHA512_Update(cx, src + i * quarter, PR_MIN(quarter, src_length));
        len = SHA512_FlattenSize(cx);
        cxbytes = PORT_Alloc(len);
        SHA512_Flatten(cx, cxbytes);
        cx_cpy = SHA512_Resurrect(cxbytes, NULL);
        if (!cx_cpy) {
            PR_fprintf(PR_STDERR, "%s: SHA512_Resurrect failed!\n", progName);
            rv = SECFailure;
            goto finish;
        }
        rv = PORT_Memcmp(cx, cx_cpy, len);
        if (rv) {
            SHA512_DestroyContext(cx_cpy, PR_TRUE);
            PR_fprintf(PR_STDERR, "%s: SHA512_restart failed!\n", progName);
            goto finish;
        }
        SHA512_DestroyContext(cx_cpy, PR_TRUE);
        PORT_Free(cxbytes);
        src_length -= quarter;
    }
    SHA512_End(cx, dest, &len, MD5_LENGTH);
finish:
    SHA512_DestroyContext(cx, PR_TRUE);
    return rv;
}

SECStatus
pubkeyInitKey(bltestCipherInfo *cipherInfo, PRFileDesc *file,
#ifndef NSS_DISABLE_ECC
              int keysize, int exponent, char *curveName)
#else
              int keysize, int exponent)
#endif
{
    int i;
    SECStatus rv = SECSuccess;
    bltestAsymKeyParams *asymk = &cipherInfo->params.asymk;
    bltestRSAParams *rsap;
    RSAPrivateKey **rsaKey = NULL;
    bltestDSAParams *dsap;
    DSAPrivateKey **dsaKey = NULL;
#ifndef NSS_DISABLE_ECC
    SECItem *tmpECParamsDER;
    ECParams *tmpECParams = NULL;
    SECItem ecSerialize[3];
    ECPrivateKey **ecKey = NULL;
#endif
    switch (cipherInfo->mode) {
        case bltestRSA:
        case bltestRSA_PSS:
        case bltestRSA_OAEP:
            rsap = &asymk->cipherParams.rsa;
            rsaKey = (RSAPrivateKey **)&asymk->privKey;
            if (keysize > 0) {
                SECItem expitem = { 0, 0, 0 };
                SECITEM_AllocItem(cipherInfo->arena, &expitem, sizeof(int));
                for (i = 1; i <= sizeof(int); i++)
                    expitem.data[i - 1] = exponent >> (8 * (sizeof(int) - i));
                *rsaKey = RSA_NewKey(keysize * 8, &expitem);
                serialize_key(&(*rsaKey)->version, 9, file);
                rsap->keysizeInBits = keysize * 8;
            } else {
                setupIO(cipherInfo->arena, &asymk->key, file, NULL, 0);
                *rsaKey = rsakey_from_filedata(&asymk->key.buf);
                rsap->keysizeInBits = (*rsaKey)->modulus.len * 8;
            }
            break;
        case bltestDSA:
            dsap = &asymk->cipherParams.dsa;
            dsaKey = (DSAPrivateKey **)&asymk->privKey;
            if (keysize > 0) {
                dsap->keysize = keysize * 8;
                if (!dsap->pqg)
                    bltest_pqg_init(dsap);
                rv = DSA_NewKey(dsap->pqg, dsaKey);
                CHECKERROR(rv, __LINE__);
                serialize_key(&(*dsaKey)->params.prime, 5, file);
            } else {
                setupIO(cipherInfo->arena, &asymk->key, file, NULL, 0);
                *dsaKey = dsakey_from_filedata(&asymk->key.buf);
                dsap->keysize = (*dsaKey)->params.prime.len * 8;
            }
            break;
#ifndef NSS_DISABLE_ECC
        case bltestECDSA:
            ecKey = (ECPrivateKey **)&asymk->privKey;
            if (curveName != NULL) {
                tmpECParamsDER = getECParams(curveName);
                rv = SECOID_Init();
                CHECKERROR(rv, __LINE__);
                rv = EC_DecodeParams(tmpECParamsDER, &tmpECParams) == SECFailure;
                CHECKERROR(rv, __LINE__);
                rv = EC_NewKey(tmpECParams, ecKey);
                CHECKERROR(rv, __LINE__);
                ecSerialize[0].type = tmpECParamsDER->type;
                ecSerialize[0].data = tmpECParamsDER->data;
                ecSerialize[0].len = tmpECParamsDER->len;
                ecSerialize[1].type = (*ecKey)->publicValue.type;
                ecSerialize[1].data = (*ecKey)->publicValue.data;
                ecSerialize[1].len = (*ecKey)->publicValue.len;
                ecSerialize[2].type = (*ecKey)->privateValue.type;
                ecSerialize[2].data = (*ecKey)->privateValue.data;
                ecSerialize[2].len = (*ecKey)->privateValue.len;
                serialize_key(&(ecSerialize[0]), 3, file);
                SECITEM_FreeItem(tmpECParamsDER, PR_TRUE);
                PORT_FreeArena(tmpECParams->arena, PR_TRUE);
                rv = SECOID_Shutdown();
                CHECKERROR(rv, __LINE__);
            } else {
                setupIO(cipherInfo->arena, &asymk->key, file, NULL, 0);
                *ecKey = eckey_from_filedata(&asymk->key.buf);
            }
            break;
#endif
        default:
            return SECFailure;
    }
    return SECSuccess;
}

SECStatus
cipherInit(bltestCipherInfo *cipherInfo, PRBool encrypt)
{
    PRBool restart;
    int outlen;
    switch (cipherInfo->mode) {
        case bltestDES_ECB:
        case bltestDES_CBC:
        case bltestDES_EDE_ECB:
        case bltestDES_EDE_CBC:
            SECITEM_AllocItem(cipherInfo->arena, &cipherInfo->output.buf,
                              cipherInfo->input.pBuf.len);
            return bltest_des_init(cipherInfo, encrypt);
            break;
        case bltestRC2_ECB:
        case bltestRC2_CBC:
            SECITEM_AllocItem(cipherInfo->arena, &cipherInfo->output.buf,
                              cipherInfo->input.pBuf.len);
            return bltest_rc2_init(cipherInfo, encrypt);
            break;
        case bltestRC4:
            SECITEM_AllocItem(cipherInfo->arena, &cipherInfo->output.buf,
                              cipherInfo->input.pBuf.len);
            return bltest_rc4_init(cipherInfo, encrypt);
            break;
#ifdef NSS_SOFTOKEN_DOES_RC5
        case bltestRC5_ECB:
        case bltestRC5_CBC:
            SECITEM_AllocItem(cipherInfo->arena, &cipherInfo->output.buf,
                              cipherInfo->input.pBuf.len);
#endif
            return bltest_rc5_init(cipherInfo, encrypt);
            break;
        case bltestAES_ECB:
        case bltestAES_CBC:
        case bltestAES_CTS:
        case bltestAES_CTR:
        case bltestAES_GCM:
            outlen = cipherInfo->input.pBuf.len;
            if (cipherInfo->mode == bltestAES_GCM && encrypt) {
                outlen += 16;
            }
            SECITEM_AllocItem(cipherInfo->arena, &cipherInfo->output.buf, outlen);
            return bltest_aes_init(cipherInfo, encrypt);
            break;
        case bltestCAMELLIA_ECB:
        case bltestCAMELLIA_CBC:
            SECITEM_AllocItem(cipherInfo->arena, &cipherInfo->output.buf,
                              cipherInfo->input.pBuf.len);
            return bltest_camellia_init(cipherInfo, encrypt);
            break;
        case bltestSEED_ECB:
        case bltestSEED_CBC:
            SECITEM_AllocItem(cipherInfo->arena, &cipherInfo->output.buf,
                              cipherInfo->input.pBuf.len);
            return bltest_seed_init(cipherInfo, encrypt);
            break;
        case bltestCHACHA20:
            outlen = cipherInfo->input.pBuf.len + (encrypt ? 16 : 0);
            SECITEM_AllocItem(cipherInfo->arena, &cipherInfo->output.buf, outlen);
            return bltest_chacha20_init(cipherInfo, encrypt);
            break;
        case bltestRSA:
        case bltestRSA_OAEP:
        case bltestRSA_PSS:
            if (encrypt || cipherInfo->mode != bltestRSA_PSS) {
                /* Don't allocate a buffer for PSS in verify mode, as no actual
         * output is produced. */
                SECITEM_AllocItem(cipherInfo->arena, &cipherInfo->output.buf,
                                  RSA_MAX_MODULUS_BITS / 8);
            }
            return bltest_rsa_init(cipherInfo, encrypt);
            break;
        case bltestDSA:
            if (encrypt) {
                SECITEM_AllocItem(cipherInfo->arena, &cipherInfo->output.buf,
                                  DSA_MAX_SIGNATURE_LEN);
            }
            return bltest_dsa_init(cipherInfo, encrypt);
            break;
#ifndef NSS_DISABLE_ECC
        case bltestECDSA:
            if (encrypt) {
                SECITEM_AllocItem(cipherInfo->arena, &cipherInfo->output.buf,
                                  2 * MAX_ECKEY_LEN);
            }
            return bltest_ecdsa_init(cipherInfo, encrypt);
            break;
#endif
        case bltestMD2:
            restart = cipherInfo->params.hash.restart;
            SECITEM_AllocItem(cipherInfo->arena, &cipherInfo->output.buf,
                              MD2_LENGTH);
            cipherInfo->cipher.hashCipher = (restart) ? md2_restart : md2_HashBuf;
            return SECSuccess;
            break;
        case bltestMD5:
            restart = cipherInfo->params.hash.restart;
            SECITEM_AllocItem(cipherInfo->arena, &cipherInfo->output.buf,
                              MD5_LENGTH);
            cipherInfo->cipher.hashCipher = (restart) ? md5_restart : MD5_HashBuf;
            return SECSuccess;
            break;
        case bltestSHA1:
            restart = cipherInfo->params.hash.restart;
            SECITEM_AllocItem(cipherInfo->arena, &cipherInfo->output.buf,
                              SHA1_LENGTH);
            cipherInfo->cipher.hashCipher = (restart) ? sha1_restart : SHA1_HashBuf;
            return SECSuccess;
            break;
        case bltestSHA224:
            restart = cipherInfo->params.hash.restart;
            SECITEM_AllocItem(cipherInfo->arena, &cipherInfo->output.buf,
                              SHA224_LENGTH);
            cipherInfo->cipher.hashCipher = (restart) ? SHA224_restart
                                                      : SHA224_HashBuf;
            return SECSuccess;
            break;
        case bltestSHA256:
            restart = cipherInfo->params.hash.restart;
            SECITEM_AllocItem(cipherInfo->arena, &cipherInfo->output.buf,
                              SHA256_LENGTH);
            cipherInfo->cipher.hashCipher = (restart) ? SHA256_restart
                                                      : SHA256_HashBuf;
            return SECSuccess;
            break;
        case bltestSHA384:
            restart = cipherInfo->params.hash.restart;
            SECITEM_AllocItem(cipherInfo->arena, &cipherInfo->output.buf,
                              SHA384_LENGTH);
            cipherInfo->cipher.hashCipher = (restart) ? SHA384_restart
                                                      : SHA384_HashBuf;
            return SECSuccess;
            break;
        case bltestSHA512:
            restart = cipherInfo->params.hash.restart;
            SECITEM_AllocItem(cipherInfo->arena, &cipherInfo->output.buf,
                              SHA512_LENGTH);
            cipherInfo->cipher.hashCipher = (restart) ? SHA512_restart
                                                      : SHA512_HashBuf;
            return SECSuccess;
            break;
        default:
            return SECFailure;
    }
    return SECSuccess;
}

SECStatus
cipherDoOp(bltestCipherInfo *cipherInfo)
{
    PRIntervalTime time1, time2;
    SECStatus rv = SECSuccess;
    int i;
    unsigned int len;
    unsigned int maxLen = cipherInfo->output.pBuf.len;
    unsigned char *dummyOut;
    dummyOut = PORT_Alloc(maxLen);
    if (is_symmkeyCipher(cipherInfo->mode)) {
        const unsigned char *input = cipherInfo->input.pBuf.data;
        unsigned int inputLen = is_singleShotCipher(cipherInfo->mode) ? cipherInfo->input.pBuf.len
                                                                      : PR_MIN(cipherInfo->input.pBuf.len, 16);
        unsigned char *output = cipherInfo->output.pBuf.data;
        unsigned int outputLen = maxLen;
        unsigned int totalOutputLen = 0;
        TIMESTART();
        rv = (*cipherInfo->cipher.symmkeyCipher)(cipherInfo->cx,
                                                 output, &len, outputLen,
                                                 input, inputLen);
        CHECKERROR(rv, __LINE__);
        totalOutputLen += len;
        if (cipherInfo->input.pBuf.len > inputLen) {
            input += inputLen;
            inputLen = cipherInfo->input.pBuf.len - inputLen;
            output += len;
            outputLen -= len;
            rv = (*cipherInfo->cipher.symmkeyCipher)(cipherInfo->cx,
                                                     output, &len, outputLen,
                                                     input, inputLen);
            CHECKERROR(rv, __LINE__);
            totalOutputLen += len;
        }
        cipherInfo->output.pBuf.len = totalOutputLen;
        TIMEFINISH(cipherInfo->optime, 1.0);
        cipherInfo->repetitions = 0;
        if (cipherInfo->repetitionsToPerfom != 0) {
            TIMESTART();
            for (i = 0; i < cipherInfo->repetitionsToPerfom; i++,
                cipherInfo->repetitions++) {
                (*cipherInfo->cipher.symmkeyCipher)(cipherInfo->cx, dummyOut,
                                                    &len, maxLen,
                                                    cipherInfo->input.pBuf.data,
                                                    cipherInfo->input.pBuf.len);

                CHECKERROR(rv, __LINE__);
            }
        } else {
            int opsBetweenChecks = 0;
            TIMEMARK(cipherInfo->seconds);
            while (!(TIMETOFINISH())) {
                int j = 0;
                for (; j < opsBetweenChecks; j++) {
                    (*cipherInfo->cipher.symmkeyCipher)(
                        cipherInfo->cx, dummyOut, &len, maxLen,
                        cipherInfo->input.pBuf.data,
                        cipherInfo->input.pBuf.len);
                }
                cipherInfo->repetitions += j;
            }
        }
        TIMEFINISH(cipherInfo->optime, 1.0);
    } else if (is_aeadCipher(cipherInfo->mode)) {
        const unsigned char *input = cipherInfo->input.pBuf.data;
        unsigned int inputLen = cipherInfo->input.pBuf.len;
        unsigned char *output = cipherInfo->output.pBuf.data;
        unsigned int outputLen;
        bltestSymmKeyParams *sk = &cipherInfo->params.sk;
        bltestAuthSymmKeyParams *ask = &cipherInfo->params.ask;

        TIMESTART();
        rv = (*cipherInfo->cipher.aeadCipher)(
            cipherInfo->cx,
            output, &outputLen, maxLen,
            input, inputLen,
            sk->iv.buf.data, sk->iv.buf.len,
            ask->aad.buf.data, ask->aad.buf.len);
        CHECKERROR(rv, __LINE__);
        cipherInfo->output.pBuf.len = outputLen;
        TIMEFINISH(cipherInfo->optime, 1.0);

        cipherInfo->repetitions = 0;
        if (cipherInfo->repetitionsToPerfom != 0) {
            TIMESTART();
            for (i = 0; i < cipherInfo->repetitionsToPerfom; i++,
                cipherInfo->repetitions++) {
                rv = (*cipherInfo->cipher.aeadCipher)(
                    cipherInfo->cx,
                    output, &outputLen, maxLen,
                    input, inputLen,
                    sk->iv.buf.data, sk->iv.buf.len,
                    ask->aad.buf.data, ask->aad.buf.len);
                CHECKERROR(rv, __LINE__);
            }
        } else {
            int opsBetweenChecks = 0;
            TIMEMARK(cipherInfo->seconds);
            while (!(TIMETOFINISH())) {
                int j = 0;
                for (; j < opsBetweenChecks; j++) {
                    (*cipherInfo->cipher.aeadCipher)(
                        cipherInfo->cx,
                        output, &outputLen, maxLen,
                        input, inputLen,
                        sk->iv.buf.data, sk->iv.buf.len,
                        ask->aad.buf.data, ask->aad.buf.len);
                }
                cipherInfo->repetitions += j;
            }
        }
        TIMEFINISH(cipherInfo->optime, 1.0);
    } else if (is_pubkeyCipher(cipherInfo->mode)) {
        TIMESTART();
        rv = (*cipherInfo->cipher.pubkeyCipher)(cipherInfo->cx,
                                                &cipherInfo->output.pBuf,
                                                &cipherInfo->input.pBuf);
        TIMEFINISH(cipherInfo->optime, 1.0);
        CHECKERROR(rv, __LINE__);
        cipherInfo->repetitions = 0;
        if (cipherInfo->repetitionsToPerfom != 0) {
            TIMESTART();
            for (i = 0; i < cipherInfo->repetitionsToPerfom;
                 i++, cipherInfo->repetitions++) {
                SECItem dummy;
                dummy.data = dummyOut;
                dummy.len = maxLen;
                (*cipherInfo->cipher.pubkeyCipher)(cipherInfo->cx, &dummy,
                                                   &cipherInfo->input.pBuf);
                CHECKERROR(rv, __LINE__);
            }
        } else {
            int opsBetweenChecks = 0;
            TIMEMARK(cipherInfo->seconds);
            while (!(TIMETOFINISH())) {
                int j = 0;
                for (; j < opsBetweenChecks; j++) {
                    SECItem dummy;
                    dummy.data = dummyOut;
                    dummy.len = maxLen;
                    (*cipherInfo->cipher.pubkeyCipher)(cipherInfo->cx, &dummy,
                                                       &cipherInfo->input.pBuf);
                    CHECKERROR(rv, __LINE__);
                }
                cipherInfo->repetitions += j;
            }
        }
        TIMEFINISH(cipherInfo->optime, 1.0);
    } else if (is_hashCipher(cipherInfo->mode)) {
        TIMESTART();
        rv = (*cipherInfo->cipher.hashCipher)(cipherInfo->output.pBuf.data,
                                              cipherInfo->input.pBuf.data,
                                              cipherInfo->input.pBuf.len);
        TIMEFINISH(cipherInfo->optime, 1.0);
        CHECKERROR(rv, __LINE__);
        cipherInfo->repetitions = 0;
        if (cipherInfo->repetitionsToPerfom != 0) {
            TIMESTART();
            for (i = 0; i < cipherInfo->repetitionsToPerfom;
                 i++, cipherInfo->repetitions++) {
                (*cipherInfo->cipher.hashCipher)(dummyOut,
                                                 cipherInfo->input.pBuf.data,
                                                 cipherInfo->input.pBuf.len);
                CHECKERROR(rv, __LINE__);
            }
        } else {
            int opsBetweenChecks = 0;
            TIMEMARK(cipherInfo->seconds);
            while (!(TIMETOFINISH())) {
                int j = 0;
                for (; j < opsBetweenChecks; j++) {
                    bltestIO *input = &cipherInfo->input;
                    (*cipherInfo->cipher.hashCipher)(dummyOut,
                                                     input->pBuf.data,
                                                     input->pBuf.len);
                    CHECKERROR(rv, __LINE__);
                }
                cipherInfo->repetitions += j;
            }
        }
        TIMEFINISH(cipherInfo->optime, 1.0);
    }
    PORT_Free(dummyOut);
    return rv;
}

SECStatus
cipherFinish(bltestCipherInfo *cipherInfo)
{
    SECStatus rv = SECSuccess;

    switch (cipherInfo->mode) {
        case bltestDES_ECB:
        case bltestDES_CBC:
        case bltestDES_EDE_ECB:
        case bltestDES_EDE_CBC:
            DES_DestroyContext((DESContext *)cipherInfo->cx, PR_TRUE);
            break;
        case bltestAES_GCM:
        case bltestAES_ECB:
        case bltestAES_CBC:
        case bltestAES_CTS:
        case bltestAES_CTR:
            AES_DestroyContext((AESContext *)cipherInfo->cx, PR_TRUE);
            break;
        case bltestCAMELLIA_ECB:
        case bltestCAMELLIA_CBC:
            Camellia_DestroyContext((CamelliaContext *)cipherInfo->cx, PR_TRUE);
            break;
        case bltestSEED_ECB:
        case bltestSEED_CBC:
            SEED_DestroyContext((SEEDContext *)cipherInfo->cx, PR_TRUE);
            break;
        case bltestCHACHA20:
            ChaCha20Poly1305_DestroyContext((ChaCha20Poly1305Context *)
                                                cipherInfo->cx,
                                            PR_TRUE);
            break;
        case bltestRC2_ECB:
        case bltestRC2_CBC:
            RC2_DestroyContext((RC2Context *)cipherInfo->cx, PR_TRUE);
            break;
        case bltestRC4:
            RC4_DestroyContext((RC4Context *)cipherInfo->cx, PR_TRUE);
            break;
#ifdef NSS_SOFTOKEN_DOES_RC5
        case bltestRC5_ECB:
        case bltestRC5_CBC:
            RC5_DestroyContext((RC5Context *)cipherInfo->cx, PR_TRUE);
            break;
#endif
        case bltestRSA:     /* keys are alloc'ed within cipherInfo's arena, */
        case bltestRSA_PSS: /* will be freed with it. */
        case bltestRSA_OAEP:
        case bltestDSA:
#ifndef NSS_DISABLE_ECC
        case bltestECDSA:
#endif
        case bltestMD2: /* hash contexts are ephemeral */
        case bltestMD5:
        case bltestSHA1:
        case bltestSHA224:
        case bltestSHA256:
        case bltestSHA384:
        case bltestSHA512:
            return SECSuccess;
            break;
        default:
            return SECFailure;
    }
    return rv;
}

void
print_exponent(SECItem *exp)
{
    int i;
    int e = 0;
    if (exp->len <= 4) {
        for (i = exp->len; i >= 0; --i)
            e |= exp->data[exp->len - i] << 8 * (i - 1);
        fprintf(stdout, "%12d", e);
    } else {
        e = 8 * exp->len;
        fprintf(stdout, "~2**%-8d", e);
    }
}

static void
splitToReportUnit(PRInt64 res, int *resArr, int *del, int size)
{
    PRInt64 remaining = res, tmp = 0;
    PRInt64 Ldel;
    int i = -1;

    while (remaining > 0 && ++i < size) {
        LL_I2L(Ldel, del[i]);
        LL_MOD(tmp, remaining, Ldel);
        LL_L2I(resArr[i], tmp);
        LL_DIV(remaining, remaining, Ldel);
    }
}

static char *
getHighUnitBytes(PRInt64 res)
{
    int spl[] = { 0, 0, 0, 0 };
    int del[] = { 1024, 1024, 1024, 1024 };
    char *marks[] = { "b", "Kb", "Mb", "Gb" };
    int i = 3;

    splitToReportUnit(res, spl, del, 4);

    for (; i > 0; i--) {
        if (spl[i] != 0) {
            break;
        }
    }

    return PR_smprintf("%d%s", spl[i], marks[i]);
}

static void
printPR_smpString(const char *sformat, char *reportStr,
                  const char *nformat, PRInt64 rNum)
{
    if (reportStr) {
        fprintf(stdout, sformat, reportStr);
        PR_smprintf_free(reportStr);
    } else {
        fprintf(stdout, nformat, rNum);
    }
}

static char *
getHighUnitOps(PRInt64 res)
{
    int spl[] = { 0, 0, 0, 0 };
    int del[] = { 1000, 1000, 1000, 1000 };
    char *marks[] = { "", "T", "M", "B" };
    int i = 3;

    splitToReportUnit(res, spl, del, 4);

    for (; i > 0; i--) {
        if (spl[i] != 0) {
            break;
        }
    }

    return PR_smprintf("%d%s", spl[i], marks[i]);
}

void
dump_performance_info(bltestCipherInfo *infoList, double totalTimeInt,
                      PRBool encrypt, PRBool cxonly)
{
    bltestCipherInfo *info = infoList;

    PRInt64 totalIn = 0;
    PRBool td = PR_TRUE;

    int repetitions = 0;
    int cxreps = 0;
    double cxtime = 0;
    double optime = 0;
    while (info != NULL) {
        repetitions += info->repetitions;
        cxreps += info->cxreps;
        cxtime += info->cxtime;
        optime += info->optime;
        totalIn += (PRInt64)info->input.buf.len * (PRInt64)info->repetitions;

        info = info->next;
    }
    info = infoList;

    fprintf(stdout, "#%9s", "mode");
    fprintf(stdout, "%12s", "in");
print_td:
    switch (info->mode) {
        case bltestDES_ECB:
        case bltestDES_CBC:
        case bltestDES_EDE_ECB:
        case bltestDES_EDE_CBC:
        case bltestAES_ECB:
        case bltestAES_CBC:
        case bltestAES_CTS:
        case bltestAES_CTR:
        case bltestAES_GCM:
        case bltestCAMELLIA_ECB:
        case bltestCAMELLIA_CBC:
        case bltestSEED_ECB:
        case bltestSEED_CBC:
        case bltestRC2_ECB:
        case bltestRC2_CBC:
        case bltestRC4:
            if (td)
                fprintf(stdout, "%8s", "symmkey");
            else
                fprintf(stdout, "%8d", 8 * info->params.sk.key.buf.len);
            break;
#ifdef NSS_SOFTOKEN_DOES_RC5
        case bltestRC5_ECB:
        case bltestRC5_CBC:
            if (info->params.sk.key.buf.len > 0)
                printf("symmetric key(bytes)=%d,", info->params.sk.key.buf.len);
            if (info->rounds > 0)
                printf("rounds=%d,", info->params.rc5.rounds);
            if (info->wordsize > 0)
                printf("wordsize(bytes)=%d,", info->params.rc5.wordsize);
            break;
#endif
        case bltestRSA:
        case bltestRSA_PSS:
        case bltestRSA_OAEP:
            if (td) {
                fprintf(stdout, "%8s", "rsa_mod");
                fprintf(stdout, "%12s", "rsa_pe");
            } else {
                bltestAsymKeyParams *asymk = &info->params.asymk;
                fprintf(stdout, "%8d", asymk->cipherParams.rsa.keysizeInBits);
                print_exponent(
                    &((RSAPrivateKey *)asymk->privKey)->publicExponent);
            }
            break;
        case bltestDSA:
            if (td) {
                fprintf(stdout, "%8s", "pqg_mod");
            } else {
                fprintf(stdout, "%8d", info->params.asymk.cipherParams.dsa.keysize);
            }
            break;
#ifndef NSS_DISABLE_ECC
        case bltestECDSA:
            if (td) {
                fprintf(stdout, "%12s", "ec_curve");
            } else {
                ECPrivateKey *key = (ECPrivateKey *)info->params.asymk.privKey;
                ECCurveName curveName = key->ecParams.name;
                fprintf(stdout, "%12s",
                        ecCurve_map[curveName] ? ecCurve_map[curveName]->text :
                                               "Unsupported curve");
            }
            break;
#endif
        case bltestMD2:
        case bltestMD5:
        case bltestSHA1:
        case bltestSHA256:
        case bltestSHA384:
        case bltestSHA512:
        default:
            break;
    }
    if (!td) {
        PRInt64 totalThroughPut;

        printPR_smpString("%8s", getHighUnitOps(repetitions),
                          "%8d", repetitions);

        printPR_smpString("%8s", getHighUnitOps(cxreps), "%8d", cxreps);

        fprintf(stdout, "%12.3f", cxtime);
        fprintf(stdout, "%12.3f", optime);
        fprintf(stdout, "%12.03f", totalTimeInt / 1000);

        totalThroughPut = (PRInt64)(totalIn / totalTimeInt * 1000);
        printPR_smpString("%12s", getHighUnitBytes(totalThroughPut),
                          "%12d", totalThroughPut);

        fprintf(stdout, "\n");
        return;
    }

    fprintf(stdout, "%8s", "opreps");
    fprintf(stdout, "%8s", "cxreps");
    fprintf(stdout, "%12s", "context");
    fprintf(stdout, "%12s", "op");
    fprintf(stdout, "%12s", "time(sec)");
    fprintf(stdout, "%12s", "thrgput");
    fprintf(stdout, "\n");
    fprintf(stdout, "%8s", mode_strings[info->mode]);
    fprintf(stdout, "_%c", (cxonly) ? 'c' : (encrypt) ? 'e' : 'd');
    printPR_smpString("%12s", getHighUnitBytes(totalIn), "%12d", totalIn);

    td = !td;
    goto print_td;
}

void
printmodes()
{
    bltestCipherMode mode;
    int nummodes = sizeof(mode_strings) / sizeof(char *);
    fprintf(stderr, "%s: Available modes (specify with -m):\n", progName);
    for (mode = 0; mode < nummodes; mode++)
        fprintf(stderr, "%s\n", mode_strings[mode]);
}

bltestCipherMode
get_mode(const char *modestring)
{
    bltestCipherMode mode;
    int nummodes = sizeof(mode_strings) / sizeof(char *);
    for (mode = 0; mode < nummodes; mode++)
        if (PL_strcmp(modestring, mode_strings[mode]) == 0)
            return mode;
    fprintf(stderr, "%s: invalid mode: %s\n", progName, modestring);
    return bltestINVALID;
}

void
load_file_data(PLArenaPool *arena, bltestIO *data,
               char *fn, bltestIOMode ioMode)
{
    PRFileDesc *file;
    data->mode = ioMode;
    data->file = NULL; /* don't use -- not saving anything */
    data->pBuf.data = NULL;
    data->pBuf.len = 0;
    file = PR_Open(fn, PR_RDONLY, 00660);
    if (file) {
        setupIO(arena, data, file, NULL, 0);
        PR_Close(file);
    }
}

HASH_HashType
mode_str_to_hash_alg(const SECItem *modeStr)
{
    bltestCipherMode mode;
    char *tempModeStr = NULL;
    if (!modeStr || modeStr->len == 0)
        return HASH_AlgNULL;
    tempModeStr = PORT_Alloc(modeStr->len + 1);
    if (!tempModeStr)
        return HASH_AlgNULL;
    memcpy(tempModeStr, modeStr->data, modeStr->len);
    tempModeStr[modeStr->len] = '\0';
    mode = get_mode(tempModeStr);
    PORT_Free(tempModeStr);
    switch (mode) {
        case bltestMD2:
            return HASH_AlgMD2;
        case bltestMD5:
            return HASH_AlgMD5;
        case bltestSHA1:
            return HASH_AlgSHA1;
        case bltestSHA224:
            return HASH_AlgSHA224;
        case bltestSHA256:
            return HASH_AlgSHA256;
        case bltestSHA384:
            return HASH_AlgSHA384;
        case bltestSHA512:
            return HASH_AlgSHA512;
        default:
            return HASH_AlgNULL;
    }
}

void
get_params(PLArenaPool *arena, bltestParams *params,
           bltestCipherMode mode, int j)
{
    char filename[256];
    char *modestr = mode_strings[mode];
    bltestIO tempIO;

#ifdef NSS_SOFTOKEN_DOES_RC5
    FILE *file;
    char *mark, *param, *val;
    int index = 0;
#endif
    switch (mode) {
        case bltestAES_GCM:
        case bltestCHACHA20:
            sprintf(filename, "%s/tests/%s/%s%d", testdir, modestr, "aad", j);
            load_file_data(arena, &params->ask.aad, filename, bltestBinary);
        case bltestDES_CBC:
        case bltestDES_EDE_CBC:
        case bltestRC2_CBC:
        case bltestAES_CBC:
        case bltestAES_CTS:
        case bltestAES_CTR:
        case bltestCAMELLIA_CBC:
        case bltestSEED_CBC:
            sprintf(filename, "%s/tests/%s/%s%d", testdir, modestr, "iv", j);
            load_file_data(arena, &params->sk.iv, filename, bltestBinary);
        case bltestDES_ECB:
        case bltestDES_EDE_ECB:
        case bltestRC2_ECB:
        case bltestRC4:
        case bltestAES_ECB:
        case bltestCAMELLIA_ECB:
        case bltestSEED_ECB:
            sprintf(filename, "%s/tests/%s/%s%d", testdir, modestr, "key", j);
            load_file_data(arena, &params->sk.key, filename, bltestBinary);
            break;
#ifdef NSS_SOFTOKEN_DOES_RC5
        case bltestRC5_ECB:
        case bltestRC5_CBC:
            sprintf(filename, "%s/tests/%s/%s%d", testdir, modestr, "iv", j);
            load_file_data(arena, &params->sk.iv, filename, bltestBinary);
            sprintf(filename, "%s/tests/%s/%s%d", testdir, modestr, "key", j);
            load_file_data(arena, &params->sk.key, filename, bltestBinary);
            sprintf(filename, "%s/tests/%s/%s%d", testdir, modestr,
                    "params", j);
            file = fopen(filename, "r");
            if (!file)
                return;
            param = malloc(100);
            len = fread(param, 1, 100, file);
            while (index < len) {
                mark = PL_strchr(param, '=');
                *mark = '\0';
                val = mark + 1;
                mark = PL_strchr(val, '\n');
                *mark = '\0';
                if (PL_strcmp(param, "rounds") == 0) {
                    params->rc5.rounds = atoi(val);
                } else if (PL_strcmp(param, "wordsize") == 0) {
                    params->rc5.wordsize = atoi(val);
                }
                index += PL_strlen(param) + PL_strlen(val) + 2;
                param = mark + 1;
            }
            break;
#endif
        case bltestRSA_PSS:
            sprintf(filename, "%s/tests/%s/%s%d", testdir, modestr, "ciphertext", j);
            load_file_data(arena, &params->asymk.sig, filename, bltestBase64Encoded);
        /* fall through */
        case bltestRSA_OAEP:
            sprintf(filename, "%s/tests/%s/%s%d", testdir, modestr, "seed", j);
            load_file_data(arena, &params->asymk.cipherParams.rsa.seed,
                           filename, bltestBase64Encoded);

            sprintf(filename, "%s/tests/%s/%s%d", testdir, modestr, "hash", j);
            load_file_data(arena, &tempIO, filename, bltestBinary);
            params->asymk.cipherParams.rsa.hashAlg =
                mode_str_to_hash_alg(&tempIO.buf);

            sprintf(filename, "%s/tests/%s/%s%d", testdir, modestr, "maskhash", j);
            load_file_data(arena, &tempIO, filename, bltestBinary);
            params->asymk.cipherParams.rsa.maskHashAlg =
                mode_str_to_hash_alg(&tempIO.buf);
        /* fall through */
        case bltestRSA:
            sprintf(filename, "%s/tests/%s/%s%d", testdir, modestr, "key", j);
            load_file_data(arena, &params->asymk.key, filename,
                           bltestBase64Encoded);
            params->asymk.privKey =
                (void *)rsakey_from_filedata(&params->asymk.key.buf);
            break;
        case bltestDSA:
            sprintf(filename, "%s/tests/%s/%s%d", testdir, modestr, "key", j);
            load_file_data(arena, &params->asymk.key, filename, bltestBase64Encoded);
            params->asymk.privKey =
                (void *)dsakey_from_filedata(&params->asymk.key.buf);
            sprintf(filename, "%s/tests/%s/%s%d", testdir, modestr, "pqg", j);
            load_file_data(arena, &params->asymk.cipherParams.dsa.pqgdata, filename,
                           bltestBase64Encoded);
            params->asymk.cipherParams.dsa.pqg =
                pqg_from_filedata(&params->asymk.cipherParams.dsa.pqgdata.buf);
            sprintf(filename, "%s/tests/%s/%s%d", testdir, modestr, "keyseed", j);
            load_file_data(arena, &params->asymk.cipherParams.dsa.keyseed, filename,
                           bltestBase64Encoded);
            sprintf(filename, "%s/tests/%s/%s%d", testdir, modestr, "sigseed", j);
            load_file_data(arena, &params->asymk.cipherParams.dsa.sigseed, filename,
                           bltestBase64Encoded);
            sprintf(filename, "%s/tests/%s/%s%d", testdir, modestr, "ciphertext", j);
            load_file_data(arena, &params->asymk.sig, filename, bltestBase64Encoded);
            break;
#ifndef NSS_DISABLE_ECC
        case bltestECDSA:
            sprintf(filename, "%s/tests/%s/%s%d", testdir, modestr, "key", j);
            load_file_data(arena, &params->asymk.key, filename, bltestBase64Encoded);
            params->asymk.privKey =
                (void *)eckey_from_filedata(&params->asymk.key.buf);
            sprintf(filename, "%s/tests/%s/%s%d", testdir, modestr, "sigseed", j);
            load_file_data(arena, &params->asymk.cipherParams.ecdsa.sigseed,
                           filename, bltestBase64Encoded);
            sprintf(filename, "%s/tests/%s/%s%d", testdir, modestr, "ciphertext", j);
            load_file_data(arena, &params->asymk.sig, filename, bltestBase64Encoded);
            break;
#endif
        case bltestMD2:
        case bltestMD5:
        case bltestSHA1:
        case bltestSHA224:
        case bltestSHA256:
        case bltestSHA384:
        case bltestSHA512:
            /*params->hash.restart = PR_TRUE;*/
            params->hash.restart = PR_FALSE;
            break;
        default:
            break;
    }
}

SECStatus
verify_self_test(bltestIO *result, bltestIO *cmp, bltestCipherMode mode,
                 PRBool forward, SECStatus sigstatus)
{
    PRBool equal;
    char *modestr = mode_strings[mode];
    equal = SECITEM_ItemsAreEqual(&result->pBuf, &cmp->buf);
    if (is_sigCipher(mode)) {
        if (forward) {
            if (equal) {
                printf("Signature self-test for %s passed.\n", modestr);
            } else {
                printf("Signature self-test for %s failed!\n", modestr);
            }
            return equal ? SECSuccess : SECFailure;
        } else {
            if (sigstatus == SECSuccess) {
                printf("Verification self-test for %s passed.\n", modestr);
            } else {
                printf("Verification self-test for %s failed!\n", modestr);
            }
            return sigstatus;
        }
    } else if (is_hashCipher(mode)) {
        if (equal) {
            printf("Hash self-test for %s passed.\n", modestr);
        } else {
            printf("Hash self-test for %s failed!\n", modestr);
        }
    } else {
        if (forward) {
            if (equal) {
                printf("Encryption self-test for %s passed.\n", modestr);
            } else {
                printf("Encryption self-test for %s failed!\n", modestr);
            }
        } else {
            if (equal) {
                printf("Decryption self-test for %s passed.\n", modestr);
            } else {
                printf("Decryption self-test for %s failed!\n", modestr);
            }
        }
    }
    return equal ? SECSuccess : SECFailure;
}

static SECStatus
ReadFileToItem(SECItem *dst, const char *filename)
{
    PRFileDesc *file;
    SECStatus rv;

    file = PR_Open(filename, PR_RDONLY, 00660);
    if (!file) {
        return SECFailure;
    }
    rv = SECU_FileToItem(dst, file);
    PR_Close(file);
    return rv;
}

static SECStatus
blapi_selftest(bltestCipherMode *modes, int numModes, int inoff, int outoff,
               PRBool encrypt, PRBool decrypt)
{
    bltestCipherInfo cipherInfo;
    bltestIO pt, ct;
    bltestCipherMode mode;
    bltestParams *params;
    unsigned int i, j, nummodes, numtests;
    char *modestr;
    char filename[256];
    PLArenaPool *arena;
    SECItem item;
    SECStatus rv = SECSuccess, srv;

    PORT_Memset(&cipherInfo, 0, sizeof(cipherInfo));
    arena = PORT_NewArena(BLTEST_DEFAULT_CHUNKSIZE);
    cipherInfo.arena = arena;

    nummodes = (numModes == 0) ? NUMMODES : numModes;
    for (i = 0; i < nummodes; i++) {
        if (numModes > 0)
            mode = modes[i];
        else
            mode = i;
        if (mode == bltestINVALID) {
            fprintf(stderr, "%s: Skipping invalid mode.\n", progName);
            continue;
        }
        modestr = mode_strings[mode];
        cipherInfo.mode = mode;
        params = &cipherInfo.params;
        /* get the number of tests in the directory */
        sprintf(filename, "%s/tests/%s/%s", testdir, modestr, "numtests");
        if (ReadFileToItem(&item, filename) != SECSuccess) {
            fprintf(stderr, "%s: Cannot read file %s.\n", progName, filename);
            rv = SECFailure;
            continue;
        }
        /* loop over the tests in the directory */
        numtests = 0;
        for (j = 0; j < item.len; j++) {
            if (!isdigit(item.data[j])) {
                break;
            }
            numtests *= 10;
            numtests += (int)(item.data[j] - '0');
        }
        for (j = 0; j < numtests; j++) {
            sprintf(filename, "%s/tests/%s/%s%d", testdir, modestr,
                    "plaintext", j);
            load_file_data(arena, &pt, filename,
                           is_sigCipher(mode) ? bltestBase64Encoded
                                              : bltestBinary);
            sprintf(filename, "%s/tests/%s/%s%d", testdir, modestr,
                    "ciphertext", j);
            load_file_data(arena, &ct, filename, bltestBase64Encoded);

            get_params(arena, params, mode, j);
            /* Forward Operation (Encrypt/Sign/Hash)
            ** Align the input buffer (plaintext) according to request
            ** then perform operation and compare to ciphertext
            */
            if (encrypt) {
<<<<<<< HEAD
                bltestCopyIO(arena, &cipherInfo.input, &pt);
=======
                rv |= bltestCopyIO(arena, &cipherInfo.input, &pt);
>>>>>>> 489d0b4f
                misalignBuffer(arena, &cipherInfo.input, inoff);
                memset(&cipherInfo.output.buf, 0, sizeof cipherInfo.output.buf);
                rv |= cipherInit(&cipherInfo, PR_TRUE);
                misalignBuffer(arena, &cipherInfo.output, outoff);
                rv |= cipherDoOp(&cipherInfo);
                rv |= cipherFinish(&cipherInfo);
                rv |= verify_self_test(&cipherInfo.output,
                                       &ct, mode, PR_TRUE, SECSuccess);
                /* If testing hash, only one op to test */
                if (is_hashCipher(mode))
                    continue;
                if (is_sigCipher(mode)) {
                    /* Verify operations support detached signature files. For
                    ** consistency between tests that run Sign/Verify back to
                    ** back (eg: self-tests) and tests that are only running
                    ** verify operations, copy the output into the sig buf,
                    ** and then copy the sig buf back out when verifying. For
                    ** self-tests, this is unnecessary copying, but for
                    ** verify-only operations, this ensures that the output
                    ** buffer is properly configured
                    */
<<<<<<< HEAD
                    bltestCopyIO(arena, &params->asymk.sig, &cipherInfo.output);
=======
                    rv |= bltestCopyIO(arena, &params->asymk.sig, &cipherInfo.output);
>>>>>>> 489d0b4f
                }
            }
            if (!decrypt)
                continue;
            /* Reverse Operation (Decrypt/Verify)
            ** Align the input buffer (ciphertext) according to request
            ** then perform operation and compare to plaintext
            */
            if (is_sigCipher(mode)) {
<<<<<<< HEAD
                bltestCopyIO(arena, &cipherInfo.input, &pt);
                bltestCopyIO(arena, &cipherInfo.output, &params->asymk.sig);
            } else {
                bltestCopyIO(arena, &cipherInfo.input, &ct);
=======
                rv |= bltestCopyIO(arena, &cipherInfo.input, &pt);
                rv |= bltestCopyIO(arena, &cipherInfo.output, &params->asymk.sig);
            } else {
                rv |= bltestCopyIO(arena, &cipherInfo.input, &ct);
>>>>>>> 489d0b4f
                memset(&cipherInfo.output.buf, 0, sizeof cipherInfo.output.buf);
            }
            misalignBuffer(arena, &cipherInfo.input, inoff);
            rv |= cipherInit(&cipherInfo, PR_FALSE);
            misalignBuffer(arena, &cipherInfo.output, outoff);
            srv = SECSuccess;
            srv |= cipherDoOp(&cipherInfo);
            rv |= cipherFinish(&cipherInfo);
            rv |= verify_self_test(&cipherInfo.output,
                                   &pt, mode, PR_FALSE, srv);
        }
    }
    return rv;
}

SECStatus
dump_file(bltestCipherMode mode, char *filename)
{
    bltestIO keydata;
    PLArenaPool *arena = NULL;
    arena = PORT_NewArena(BLTEST_DEFAULT_CHUNKSIZE);
    if (mode == bltestRSA || mode == bltestRSA_PSS || mode == bltestRSA_OAEP) {
        RSAPrivateKey *key;
        load_file_data(arena, &keydata, filename, bltestBase64Encoded);
        key = rsakey_from_filedata(&keydata.buf);
        dump_rsakey(key);
    } else if (mode == bltestDSA) {
#if 0
    PQGParams *pqg;
    get_file_data(filename, &item, PR_TRUE);
    pqg = pqg_from_filedata(&item);
    dump_pqg(pqg);
#endif
        DSAPrivateKey *key;
        load_file_data(arena, &keydata, filename, bltestBase64Encoded);
        key = dsakey_from_filedata(&keydata.buf);
        dump_dsakey(key);
#ifndef NSS_DISABLE_ECC
    } else if (mode == bltestECDSA) {
        ECPrivateKey *key;
        load_file_data(arena, &keydata, filename, bltestBase64Encoded);
        key = eckey_from_filedata(&keydata.buf);
        dump_eckey(key);
#endif
    }
    PORT_FreeArena(arena, PR_FALSE);
    return SECFailure;
}

void
ThreadExecTest(void *data)
{
    bltestCipherInfo *cipherInfo = (bltestCipherInfo *)data;

    if (cipherInfo->mCarlo == PR_TRUE) {
        int mciter;
        for (mciter = 0; mciter < 10000; mciter++) {
            cipherDoOp(cipherInfo);
            memcpy(cipherInfo->input.buf.data,
                   cipherInfo->output.buf.data,
                   cipherInfo->input.buf.len);
        }
    } else {
        cipherDoOp(cipherInfo);
    }
    cipherFinish(cipherInfo);
}

static void
rsaPrivKeyReset(RSAPrivateKey *tstKey)
{
    PLArenaPool *arena;

    tstKey->version.data = NULL;
    tstKey->version.len = 0;
    tstKey->modulus.data = NULL;
    tstKey->modulus.len = 0;
    tstKey->publicExponent.data = NULL;
    tstKey->publicExponent.len = 0;
    tstKey->privateExponent.data = NULL;
    tstKey->privateExponent.len = 0;
    tstKey->prime1.data = NULL;
    tstKey->prime1.len = 0;
    tstKey->prime2.data = NULL;
    tstKey->prime2.len = 0;
    tstKey->exponent1.data = NULL;
    tstKey->exponent1.len = 0;
    tstKey->exponent2.data = NULL;
    tstKey->exponent2.len = 0;
    tstKey->coefficient.data = NULL;
    tstKey->coefficient.len = 0;

    arena = tstKey->arena;
    tstKey->arena = NULL;
    if (arena) {
        PORT_FreeArena(arena, PR_TRUE);
    }
}

#define RSA_TEST_EQUAL(comp)                                   \
    if (!SECITEM_ItemsAreEqual(&(src->comp), &(dest->comp))) { \
        fprintf(stderr, "key->" #comp " not equal");           \
        if (src->comp.len != dest->comp.len) {                 \
            fprintf(stderr, "src_len = %d, dest_len = %d",     \
                    src->comp.len, dest->comp.len);            \
        }                                                      \
        fprintf(stderr, "\n");                                 \
        areEqual = PR_FALSE;                                   \
    }

static PRBool
rsaPrivKeysAreEqual(RSAPrivateKey *src, RSAPrivateKey *dest)
{
    PRBool areEqual = PR_TRUE;
    RSA_TEST_EQUAL(modulus)
    RSA_TEST_EQUAL(publicExponent)
    RSA_TEST_EQUAL(privateExponent)
    RSA_TEST_EQUAL(prime1)
    RSA_TEST_EQUAL(prime2)
    RSA_TEST_EQUAL(exponent1)
    RSA_TEST_EQUAL(exponent2)
    RSA_TEST_EQUAL(coefficient)
    if (!areEqual) {
        fprintf(stderr, "original key:\n");
        dump_rsakey(src);
        fprintf(stderr, "recreated key:\n");
        dump_rsakey(dest);
    }
    return areEqual;
}

/*
 * Test the RSA populate command to see that it can really build
 * keys from it's components.
 */
static int
doRSAPopulateTest(unsigned int keySize, unsigned long exponent)
{
    RSAPrivateKey *srcKey;
    RSAPrivateKey tstKey = { 0 };
    SECItem expitem = { 0, 0, 0 };
    SECStatus rv;
    unsigned char pubExp[4];
    int expLen = 0;
    int failed = 0;
    int i;

    for (i = 0; i < sizeof(unsigned long); i++) {
        int shift = (sizeof(unsigned long) - i - 1) * 8;
        if (expLen || (exponent && ((unsigned long)0xffL << shift))) {
            pubExp[expLen] = (unsigned char)((exponent >> shift) & 0xff);
            expLen++;
        }
    }

    expitem.data = pubExp;
    expitem.len = expLen;

    srcKey = RSA_NewKey(keySize, &expitem);
    if (srcKey == NULL) {
        fprintf(stderr, "RSA Key Gen failed");
        return -1;
    }

    /* test the basic case - most common, public exponent, modulus, prime */
    tstKey.arena = NULL;
    rsaPrivKeyReset(&tstKey);

    tstKey.publicExponent = srcKey->publicExponent;
    tstKey.modulus = srcKey->modulus;
    tstKey.prime1 = srcKey->prime1;

    rv = RSA_PopulatePrivateKey(&tstKey);
    if (rv != SECSuccess) {
        fprintf(stderr, "RSA Populate failed: pubExp mod p\n");
        failed = 1;
    } else if (!rsaPrivKeysAreEqual(&tstKey, srcKey)) {
        fprintf(stderr, "RSA Populate key mismatch: pubExp mod p\n");
        failed = 1;
    }

    /* test the basic2 case, public exponent, modulus, prime2 */
    rsaPrivKeyReset(&tstKey);

    tstKey.publicExponent = srcKey->publicExponent;
    tstKey.modulus = srcKey->modulus;
    tstKey.prime1 = srcKey->prime2; /* test with q in the prime1 position */

    rv = RSA_PopulatePrivateKey(&tstKey);
    if (rv != SECSuccess) {
        fprintf(stderr, "RSA Populate failed: pubExp mod q\n");
        failed = 1;
    } else if (!rsaPrivKeysAreEqual(&tstKey, srcKey)) {
        fprintf(stderr, "RSA Populate key mismatch: pubExp mod q\n");
        failed = 1;
    }

    /* test the medium case, private exponent, prime1, prime2 */
    rsaPrivKeyReset(&tstKey);

    tstKey.privateExponent = srcKey->privateExponent;
    tstKey.prime1 = srcKey->prime2; /* purposefully swap them to make */
    tstKey.prime2 = srcKey->prime1; /* sure populated swaps them back */

    rv = RSA_PopulatePrivateKey(&tstKey);
    if (rv != SECSuccess) {
        fprintf(stderr, "RSA Populate failed: privExp p q\n");
        failed = 1;
    } else if (!rsaPrivKeysAreEqual(&tstKey, srcKey)) {
        fprintf(stderr, "RSA Populate key mismatch: privExp  p q\n");
        failed = 1;
    }

    /* test the advanced case, public exponent, private exponent, prime2 */
    rsaPrivKeyReset(&tstKey);

    tstKey.privateExponent = srcKey->privateExponent;
    tstKey.publicExponent = srcKey->publicExponent;
    tstKey.prime2 = srcKey->prime2; /* use q in the prime2 position */

    rv = RSA_PopulatePrivateKey(&tstKey);
    if (rv != SECSuccess) {
        fprintf(stderr, "RSA Populate failed: pubExp privExp q\n");
        fprintf(stderr, " - not fatal\n");
        /* it's possible that we can't uniquely determine the original key
     * from just the exponents and prime. Populate returns an error rather
     * than return the wrong key. */
    } else if (!rsaPrivKeysAreEqual(&tstKey, srcKey)) {
        /* if we returned a key, it *must* be correct */
        fprintf(stderr, "RSA Populate key mismatch: pubExp privExp  q\n");
        rv = RSA_PrivateKeyCheck(&tstKey);
        failed = 1;
    }

    /* test the advanced case2, public exponent, private exponent, modulus */
    rsaPrivKeyReset(&tstKey);

    tstKey.privateExponent = srcKey->privateExponent;
    tstKey.publicExponent = srcKey->publicExponent;
    tstKey.modulus = srcKey->modulus;

    rv = RSA_PopulatePrivateKey(&tstKey);
    if (rv != SECSuccess) {
        fprintf(stderr, "RSA Populate failed: pubExp privExp mod\n");
        failed = 1;
    } else if (!rsaPrivKeysAreEqual(&tstKey, srcKey)) {
        fprintf(stderr, "RSA Populate key mismatch: pubExp privExp  mod\n");
        failed = 1;
    }

    return failed ? -1 : 0;
}

/* bltest commands */
enum {
    cmd_Decrypt = 0,
    cmd_Encrypt,
    cmd_FIPS,
    cmd_Hash,
    cmd_Nonce,
    cmd_Dump,
    cmd_RSAPopulate,
    cmd_Sign,
    cmd_SelfTest,
    cmd_Verify
};

/* bltest options */
enum {
    opt_B64 = 0,
    opt_BufSize,
    opt_Restart,
    opt_SelfTestDir,
    opt_Exponent,
    opt_SigFile,
    opt_KeySize,
    opt_Hex,
    opt_Input,
    opt_PQGFile,
    opt_Key,
    opt_HexWSpc,
    opt_Mode,
#ifndef NSS_DISABLE_ECC
    opt_CurveName,
#endif
    opt_Output,
    opt_Repetitions,
    opt_ZeroBuf,
    opt_Rounds,
    opt_Seed,
    opt_SigSeedFile,
    opt_CXReps,
    opt_IV,
    opt_WordSize,
    opt_UseSeed,
    opt_UseSigSeed,
    opt_SeedFile,
    opt_AAD,
    opt_InputOffset,
    opt_OutputOffset,
    opt_MonteCarlo,
    opt_ThreadNum,
    opt_SecondsToRun,
    opt_CmdLine
};

static secuCommandFlag bltest_commands[] =
    {
      { /* cmd_Decrypt */ 'D', PR_FALSE, 0, PR_FALSE },
      { /* cmd_Encrypt */ 'E', PR_FALSE, 0, PR_FALSE },
      { /* cmd_FIPS */ 'F', PR_FALSE, 0, PR_FALSE },
      { /* cmd_Hash */ 'H', PR_FALSE, 0, PR_FALSE },
      { /* cmd_Nonce */ 'N', PR_FALSE, 0, PR_FALSE },
      { /* cmd_Dump */ 'P', PR_FALSE, 0, PR_FALSE },
      { /* cmd_RSAPopulate */ 'R', PR_FALSE, 0, PR_FALSE },
      { /* cmd_Sign */ 'S', PR_FALSE, 0, PR_FALSE },
      { /* cmd_SelfTest */ 'T', PR_FALSE, 0, PR_FALSE },
      { /* cmd_Verify */ 'V', PR_FALSE, 0, PR_FALSE }
    };

static secuCommandFlag bltest_options[] =
    {
      { /* opt_B64 */ 'a', PR_FALSE, 0, PR_FALSE },
      { /* opt_BufSize */ 'b', PR_TRUE, 0, PR_FALSE },
      { /* opt_Restart */ 'c', PR_FALSE, 0, PR_FALSE },
      { /* opt_SelfTestDir */ 'd', PR_TRUE, 0, PR_FALSE },
      { /* opt_Exponent */ 'e', PR_TRUE, 0, PR_FALSE },
      { /* opt_SigFile */ 'f', PR_TRUE, 0, PR_FALSE },
      { /* opt_KeySize */ 'g', PR_TRUE, 0, PR_FALSE },
      { /* opt_Hex */ 'h', PR_FALSE, 0, PR_FALSE },
      { /* opt_Input */ 'i', PR_TRUE, 0, PR_FALSE },
      { /* opt_PQGFile */ 'j', PR_TRUE, 0, PR_FALSE },
      { /* opt_Key */ 'k', PR_TRUE, 0, PR_FALSE },
      { /* opt_HexWSpc */ 'l', PR_FALSE, 0, PR_FALSE },
      { /* opt_Mode */ 'm', PR_TRUE, 0, PR_FALSE },
#ifndef NSS_DISABLE_ECC
      { /* opt_CurveName */ 'n', PR_TRUE, 0, PR_FALSE },
#endif
      { /* opt_Output */ 'o', PR_TRUE, 0, PR_FALSE },
      { /* opt_Repetitions */ 'p', PR_TRUE, 0, PR_FALSE },
      { /* opt_ZeroBuf */ 'q', PR_FALSE, 0, PR_FALSE },
      { /* opt_Rounds */ 'r', PR_TRUE, 0, PR_FALSE },
      { /* opt_Seed */ 's', PR_TRUE, 0, PR_FALSE },
      { /* opt_SigSeedFile */ 't', PR_TRUE, 0, PR_FALSE },
      { /* opt_CXReps */ 'u', PR_TRUE, 0, PR_FALSE },
      { /* opt_IV */ 'v', PR_TRUE, 0, PR_FALSE },
      { /* opt_WordSize */ 'w', PR_TRUE, 0, PR_FALSE },
      { /* opt_UseSeed */ 'x', PR_FALSE, 0, PR_FALSE },
      { /* opt_UseSigSeed */ 'y', PR_FALSE, 0, PR_FALSE },
      { /* opt_SeedFile */ 'z', PR_FALSE, 0, PR_FALSE },
      { /* opt_AAD */ 0, PR_TRUE, 0, PR_FALSE, "aad" },
      { /* opt_InputOffset */ '1', PR_TRUE, 0, PR_FALSE },
      { /* opt_OutputOffset */ '2', PR_TRUE, 0, PR_FALSE },
      { /* opt_MonteCarlo */ '3', PR_FALSE, 0, PR_FALSE },
      { /* opt_ThreadNum */ '4', PR_TRUE, 0, PR_FALSE },
      { /* opt_SecondsToRun */ '5', PR_TRUE, 0, PR_FALSE },
      { /* opt_CmdLine */ '-', PR_FALSE, 0, PR_FALSE }
    };

int
main(int argc, char **argv)
{
    SECStatus rv = SECFailure;

    double totalTime = 0.0;
    PRIntervalTime time1, time2;
    PRFileDesc *outfile = NULL;
    bltestCipherInfo *cipherInfoListHead, *cipherInfo = NULL;
    bltestIOMode ioMode;
    int bufsize, exponent, curThrdNum;
#ifndef NSS_DISABLE_ECC
    char *curveName = NULL;
#endif
    int i, commandsEntered;
    int inoff, outoff;
    int threads = 1;

    secuCommand bltest;
    bltest.numCommands = sizeof(bltest_commands) / sizeof(secuCommandFlag);
    bltest.numOptions = sizeof(bltest_options) / sizeof(secuCommandFlag);
    bltest.commands = bltest_commands;
    bltest.options = bltest_options;

    progName = strrchr(argv[0], '/');
    if (!progName)
        progName = strrchr(argv[0], '\\');
    progName = progName ? progName + 1 : argv[0];

    rv = NSS_InitializePRErrorTable();
    if (rv != SECSuccess) {
        SECU_PrintPRandOSError(progName);
        return -1;
    }
    rv = RNG_RNGInit();
    if (rv != SECSuccess) {
        SECU_PrintPRandOSError(progName);
        return -1;
    }
    rv = BL_Init();
    if (rv != SECSuccess) {
        SECU_PrintPRandOSError(progName);
        return -1;
    }
    RNG_SystemInfoForRNG();

    rv = SECU_ParseCommandLine(argc, argv, progName, &bltest);
    if (rv == SECFailure) {
        fprintf(stderr, "%s: command line parsing error!\n", progName);
        goto print_usage;
    }
    rv = SECFailure;

    cipherInfo = PORT_ZNew(bltestCipherInfo);
    cipherInfoListHead = cipherInfo;

    /* Check the number of commands entered on the command line. */
    commandsEntered = 0;
    for (i = 0; i < bltest.numCommands; i++)
        if (bltest.commands[i].activated)
            commandsEntered++;

    if (commandsEntered > 1 &&
        !(commandsEntered == 2 && bltest.commands[cmd_SelfTest].activated)) {
        fprintf(stderr, "%s: one command at a time!\n", progName);
        goto print_usage;
    }

    if (commandsEntered == 0) {
        fprintf(stderr, "%s: you must enter a command!\n", progName);
        goto print_usage;
    }

    if (bltest.commands[cmd_Sign].activated)
        bltest.commands[cmd_Encrypt].activated = PR_TRUE;
    if (bltest.commands[cmd_Verify].activated)
        bltest.commands[cmd_Decrypt].activated = PR_TRUE;
    if (bltest.commands[cmd_Hash].activated)
        bltest.commands[cmd_Encrypt].activated = PR_TRUE;

    inoff = outoff = 0;
    if (bltest.options[opt_InputOffset].activated)
        inoff = PORT_Atoi(bltest.options[opt_InputOffset].arg);
    if (bltest.options[opt_OutputOffset].activated)
        outoff = PORT_Atoi(bltest.options[opt_OutputOffset].arg);

    testdir = (bltest.options[opt_SelfTestDir].activated) ? strdup(bltest.options[opt_SelfTestDir].arg)
                                                          : ".";

    /*
     * Handle three simple cases first
     */

    /* test the RSA_PopulatePrivateKey function */
    if (bltest.commands[cmd_RSAPopulate].activated) {
        unsigned int keySize = 1024;
        unsigned long exponent = 65537;
        int rounds = 1;
        int ret = -1;

        if (bltest.options[opt_KeySize].activated) {
            keySize = PORT_Atoi(bltest.options[opt_KeySize].arg);
        }
        if (bltest.options[opt_Rounds].activated) {
            rounds = PORT_Atoi(bltest.options[opt_Rounds].arg);
        }
        if (bltest.options[opt_Exponent].activated) {
            exponent = PORT_Atoi(bltest.options[opt_Exponent].arg);
        }

        for (i = 0; i < rounds; i++) {
            printf("Running RSA Populate test round %d\n", i);
            ret = doRSAPopulateTest(keySize, exponent);
            if (ret != 0) {
                break;
            }
        }
        if (ret != 0) {
            fprintf(stderr, "RSA Populate test round %d: FAILED\n", i);
        }
        return ret;
    }

    /* Do BLAPI self-test */
    if (bltest.commands[cmd_SelfTest].activated) {
        PRBool encrypt = PR_TRUE, decrypt = PR_TRUE;
        /* user may specified a set of ciphers to test.  parse them. */
        bltestCipherMode modesToTest[NUMMODES];
        int numModesToTest = 0;
        char *tok, *str;
        str = bltest.options[opt_Mode].arg;
        while (str) {
            tok = strchr(str, ',');
            if (tok)
                *tok = '\0';
            modesToTest[numModesToTest++] = get_mode(str);
            if (tok) {
                *tok = ',';
                str = tok + 1;
            } else {
                break;
            }
        }
        if (bltest.commands[cmd_Decrypt].activated &&
            !bltest.commands[cmd_Encrypt].activated)
            encrypt = PR_FALSE;
        if (bltest.commands[cmd_Encrypt].activated &&
            !bltest.commands[cmd_Decrypt].activated)
            decrypt = PR_FALSE;
        rv = blapi_selftest(modesToTest, numModesToTest, inoff, outoff,
                            encrypt, decrypt);
        PORT_Free(cipherInfo);
        return rv == SECSuccess ? 0 : 1;
    }

    /* Do FIPS self-test */
    if (bltest.commands[cmd_FIPS].activated) {
        CK_RV ckrv = sftk_FIPSEntryOK();
        fprintf(stdout, "CK_RV: %ld.\n", ckrv);
        PORT_Free(cipherInfo);
        if (ckrv == CKR_OK)
            return SECSuccess;
        return SECFailure;
    }

    /*
     * Check command line arguments for Encrypt/Decrypt/Hash/Sign/Verify
     */

    if ((bltest.commands[cmd_Decrypt].activated ||
         bltest.commands[cmd_Verify].activated) &&
        bltest.options[opt_BufSize].activated) {
        fprintf(stderr, "%s: Cannot use a nonce as input to decrypt/verify.\n",
                progName);
        goto print_usage;
    }

    if (bltest.options[opt_Mode].activated) {
        cipherInfo->mode = get_mode(bltest.options[opt_Mode].arg);
        if (cipherInfo->mode == bltestINVALID) {
            goto print_usage;
        }
    } else {
        fprintf(stderr, "%s: You must specify a cipher mode with -m.\n",
                progName);
        goto print_usage;
    }

    if (bltest.options[opt_Repetitions].activated &&
        bltest.options[opt_SecondsToRun].activated) {
        fprintf(stderr, "%s: Operation time should be defined in either "
                        "repetitions(-p) or seconds(-5) not both",
                progName);
        goto print_usage;
    }

    if (bltest.options[opt_Repetitions].activated) {
        cipherInfo->repetitionsToPerfom =
            PORT_Atoi(bltest.options[opt_Repetitions].arg);
    } else {
        cipherInfo->repetitionsToPerfom = 0;
    }

    if (bltest.options[opt_SecondsToRun].activated) {
        cipherInfo->seconds = PORT_Atoi(bltest.options[opt_SecondsToRun].arg);
    } else {
        cipherInfo->seconds = 0;
    }

    if (bltest.options[opt_CXReps].activated) {
        cipherInfo->cxreps = PORT_Atoi(bltest.options[opt_CXReps].arg);
    } else {
        cipherInfo->cxreps = 0;
    }

    if (bltest.options[opt_ThreadNum].activated) {
        threads = PORT_Atoi(bltest.options[opt_ThreadNum].arg);
        if (threads <= 0) {
            threads = 1;
        }
    }

    /* Dump a file (rsakey, dsakey, etc.) */
    if (bltest.commands[cmd_Dump].activated) {
        rv = dump_file(cipherInfo->mode, bltest.options[opt_Input].arg);
        PORT_Free(cipherInfo);
        return rv;
    }

    /* default input mode is binary */
    ioMode = (bltest.options[opt_B64].activated)
                 ? bltestBase64Encoded
                 : (bltest.options[opt_Hex].activated)
                       ? bltestHexStream
                       : (bltest.options[opt_HexWSpc].activated) ? bltestHexSpaceDelim
                                                                 : bltestBinary;

    if (bltest.options[opt_Exponent].activated)
        exponent = PORT_Atoi(bltest.options[opt_Exponent].arg);
    else
        exponent = 65537;

#ifndef NSS_DISABLE_ECC
    if (bltest.options[opt_CurveName].activated)
        curveName = PORT_Strdup(bltest.options[opt_CurveName].arg);
    else
        curveName = NULL;
#endif

    if (bltest.commands[cmd_Verify].activated &&
        !bltest.options[opt_SigFile].activated) {
        fprintf(stderr, "%s: You must specify a signature file with -f.\n",
                progName);

    print_usage:
        if (cipherInfo) {
            PORT_Free(cipherInfo);
        }
        Usage();
    }

    if (bltest.options[opt_MonteCarlo].activated) {
        cipherInfo->mCarlo = PR_TRUE;
    } else {
        cipherInfo->mCarlo = PR_FALSE;
    }

    for (curThrdNum = 0; curThrdNum < threads; curThrdNum++) {
        int keysize = 0;
        PRFileDesc *file = NULL, *infile;
        bltestParams *params;
        char *instr = NULL;
        PLArenaPool *arena;

        if (curThrdNum > 0) {
            bltestCipherInfo *newCInfo = PORT_ZNew(bltestCipherInfo);
            if (!newCInfo) {
                fprintf(stderr, "%s: Can not allocate  memory.\n", progName);
                goto exit_point;
            }
            newCInfo->mode = cipherInfo->mode;
            newCInfo->mCarlo = cipherInfo->mCarlo;
            newCInfo->repetitionsToPerfom =
                cipherInfo->repetitionsToPerfom;
            newCInfo->seconds = cipherInfo->seconds;
            newCInfo->cxreps = cipherInfo->cxreps;
            cipherInfo->next = newCInfo;
            cipherInfo = newCInfo;
        }
        arena = PORT_NewArena(BLTEST_DEFAULT_CHUNKSIZE);
        if (!arena) {
            fprintf(stderr, "%s: Can not allocate memory.\n", progName);
            goto exit_point;
        }
        cipherInfo->arena = arena;
        params = &cipherInfo->params;

        /* Set up an encryption key. */
        keysize = 0;
        file = NULL;
        if (is_symmkeyCipher(cipherInfo->mode) ||
            is_aeadCipher(cipherInfo->mode)) {
            char *keystr = NULL; /* if key is on command line */
            if (bltest.options[opt_Key].activated) {
                if (bltest.options[opt_CmdLine].activated) {
                    keystr = bltest.options[opt_Key].arg;
                } else {
                    file = PR_Open(bltest.options[opt_Key].arg,
                                   PR_RDONLY, 00660);
                }
            } else {
                if (bltest.options[opt_KeySize].activated)
                    keysize = PORT_Atoi(bltest.options[opt_KeySize].arg);
                else
                    keysize = 8; /* use 64-bit default (DES) */
                /* save the random key for reference */
                file = PR_Open("tmp.key", PR_WRONLY | PR_CREATE_FILE, 00660);
            }
            params->key.mode = ioMode;
            setupIO(cipherInfo->arena, &params->key, file, keystr, keysize);
            if (file)
                PR_Close(file);
        } else if (is_pubkeyCipher(cipherInfo->mode)) {
            if (bltest.options[opt_Key].activated) {
                file = PR_Open(bltest.options[opt_Key].arg, PR_RDONLY, 00660);
            } else {
                if (bltest.options[opt_KeySize].activated)
                    keysize = PORT_Atoi(bltest.options[opt_KeySize].arg);
                else
                    keysize = 64; /* use 512-bit default */
                file = PR_Open("tmp.key", PR_WRONLY | PR_CREATE_FILE, 00660);
            }
            params->key.mode = bltestBase64Encoded;
#ifndef NSS_DISABLE_ECC
            pubkeyInitKey(cipherInfo, file, keysize, exponent, curveName);
#else
            pubkeyInitKey(cipherInfo, file, keysize, exponent);
#endif
            PR_Close(file);
        }

        /* set up an initialization vector. */
        if (cipher_requires_IV(cipherInfo->mode)) {
            char *ivstr = NULL;
            bltestSymmKeyParams *skp;
            file = NULL;
#ifdef NSS_SOFTOKEN_DOES_RC5
            if (cipherInfo->mode == bltestRC5_CBC)
                skp = (bltestSymmKeyParams *)&params->rc5;
            else
#endif
                skp = &params->sk;
            if (bltest.options[opt_IV].activated) {
                if (bltest.options[opt_CmdLine].activated) {
                    ivstr = bltest.options[opt_IV].arg;
                } else {
                    file = PR_Open(bltest.options[opt_IV].arg,
                                   PR_RDONLY, 00660);
                }
            } else {
                /* save the random iv for reference */
                file = PR_Open("tmp.iv", PR_WRONLY | PR_CREATE_FILE, 00660);
            }
            memset(&skp->iv, 0, sizeof skp->iv);
            skp->iv.mode = ioMode;
            setupIO(cipherInfo->arena, &skp->iv, file, ivstr, keysize);
            if (file) {
                PR_Close(file);
            }
        }

        /* set up an initialization vector. */
        if (is_authCipher(cipherInfo->mode)) {
            char *aadstr = NULL;
            bltestAuthSymmKeyParams *askp;
            file = NULL;
            askp = &params->ask;
            if (bltest.options[opt_AAD].activated) {
                if (bltest.options[opt_CmdLine].activated) {
                    aadstr = bltest.options[opt_AAD].arg;
                } else {
                    file = PR_Open(bltest.options[opt_AAD].arg,
                                   PR_RDONLY, 00660);
                }
            } else {
                file = NULL;
            }
            memset(&askp->aad, 0, sizeof askp->aad);
            askp->aad.mode = ioMode;
            setupIO(cipherInfo->arena, &askp->aad, file, aadstr, 0);
            if (file) {
                PR_Close(file);
            }
        }

        if (bltest.commands[cmd_Verify].activated) {
            file = PR_Open(bltest.options[opt_SigFile].arg, PR_RDONLY, 00660);
            if (is_sigCipher(cipherInfo->mode)) {
                memset(&params->asymk.sig, 0, sizeof(bltestIO));
                params->asymk.sig.mode = ioMode;
                setupIO(cipherInfo->arena, &params->asymk.sig, file, NULL, 0);
            }
            if (file) {
                PR_Close(file);
            }
        }

        if (bltest.options[opt_PQGFile].activated) {
            file = PR_Open(bltest.options[opt_PQGFile].arg, PR_RDONLY, 00660);
            params->asymk.cipherParams.dsa.pqgdata.mode = bltestBase64Encoded;
            setupIO(cipherInfo->arena, &params->asymk.cipherParams.dsa.pqgdata,
                    file, NULL, 0);
            if (file) {
                PR_Close(file);
            }
        }

        /* Set up the input buffer */
        if (bltest.options[opt_Input].activated) {
            if (bltest.options[opt_CmdLine].activated) {
                instr = bltest.options[opt_Input].arg;
                infile = NULL;
            } else {
                /* form file name from testdir and input arg. */
                char *filename = bltest.options[opt_Input].arg;
                if (bltest.options[opt_SelfTestDir].activated &&
                    testdir && filename && filename[0] != '/') {
                    filename = PR_smprintf("%s/tests/%s/%s", testdir,
                                           mode_strings[cipherInfo->mode],
                                           filename);
                    if (!filename) {
                        fprintf(stderr, "%s: Can not allocate memory.\n",
                                progName);
                        goto exit_point;
                    }
                    infile = PR_Open(filename, PR_RDONLY, 00660);
                    PR_smprintf_free(filename);
                } else {
                    infile = PR_Open(filename, PR_RDONLY, 00660);
                }
            }
        } else if (bltest.options[opt_BufSize].activated) {
            /* save the random plaintext for reference */
            char *tmpFName = PR_smprintf("tmp.in.%d", curThrdNum);
            if (!tmpFName) {
                fprintf(stderr, "%s: Can not allocate memory.\n", progName);
                goto exit_point;
            }
            infile = PR_Open(tmpFName, PR_WRONLY | PR_CREATE_FILE, 00660);
            PR_smprintf_free(tmpFName);
        } else {
            infile = PR_STDIN;
        }
        if (!infile) {
            fprintf(stderr, "%s: Failed to open input file.\n", progName);
            goto exit_point;
        }
        cipherInfo->input.mode = ioMode;

        /* Set up the output stream */
        if (bltest.options[opt_Output].activated) {
            /* form file name from testdir and input arg. */
            char *filename = bltest.options[opt_Output].arg;
            if (bltest.options[opt_SelfTestDir].activated &&
                testdir && filename && filename[0] != '/') {
                filename = PR_smprintf("%s/tests/%s/%s", testdir,
                                       mode_strings[cipherInfo->mode],
                                       filename);
                if (!filename) {
                    fprintf(stderr, "%s: Can not allocate memory.\n", progName);
                    goto exit_point;
                }
                outfile = PR_Open(filename, PR_WRONLY | PR_CREATE_FILE, 00660);
                PR_smprintf_free(filename);
            } else {
                outfile = PR_Open(filename, PR_WRONLY | PR_CREATE_FILE, 00660);
            }
        } else {
            outfile = PR_STDOUT;
        }
        if (!outfile) {
            fprintf(stderr, "%s: Failed to open output file.\n", progName);
            rv = SECFailure;
            goto exit_point;
        }
        cipherInfo->output.mode = ioMode;
        if (bltest.options[opt_SelfTestDir].activated && ioMode == bltestBinary)
            cipherInfo->output.mode = bltestBase64Encoded;

        if (is_hashCipher(cipherInfo->mode))
            cipherInfo->params.hash.restart =
                bltest.options[opt_Restart].activated;

        bufsize = 0;
        if (bltest.options[opt_BufSize].activated)
            bufsize = PORT_Atoi(bltest.options[opt_BufSize].arg);

        /*infile = NULL;*/
        setupIO(cipherInfo->arena, &cipherInfo->input, infile, instr, bufsize);
        if (infile && infile != PR_STDIN)
            PR_Close(infile);
        misalignBuffer(cipherInfo->arena, &cipherInfo->input, inoff);

        cipherInit(cipherInfo, bltest.commands[cmd_Encrypt].activated);
        misalignBuffer(cipherInfo->arena, &cipherInfo->output, outoff);
    }

    if (!bltest.commands[cmd_Nonce].activated) {
        TIMESTART();
        cipherInfo = cipherInfoListHead;
        while (cipherInfo != NULL) {
            cipherInfo->cipherThread =
                PR_CreateThread(PR_USER_THREAD,
                                ThreadExecTest,
                                cipherInfo,
                                PR_PRIORITY_NORMAL,
                                PR_GLOBAL_THREAD,
                                PR_JOINABLE_THREAD,
                                0);
            cipherInfo = cipherInfo->next;
        }

        cipherInfo = cipherInfoListHead;
        while (cipherInfo != NULL) {
            PR_JoinThread(cipherInfo->cipherThread);
            finishIO(&cipherInfo->output, outfile);
            cipherInfo = cipherInfo->next;
        }
        TIMEFINISH(totalTime, 1);
    }

    cipherInfo = cipherInfoListHead;
    if (cipherInfo->repetitions > 0 || cipherInfo->cxreps > 0 ||
        threads > 1)
        dump_performance_info(cipherInfoListHead, totalTime,
                              bltest.commands[cmd_Encrypt].activated,
                              (cipherInfo->repetitions == 0));

    rv = SECSuccess;

exit_point:
    if (outfile && outfile != PR_STDOUT)
        PR_Close(outfile);
    cipherInfo = cipherInfoListHead;
    while (cipherInfo != NULL) {
        bltestCipherInfo *tmpInfo = cipherInfo;

        if (cipherInfo->arena)
            PORT_FreeArena(cipherInfo->arena, PR_TRUE);
        cipherInfo = cipherInfo->next;
        PORT_Free(tmpInfo);
    }

    /*NSS_Shutdown();*/

    return SECSuccess;
}<|MERGE_RESOLUTION|>--- conflicted
+++ resolved
@@ -982,12 +982,9 @@
             if (in->data[in->len - 1] == '\r')
                 --in->len;
             SECITEM_CopyItem(arena, &input->buf, in);
-<<<<<<< HEAD
-=======
             if (rv != SECSuccess) {
                 return SECFailure;
             }
->>>>>>> 489d0b4f
             break;
         case bltestHexSpaceDelim:
             SECITEM_AllocItem(arena, &input->buf, in->len / 5);
@@ -3248,11 +3245,7 @@
             ** then perform operation and compare to ciphertext
             */
             if (encrypt) {
-<<<<<<< HEAD
-                bltestCopyIO(arena, &cipherInfo.input, &pt);
-=======
                 rv |= bltestCopyIO(arena, &cipherInfo.input, &pt);
->>>>>>> 489d0b4f
                 misalignBuffer(arena, &cipherInfo.input, inoff);
                 memset(&cipherInfo.output.buf, 0, sizeof cipherInfo.output.buf);
                 rv |= cipherInit(&cipherInfo, PR_TRUE);
@@ -3274,11 +3267,7 @@
                     ** verify-only operations, this ensures that the output
                     ** buffer is properly configured
                     */
-<<<<<<< HEAD
-                    bltestCopyIO(arena, &params->asymk.sig, &cipherInfo.output);
-=======
                     rv |= bltestCopyIO(arena, &params->asymk.sig, &cipherInfo.output);
->>>>>>> 489d0b4f
                 }
             }
             if (!decrypt)
@@ -3288,17 +3277,10 @@
             ** then perform operation and compare to plaintext
             */
             if (is_sigCipher(mode)) {
-<<<<<<< HEAD
-                bltestCopyIO(arena, &cipherInfo.input, &pt);
-                bltestCopyIO(arena, &cipherInfo.output, &params->asymk.sig);
-            } else {
-                bltestCopyIO(arena, &cipherInfo.input, &ct);
-=======
                 rv |= bltestCopyIO(arena, &cipherInfo.input, &pt);
                 rv |= bltestCopyIO(arena, &cipherInfo.output, &params->asymk.sig);
             } else {
                 rv |= bltestCopyIO(arena, &cipherInfo.input, &ct);
->>>>>>> 489d0b4f
                 memset(&cipherInfo.output.buf, 0, sizeof cipherInfo.output.buf);
             }
             misalignBuffer(arena, &cipherInfo.input, inoff);
