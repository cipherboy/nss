--- conflicted
+++ resolved
@@ -306,10 +306,7 @@
 SECStatus NSS_OptionSet(PRInt32 which, PRInt32 value);
 SECStatus NSS_OptionGet(PRInt32 which, PRInt32 *value);
 
-<<<<<<< HEAD
-=======
-
->>>>>>> dab9a0fa
+
 /* 
  * Close the Cert, Key databases.
  */
