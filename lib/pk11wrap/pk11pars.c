--- conflicted
+++ resolved
@@ -7,7 +7,6 @@
  */
 
 #include <ctype.h>
-#include <assert.h>
 #include "pkcs11.h"
 #include "seccomon.h"
 #include "secmod.h"
@@ -15,7 +14,6 @@
 #include "secmodti.h"
 #include "pki3hack.h"
 #include "secerr.h"
-#include "nss.h"
    
 #include "utilpars.h" 
 
@@ -139,313 +137,6 @@
     return SECMOD_CreateModuleEx(library, moduleName, parameters, nss, NULL);
 }
 
-<<<<<<< HEAD
-/* NSS config options format:
- *
- * The specified ciphersuites will be enabled, but an application
- * may enable more:
- * config=curve1:curve2:hash1:hash2:rsa-1024...
- *
- * Only the specified hashes and curves will be enabled:
- * config=sha1:sha256:secp256r1:secp384r1
- *
- * Only the specified hashes and curves will be enabled, and
- *  RSA keys of 2048 or more will be accepted, and DH key exchange
- *  with 1024-bit primes or more:
- * config=sha1:sha256:secp256r1:secp384r1:min-rsa=2048:min-dh=1024
- *
- * A policy that enables the AES ciphersuites and the SECP256/384 curves:
- * config=aes128-cbc:aes128-gcm:TLS1.0:TLS1.2:TLS1.1:HMAC-SHA1:SHA1:SHA256:SHA384:RSA:ECDHE-RSA:SECP256R1:SECP384R1
- *
- */
-
-typedef struct {
-    const char *name;
-    SECOidTag oid;
-    PRUint32 val;
-} oidValDef;
-
-typedef struct {
-    const char *name;
-    unsigned name_size;
-    PRInt32 option;
-} optionFreeDef;
-
-#define STR(x) x,(sizeof(x)-1)
-static const oidValDef algOptList[] = {
-    /* Curves */
-    {"PRIME192V1", SEC_OID_ANSIX962_EC_PRIME192V1,
-     NSS_USE_ALG_IN_SSL_KX | NSS_USE_ALG_IN_CERT_SIGNATURE},
-    {"PRIME192V2", SEC_OID_ANSIX962_EC_PRIME192V2,
-     NSS_USE_ALG_IN_SSL_KX | NSS_USE_ALG_IN_CERT_SIGNATURE},
-    {"PRIME192V3", SEC_OID_ANSIX962_EC_PRIME192V3,
-     NSS_USE_ALG_IN_SSL_KX | NSS_USE_ALG_IN_CERT_SIGNATURE},
-    {"PRIME239V1", SEC_OID_ANSIX962_EC_PRIME239V1,
-     NSS_USE_ALG_IN_SSL_KX | NSS_USE_ALG_IN_CERT_SIGNATURE},
-    {"PRIME239V2", SEC_OID_ANSIX962_EC_PRIME239V2,
-     NSS_USE_ALG_IN_SSL_KX | NSS_USE_ALG_IN_CERT_SIGNATURE},
-    {"PRIME239V3", SEC_OID_ANSIX962_EC_PRIME239V3,
-     NSS_USE_ALG_IN_SSL_KX | NSS_USE_ALG_IN_CERT_SIGNATURE},
-    {"PRIME256V1", SEC_OID_ANSIX962_EC_PRIME256V1,
-     NSS_USE_ALG_IN_SSL_KX | NSS_USE_ALG_IN_CERT_SIGNATURE},
-    {"SECP112R1", SEC_OID_SECG_EC_SECP112R1,
-     NSS_USE_ALG_IN_SSL_KX | NSS_USE_ALG_IN_CERT_SIGNATURE},
-    {"SECP112R2", SEC_OID_SECG_EC_SECP112R2,
-     NSS_USE_ALG_IN_SSL_KX | NSS_USE_ALG_IN_CERT_SIGNATURE},
-    {"SECP128R1", SEC_OID_SECG_EC_SECP128R1,
-     NSS_USE_ALG_IN_SSL_KX | NSS_USE_ALG_IN_CERT_SIGNATURE},
-    {"SECP128R2", SEC_OID_SECG_EC_SECP128R2,
-     NSS_USE_ALG_IN_SSL_KX | NSS_USE_ALG_IN_CERT_SIGNATURE},
-    {"SECP160K1", SEC_OID_SECG_EC_SECP160K1,
-     NSS_USE_ALG_IN_SSL_KX | NSS_USE_ALG_IN_CERT_SIGNATURE},
-    {"SECP160R1", SEC_OID_SECG_EC_SECP160R1,
-     NSS_USE_ALG_IN_SSL_KX | NSS_USE_ALG_IN_CERT_SIGNATURE},
-    {"SECP160R2", SEC_OID_SECG_EC_SECP160R2,
-     NSS_USE_ALG_IN_SSL_KX | NSS_USE_ALG_IN_CERT_SIGNATURE},
-    {"SECP192K1", SEC_OID_SECG_EC_SECP192K1,
-     NSS_USE_ALG_IN_SSL_KX | NSS_USE_ALG_IN_CERT_SIGNATURE},
-    {"SECP192R1", SEC_OID_ANSIX962_EC_PRIME192V1,
-     NSS_USE_ALG_IN_SSL_KX | NSS_USE_ALG_IN_CERT_SIGNATURE},
-    {"SECP224K1", SEC_OID_SECG_EC_SECP224K1,
-     NSS_USE_ALG_IN_SSL_KX | NSS_USE_ALG_IN_CERT_SIGNATURE},
-    {"SECP256K1", SEC_OID_SECG_EC_SECP256K1,
-     NSS_USE_ALG_IN_SSL_KX | NSS_USE_ALG_IN_CERT_SIGNATURE},
-    {"SECP256R1", SEC_OID_ANSIX962_EC_PRIME256V1,
-     NSS_USE_ALG_IN_SSL_KX | NSS_USE_ALG_IN_CERT_SIGNATURE},
-    {"SECP384R1", SEC_OID_SECG_EC_SECP384R1,
-     NSS_USE_ALG_IN_SSL_KX | NSS_USE_ALG_IN_CERT_SIGNATURE},
-    {"SECP521R1", SEC_OID_SECG_EC_SECP521R1,
-     NSS_USE_ALG_IN_SSL_KX | NSS_USE_ALG_IN_CERT_SIGNATURE},
-    /* ANSI X9.62 named elliptic curves (characteristic two field) */
-    {"C2PNB163V1", SEC_OID_ANSIX962_EC_C2PNB163V1,
-     NSS_USE_ALG_IN_SSL_KX | NSS_USE_ALG_IN_CERT_SIGNATURE},
-    {"C2PNB163V2", SEC_OID_ANSIX962_EC_C2PNB163V2,
-     NSS_USE_ALG_IN_SSL_KX | NSS_USE_ALG_IN_CERT_SIGNATURE},
-    {"C2PNB163V3", SEC_OID_ANSIX962_EC_C2PNB163V3,
-     NSS_USE_ALG_IN_SSL_KX | NSS_USE_ALG_IN_CERT_SIGNATURE},
-    {"C2PNB176V1", SEC_OID_ANSIX962_EC_C2PNB176V1,
-     NSS_USE_ALG_IN_SSL_KX | NSS_USE_ALG_IN_CERT_SIGNATURE},
-    {"C2TNB191V1", SEC_OID_ANSIX962_EC_C2TNB191V1,
-     NSS_USE_ALG_IN_SSL_KX | NSS_USE_ALG_IN_CERT_SIGNATURE},
-    {"C2TNB191V2", SEC_OID_ANSIX962_EC_C2TNB191V2,
-     NSS_USE_ALG_IN_SSL_KX | NSS_USE_ALG_IN_CERT_SIGNATURE},
-    {"C2TNB191V3", SEC_OID_ANSIX962_EC_C2TNB191V3,
-     NSS_USE_ALG_IN_SSL_KX | NSS_USE_ALG_IN_CERT_SIGNATURE},
-    {"C2ONB191V4", SEC_OID_ANSIX962_EC_C2ONB191V4,
-     NSS_USE_ALG_IN_SSL_KX | NSS_USE_ALG_IN_CERT_SIGNATURE},
-    {"C2ONB191V5", SEC_OID_ANSIX962_EC_C2ONB191V5,
-     NSS_USE_ALG_IN_SSL_KX | NSS_USE_ALG_IN_CERT_SIGNATURE},
-    {"C2PNB208W1", SEC_OID_ANSIX962_EC_C2PNB208W1,
-     NSS_USE_ALG_IN_SSL_KX | NSS_USE_ALG_IN_CERT_SIGNATURE},
-    {"C2TNB239V1", SEC_OID_ANSIX962_EC_C2TNB239V1,
-     NSS_USE_ALG_IN_SSL_KX | NSS_USE_ALG_IN_CERT_SIGNATURE},
-    {"C2TNB239V2", SEC_OID_ANSIX962_EC_C2TNB239V2,
-     NSS_USE_ALG_IN_SSL_KX | NSS_USE_ALG_IN_CERT_SIGNATURE},
-    {"C2TNB239V3", SEC_OID_ANSIX962_EC_C2TNB239V3,
-     NSS_USE_ALG_IN_SSL_KX | NSS_USE_ALG_IN_CERT_SIGNATURE},
-    {"C2ONB239V4", SEC_OID_ANSIX962_EC_C2ONB239V4,
-     NSS_USE_ALG_IN_SSL_KX | NSS_USE_ALG_IN_CERT_SIGNATURE},
-    {"C2ONB239V5", SEC_OID_ANSIX962_EC_C2ONB239V5,
-     NSS_USE_ALG_IN_SSL_KX | NSS_USE_ALG_IN_CERT_SIGNATURE},
-    {"C2PNB272W1", SEC_OID_ANSIX962_EC_C2PNB272W1,
-     NSS_USE_ALG_IN_SSL_KX | NSS_USE_ALG_IN_CERT_SIGNATURE},
-    {"C2PNB304W1", SEC_OID_ANSIX962_EC_C2PNB304W1,
-     NSS_USE_ALG_IN_SSL_KX | NSS_USE_ALG_IN_CERT_SIGNATURE},
-    {"C2TNB359V1", SEC_OID_ANSIX962_EC_C2TNB359V1,
-     NSS_USE_ALG_IN_SSL_KX | NSS_USE_ALG_IN_CERT_SIGNATURE},
-    {"C2PNB368W1", SEC_OID_ANSIX962_EC_C2PNB368W1,
-     NSS_USE_ALG_IN_SSL_KX | NSS_USE_ALG_IN_CERT_SIGNATURE},
-    {"C2TNB431R1", SEC_OID_ANSIX962_EC_C2TNB431R1,
-     NSS_USE_ALG_IN_SSL_KX | NSS_USE_ALG_IN_CERT_SIGNATURE},
-    /* SECG named elliptic curves (characteristic two field) */
-    {"SECT113R1", SEC_OID_SECG_EC_SECT113R1,
-     NSS_USE_ALG_IN_SSL_KX | NSS_USE_ALG_IN_CERT_SIGNATURE},
-    {"SECT131R1", SEC_OID_SECG_EC_SECT113R2,
-     NSS_USE_ALG_IN_SSL_KX | NSS_USE_ALG_IN_CERT_SIGNATURE},
-    {"SECT131R1", SEC_OID_SECG_EC_SECT131R1,
-     NSS_USE_ALG_IN_SSL_KX | NSS_USE_ALG_IN_CERT_SIGNATURE},
-    {"SECT131R2", SEC_OID_SECG_EC_SECT131R2,
-     NSS_USE_ALG_IN_SSL_KX | NSS_USE_ALG_IN_CERT_SIGNATURE},
-    {"SECT163K1", SEC_OID_SECG_EC_SECT163K1,
-     NSS_USE_ALG_IN_SSL_KX | NSS_USE_ALG_IN_CERT_SIGNATURE},
-    {"SECT163R1", SEC_OID_SECG_EC_SECT163R1,
-     NSS_USE_ALG_IN_SSL_KX | NSS_USE_ALG_IN_CERT_SIGNATURE},
-    {"SECT163R2", SEC_OID_SECG_EC_SECT163R2,
-     NSS_USE_ALG_IN_SSL_KX | NSS_USE_ALG_IN_CERT_SIGNATURE},
-    {"SECT193R1", SEC_OID_SECG_EC_SECT193R1,
-     NSS_USE_ALG_IN_SSL_KX | NSS_USE_ALG_IN_CERT_SIGNATURE},
-    {"SECT193R2", SEC_OID_SECG_EC_SECT193R2,
-     NSS_USE_ALG_IN_SSL_KX | NSS_USE_ALG_IN_CERT_SIGNATURE},
-    {"SECT233K1", SEC_OID_SECG_EC_SECT233K1,
-     NSS_USE_ALG_IN_SSL_KX | NSS_USE_ALG_IN_CERT_SIGNATURE},
-    {"SECT233R1", SEC_OID_SECG_EC_SECT233R1,
-     NSS_USE_ALG_IN_SSL_KX | NSS_USE_ALG_IN_CERT_SIGNATURE},
-    {"SECT239K1", SEC_OID_SECG_EC_SECT239K1,
-     NSS_USE_ALG_IN_SSL_KX | NSS_USE_ALG_IN_CERT_SIGNATURE},
-    {"SECT283K1", SEC_OID_SECG_EC_SECT283K1,
-     NSS_USE_ALG_IN_SSL_KX | NSS_USE_ALG_IN_CERT_SIGNATURE},
-    {"SECT283R1", SEC_OID_SECG_EC_SECT283R1,
-     NSS_USE_ALG_IN_SSL_KX | NSS_USE_ALG_IN_CERT_SIGNATURE},
-    {"SECT409K1", SEC_OID_SECG_EC_SECT409K1,
-     NSS_USE_ALG_IN_SSL_KX | NSS_USE_ALG_IN_CERT_SIGNATURE},
-    {"SECT409R1", SEC_OID_SECG_EC_SECT409R1,
-     NSS_USE_ALG_IN_SSL_KX | NSS_USE_ALG_IN_CERT_SIGNATURE},
-    {"SECT571K1", SEC_OID_SECG_EC_SECT571K1,
-     NSS_USE_ALG_IN_SSL_KX | NSS_USE_ALG_IN_CERT_SIGNATURE},
-    {"SECT571R1", SEC_OID_SECG_EC_SECT571R1,
-     NSS_USE_ALG_IN_SSL_KX | NSS_USE_ALG_IN_CERT_SIGNATURE},
-
-    /* Hashes */
-    {"MD2", SEC_OID_MD2,
-     NSS_USE_ALG_IN_SSL_KX | NSS_USE_ALG_IN_CERT_SIGNATURE},
-    {"MD4", SEC_OID_MD4,
-     NSS_USE_ALG_IN_SSL_KX | NSS_USE_ALG_IN_CERT_SIGNATURE},
-    {"MD5", SEC_OID_MD5,
-     NSS_USE_ALG_IN_SSL_KX | NSS_USE_ALG_IN_CERT_SIGNATURE},
-    {"SHA1", SEC_OID_SHA1,
-     NSS_USE_ALG_IN_SSL_KX | NSS_USE_ALG_IN_CERT_SIGNATURE},
-    {"SHA224", SEC_OID_SHA224,
-     NSS_USE_ALG_IN_SSL_KX | NSS_USE_ALG_IN_CERT_SIGNATURE},
-    {"SHA256", SEC_OID_SHA256,
-     NSS_USE_ALG_IN_SSL_KX | NSS_USE_ALG_IN_CERT_SIGNATURE},
-    {"SHA384", SEC_OID_SHA384,
-     NSS_USE_ALG_IN_SSL_KX | NSS_USE_ALG_IN_CERT_SIGNATURE},
-    {"SHA512", SEC_OID_SHA512,
-     NSS_USE_ALG_IN_SSL_KX | NSS_USE_ALG_IN_CERT_SIGNATURE},
-
-    /* MACs */
-    {"HMAC-SHA1", SEC_OID_HMAC_SHA1, NSS_USE_ALG_IN_SSL},
-    {"HMAC-SHA224", SEC_OID_HMAC_SHA224, NSS_USE_ALG_IN_SSL},
-    {"HMAC-SHA256", SEC_OID_HMAC_SHA256, NSS_USE_ALG_IN_SSL},
-    {"HMAC-SHA384", SEC_OID_HMAC_SHA384, NSS_USE_ALG_IN_SSL},
-    {"HMAC-SHA512", SEC_OID_HMAC_SHA512, NSS_USE_ALG_IN_SSL},
-    {"HMAC-MD5", SEC_OID_HMAC_MD5, NSS_USE_ALG_IN_SSL},
-
-    /* Ciphers */
-    {"AES128-CBC", SEC_OID_AES_128_CBC, NSS_USE_ALG_IN_SSL},
-    {"AES192-CBC", SEC_OID_AES_192_CBC, NSS_USE_ALG_IN_SSL},
-    {"AES256-CBC", SEC_OID_AES_256_CBC, NSS_USE_ALG_IN_SSL},
-    {"AES128-GCM", SEC_OID_AES_128_GCM, NSS_USE_ALG_IN_SSL},
-    {"AES192-GCM", SEC_OID_AES_192_GCM, NSS_USE_ALG_IN_SSL},
-    {"AES256-GCM", SEC_OID_AES_256_GCM, NSS_USE_ALG_IN_SSL},
-    {"CAMELLIA128-CBC", SEC_OID_CAMELLIA_128_CBC, NSS_USE_ALG_IN_SSL},
-    {"CAMELLIA192-CBC", SEC_OID_CAMELLIA_192_CBC, NSS_USE_ALG_IN_SSL},
-    {"CAMELLIA256-CBC", SEC_OID_CAMELLIA_256_CBC, NSS_USE_ALG_IN_SSL},
-    {"SEED-CBC", SEC_OID_SEED_CBC, NSS_USE_ALG_IN_SSL},
-    {"DES-EDE3-CBC", SEC_OID_DES_EDE3_CBC, NSS_USE_ALG_IN_SSL},
-    {"DES-40-CBC", SEC_OID_DES_40_CBC, NSS_USE_ALG_IN_SSL},
-    {"DES-CBC", SEC_OID_DES_CBC, NSS_USE_ALG_IN_SSL},
-    {"NULL-CIPHER", SEC_OID_NULL_CIPHER, NSS_USE_ALG_IN_SSL},
-    {"RC2", SEC_OID_RC2_CBC, NSS_USE_ALG_IN_SSL},
-    {"RC4", SEC_OID_RC4, NSS_USE_ALG_IN_SSL},
-    {"IDEA", SEC_OID_IDEA_CBC, NSS_USE_ALG_IN_SSL},
-
-    /* Key exchange */
-    {"RSA", SEC_OID_TLS_RSA, NSS_USE_ALG_IN_SSL_KX},
-    {"RSA-EXPORT", SEC_OID_TLS_RSA_EXPORT, NSS_USE_ALG_IN_SSL_KX},
-    {"DHE-RSA", SEC_OID_TLS_DHE_RSA, NSS_USE_ALG_IN_SSL_KX},
-    {"DHE-DSS", SEC_OID_TLS_DHE_DSS, NSS_USE_ALG_IN_SSL_KX},
-    {"DH-RSA", SEC_OID_TLS_DH_RSA, NSS_USE_ALG_IN_SSL_KX},
-    {"DH-DSS", SEC_OID_TLS_DH_DSS, NSS_USE_ALG_IN_SSL_KX},
-    {"ECDHE-ECDSA", SEC_OID_TLS_ECDHE_ECDSA, NSS_USE_ALG_IN_SSL_KX},
-    {"ECDHE-RSA", SEC_OID_TLS_ECDHE_RSA, NSS_USE_ALG_IN_SSL_KX},
-    {"ECDH-ECDSA", SEC_OID_TLS_ECDH_ECDSA, NSS_USE_ALG_IN_SSL_KX},
-    {"ECDH-RSA", SEC_OID_TLS_ECDH_RSA, NSS_USE_ALG_IN_SSL_KX},
-
-    /* Versions */
-    {"SSL2.0", SEC_OID_SSL_V2_0, NSS_USE_ALG_IN_SSL_KX},
-    {"SSL3.0", SEC_OID_SSL_V3_0, NSS_USE_ALG_IN_SSL_KX},
-    {"TLS1.0", SEC_OID_TLS_V1_0, NSS_USE_ALG_IN_SSL_KX},
-    {"TLS1.1", SEC_OID_TLS_V1_1, NSS_USE_ALG_IN_SSL_KX},
-    {"TLS1.2", SEC_OID_TLS_V1_2, NSS_USE_ALG_IN_SSL_KX},
-    {"DTLS1.0", SEC_OID_DTLS_V1_0, NSS_USE_ALG_IN_SSL_KX},
-    {"DTLS1.2", SEC_OID_DTLS_V1_2, NSS_USE_ALG_IN_SSL_KX},
-};
-
-static const optionFreeDef freeOptList[] = {
-
-    /* Restrictions for RSA keys */
-    {STR("MIN-RSA"), NSS_RSA_MIN_KEY_SIZE},
-    {STR("MIN-DH"),  NSS_DH_MIN_KEY_SIZE},
-    {STR("MIN-DSA"), NSS_DSA_MIN_KEY_SIZE},
-};
-
-static SECStatus applyCryptoPolicy(char *policy)
-{
-    char *s, *sp, *p;
-    unsigned i;
-    SECStatus rv;
-    unsigned unknown;
-
-    if (policy == NULL || policy[0] == 0) {
-        return SECSuccess;      /* do nothing */
-    }
-
-    p = policy;
-
-    /* disable all options by default */
-    for (i = 0; i < PR_ARRAY_SIZE(algOptList); i++) {
-        NSS_SetAlgorithmPolicy(algOptList[i].oid, 0, algOptList[i].val);
-    }
-
-    NSS_SetAlgorithmPolicy(SEC_OID_APPLY_SSL_POLICY, NSS_USE_POLICY_IN_SSL, 0);
-
-    do {
-        s = strtok_r(p, ":", &sp);
-        p = NULL;
-
-        if (s != NULL) {
-            unknown = 1;
-
-            for (i = 0; i < PR_ARRAY_SIZE(algOptList); i++) {
-                if (strcasecmp(algOptList[i].name, s) == 0) {
-                    rv = NSS_SetAlgorithmPolicy(algOptList[i].oid,
-                                                algOptList[i].val, 0);
-                    if (rv != SECSuccess) {
-                        /* could not enable option */
-                        rv = SECFailure;
-                        goto cleanup;
-                    }
-                    unknown = 0;
-                    break;
-                }
-            }
-
-            if (unknown != 0) {
-                for (i = 0; i < PR_ARRAY_SIZE(freeOptList); i++) {
-	            if (strncasecmp(freeOptList[i].name, s, freeOptList[i].name_size) == 0 &&
-	            	s[freeOptList[i].name_size] == '=') {
-	            	PRInt32 val = atoi(&s[freeOptList[i].name_size+1]);
-	            	assert(val != 0);
-
-                        rv = NSS_OptionSet(freeOptList[i].option, val);
-	                if (rv != SECSuccess) {
-                            /* could not enable option */
-                            rv = SECFailure;
-                            goto cleanup;
-                        }
-                        unknown = 0;
-                        break;
-	            }
-                }
-            }
-
-            if (unknown != 0) {
-                fprintf(stderr, "error in term '%s'\n", s);
-                rv = SECFailure;
-                goto cleanup;
-            }
-        }
-    } while (s != NULL);
-
-  cleanup:
-    /*NSS cannot recover*/
-    rv = SECSuccess;
-    return rv;
-}
-
-=======
->>>>>>> dab9a0fa
 /*
  * for 3.4 we continue to use the old SECMODModule structure
  */
@@ -454,29 +145,10 @@
 				const char *parameters, const char *nss,
 				const char *config)
 {
-<<<<<<< HEAD
-    SECMODModule *mod;
-    SECStatus rv;
-=======
     SECMODModule *mod = secmod_NewModule();
->>>>>>> dab9a0fa
     char *slotParams,*ciphers;
     /* pk11pars.h still does not have const char * interfaces */
     char *nssc = (char *)nss;
-    char *configc = NULL;
-
-    if (config) {
-        configc = PORT_Strdup(config); /* no const */
-    }
-    rv = applyCryptoPolicy(configc);
-    if (configc) PORT_Free(configc);
-
-    /* do not load the module if policy parsing fails */
-    if (rv != SECSuccess) {
-        return NULL;
-    }
-
-    mod = secmod_NewModule();
     if (mod == NULL) return NULL;
 
     mod->commonName = PORT_ArenaStrdup(mod->arena,moduleName ? moduleName : "");
@@ -487,13 +159,9 @@
     if (parameters) {
 	mod->libraryParams = PORT_ArenaStrdup(mod->arena,parameters);
     }
-<<<<<<< HEAD
-
-=======
     if (config) {
 	/* XXX: Apply configuration */
     }
->>>>>>> dab9a0fa
     mod->internal   = NSSUTIL_ArgHasFlag("flags","internal",nssc);
     mod->isFIPS     = NSSUTIL_ArgHasFlag("flags","FIPS",nssc);
     mod->isCritical = NSSUTIL_ArgHasFlag("flags","critical",nssc);
