--- conflicted
+++ resolved
@@ -102,7 +102,6 @@
 PRUint16 tls13_EncodeAltDraftVersion(SSL3ProtocolVersion version);
 SECStatus tls13_NegotiateVersion(sslSocket *ss,
                                  const TLSExtension *supported_versions);
-<<<<<<< HEAD
 
 PRBool tls13_IsReplay(const sslSocket *ss, const sslSessionID *sid);
 void tls13_AntiReplayRollover(PRTime now);
@@ -112,9 +111,6 @@
 SECStatus SSLExp_HelloRetryRequestCallback(PRFileDesc *fd,
                                            SSLHelloRetryRequestCallback cb,
                                            void *arg);
-=======
-SECStatus tls13_SendNewSessionTicket(sslSocket *ss);
 SECStatus SSLExp_UseAltServerHelloType(PRFileDesc *fd, PRBool enable);
->>>>>>> fcdcad1f
 
 #endif /* __tls13con_h_ */