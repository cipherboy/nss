--- conflicted
+++ resolved
@@ -7291,13 +7291,8 @@
  * tls13_HandleCertificateRequest
  */
 SECStatus
-<<<<<<< HEAD
-ssl3_ParseCertificateRequestCAs(sslSocket *ss, SSL3Opaque **b, PRUint32 *length,
+ssl3_ParseCertificateRequestCAs(sslSocket *ss, PRUint8 **b, PRUint32 *length,
                                 CERTDistNames *ca_list)
-=======
-ssl3_ParseCertificateRequestCAs(sslSocket *ss, PRUint8 **b, PRUint32 *length,
-                                PLArenaPool *arena, CERTDistNames *ca_list)
->>>>>>> bf2128cd
 {
     PRUint32 remaining;
     int nnames = 0;
