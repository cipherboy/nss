/* -*- Mode: C; tab-width: 8; indent-tabs-mode: nil; c-basic-offset: 4 -*- */
/*
 * SSL3 Protocol
 *
 * This Source Code Form is subject to the terms of the Mozilla Public
 * License, v. 2.0. If a copy of the MPL was not distributed with this
 * file, You can obtain one at http://mozilla.org/MPL/2.0/. */

/* TODO(ekr): Implement HelloVerifyRequest on server side. OK for now. */

#include "cert.h"
#include "ssl.h"
#include "cryptohi.h" /* for DSAU_ stuff */
#include "keyhi.h"
#include "secder.h"
#include "secitem.h"
#include "sechash.h"

#include "sslimpl.h"
#include "sslproto.h"
#include "sslerr.h"
#include "prtime.h"
#include "prinrval.h"
#include "prerror.h"
#include "pratom.h"
#include "prthread.h"
#include "nss.h"
#include "nssoptions.h"

#include "pk11func.h"
#include "secmod.h"
#ifndef NO_PKCS11_BYPASS
#include "blapi.h"
#endif

#include <stdio.h>
#ifdef NSS_SSL_ENABLE_ZLIB
#include "zlib.h"
#endif

#ifndef PK11_SETATTRS
#define PK11_SETATTRS(x, id, v, l) \
    (x)->type = (id);              \
    (x)->pValue = (v);             \
    (x)->ulValueLen = (l);
#endif

static SECStatus ssl3_AuthCertificate(sslSocket *ss);
static void ssl3_CleanupPeerCerts(sslSocket *ss);
static PK11SymKey *ssl3_GenerateRSAPMS(sslSocket *ss, ssl3CipherSpec *spec,
                                       PK11SlotInfo *serverKeySlot);
static SECStatus ssl3_DeriveMasterSecret(sslSocket *ss, PK11SymKey *pms);
static SECStatus ssl3_DeriveConnectionKeysPKCS11(sslSocket *ss);
static SECStatus ssl3_HandshakeFailure(sslSocket *ss);

static SECStatus ssl3_SendCertificateRequest(sslSocket *ss);
static SECStatus ssl3_SendNextProto(sslSocket *ss);
static SECStatus ssl3_SendFinished(sslSocket *ss, PRInt32 flags);
static SECStatus ssl3_SendServerHelloDone(sslSocket *ss);
static SECStatus ssl3_SendServerKeyExchange(sslSocket *ss);
static SECStatus ssl3_HandleClientHelloPart2(sslSocket *ss,
                                             SECItem *suites,
                                             SECItem *comps,
                                             sslSessionID *sid,
                                             PRBool canOfferSessionTicket);
static SECStatus ssl3_HandleServerHelloPart2(sslSocket *ss,
                                             const SECItem *sidBytes,
                                             int *retErrCode);
static SECStatus ssl3_HandlePostHelloHandshakeMessage(sslSocket *ss,
                                                      SSL3Opaque *b,
                                                      PRUint32 length,
                                                      SSL3Hashes *hashesPtr);
static SECStatus ssl3_FlushHandshakeMessages(sslSocket *ss, PRInt32 flags);

static SECStatus Null_Cipher(void *ctx, unsigned char *output, int *outputLen,
                             int maxOutputLen, const unsigned char *input,
                             int inputLen);
#ifndef NO_PKCS11_BYPASS
static SECStatus ssl3_AESGCMBypass(ssl3KeyMaterial *keys, PRBool doDecrypt,
                                   unsigned char *out, int *outlen, int maxout,
                                   const unsigned char *in, int inlen,
                                   const unsigned char *additionalData,
                                   int additionalDataLen);
#endif

#define MAX_SEND_BUF_LENGTH 32000 /* watch for 16-bit integer overflow */
#define MIN_SEND_BUF_LENGTH 4000

/* This list of SSL3 cipher suites is sorted in descending order of
 * precedence (desirability).  It only includes cipher suites we implement.
 * This table is modified by SSL3_SetPolicy(). The ordering of cipher suites
 * in this table must match the ordering in SSL_ImplementedCiphers (sslenum.c)
 *
 * Important: See bug 946147 before enabling, reordering, or adding any cipher
 * suites to this list.
 */
/* clang-format off */
static ssl3CipherSuiteCfg cipherSuites[ssl_V3_SUITES_IMPLEMENTED] = {
   /*      cipher_suite                     policy       enabled   isPresent */

#ifndef NSS_DISABLE_ECC
 /* ECDHE-PSK from [draft-mattsson-tls-ecdhe-psk-aead]. Only enabled if
  * we are doing TLS 1.3 PSK-resumption.
  */
 { TLS_ECDHE_PSK_WITH_AES_128_GCM_SHA256,   SSL_ALLOWED, PR_TRUE,  PR_FALSE},
 { TLS_ECDHE_ECDSA_WITH_AES_128_GCM_SHA256, SSL_ALLOWED, PR_TRUE, PR_FALSE},
 { TLS_ECDHE_RSA_WITH_AES_128_GCM_SHA256,   SSL_ALLOWED, PR_TRUE, PR_FALSE},
 { TLS_ECDHE_ECDSA_WITH_CHACHA20_POLY1305_SHA256, SSL_ALLOWED, PR_TRUE, PR_FALSE},
 { TLS_ECDHE_RSA_WITH_CHACHA20_POLY1305_SHA256,   SSL_ALLOWED, PR_TRUE, PR_FALSE},
 { TLS_ECDHE_ECDSA_WITH_AES_256_GCM_SHA384, SSL_ALLOWED, PR_TRUE, PR_FALSE},
 { TLS_ECDHE_RSA_WITH_AES_256_GCM_SHA384,   SSL_ALLOWED, PR_TRUE, PR_FALSE},
   /* TLS_ECDHE_ECDSA_WITH_AES_256_CBC_SHA is out of order to work around
    * bug 946147.
    */
 { TLS_ECDHE_ECDSA_WITH_AES_256_CBC_SHA,    SSL_ALLOWED, PR_TRUE, PR_FALSE},
 { TLS_ECDHE_ECDSA_WITH_AES_128_CBC_SHA,    SSL_ALLOWED, PR_TRUE, PR_FALSE},
 { TLS_ECDHE_RSA_WITH_AES_128_CBC_SHA,      SSL_ALLOWED, PR_TRUE, PR_FALSE},
 { TLS_ECDHE_ECDSA_WITH_AES_128_CBC_SHA256, SSL_ALLOWED, PR_TRUE, PR_FALSE},
 { TLS_ECDHE_RSA_WITH_AES_128_CBC_SHA256,   SSL_ALLOWED, PR_TRUE, PR_FALSE},
 { TLS_ECDHE_RSA_WITH_AES_256_CBC_SHA,      SSL_ALLOWED, PR_TRUE, PR_FALSE},
 { TLS_ECDHE_ECDSA_WITH_AES_256_CBC_SHA384, SSL_ALLOWED, PR_TRUE, PR_FALSE},
 { TLS_ECDHE_RSA_WITH_AES_256_CBC_SHA384,   SSL_ALLOWED, PR_TRUE, PR_FALSE},
 { TLS_ECDHE_ECDSA_WITH_3DES_EDE_CBC_SHA,   SSL_ALLOWED, PR_FALSE, PR_FALSE},
 { TLS_ECDHE_RSA_WITH_3DES_EDE_CBC_SHA,     SSL_ALLOWED, PR_FALSE, PR_FALSE},
 { TLS_ECDHE_ECDSA_WITH_RC4_128_SHA,        SSL_ALLOWED, PR_FALSE, PR_FALSE},
 { TLS_ECDHE_RSA_WITH_RC4_128_SHA,          SSL_ALLOWED, PR_FALSE, PR_FALSE},
#endif /* NSS_DISABLE_ECC */

 { TLS_DHE_RSA_WITH_AES_128_GCM_SHA256,     SSL_ALLOWED, PR_TRUE,  PR_FALSE},
 { TLS_DHE_RSA_WITH_CHACHA20_POLY1305_SHA256,SSL_ALLOWED,PR_TRUE,  PR_FALSE},
 { TLS_DHE_DSS_WITH_AES_128_GCM_SHA256,     SSL_ALLOWED, PR_FALSE, PR_FALSE},
 { TLS_DHE_RSA_WITH_AES_256_GCM_SHA384,     SSL_ALLOWED, PR_TRUE,  PR_FALSE},
 { TLS_DHE_DSS_WITH_AES_256_GCM_SHA384,     SSL_ALLOWED, PR_TRUE,  PR_FALSE},
 { TLS_DHE_RSA_WITH_AES_128_CBC_SHA,        SSL_ALLOWED, PR_TRUE,  PR_FALSE},
 { TLS_DHE_DSS_WITH_AES_128_CBC_SHA,        SSL_ALLOWED, PR_TRUE,  PR_FALSE},
 { TLS_DHE_RSA_WITH_AES_128_CBC_SHA256,     SSL_ALLOWED, PR_TRUE,  PR_FALSE},
 { TLS_DHE_DSS_WITH_AES_128_CBC_SHA256,     SSL_ALLOWED, PR_FALSE, PR_FALSE},
 { TLS_DHE_RSA_WITH_CAMELLIA_128_CBC_SHA,   SSL_ALLOWED, PR_FALSE, PR_FALSE},
 { TLS_DHE_DSS_WITH_CAMELLIA_128_CBC_SHA,   SSL_ALLOWED, PR_FALSE, PR_FALSE},
 { TLS_DHE_RSA_WITH_AES_256_CBC_SHA,        SSL_ALLOWED, PR_TRUE,  PR_FALSE},
 { TLS_DHE_DSS_WITH_AES_256_CBC_SHA,        SSL_ALLOWED, PR_TRUE,  PR_FALSE},
 { TLS_DHE_RSA_WITH_AES_256_CBC_SHA256,     SSL_ALLOWED, PR_TRUE,  PR_FALSE},
 { TLS_DHE_DSS_WITH_AES_256_CBC_SHA256,     SSL_ALLOWED, PR_FALSE, PR_FALSE},
 { TLS_DHE_RSA_WITH_CAMELLIA_256_CBC_SHA,   SSL_ALLOWED, PR_FALSE, PR_FALSE},
 { TLS_DHE_DSS_WITH_CAMELLIA_256_CBC_SHA,   SSL_ALLOWED, PR_FALSE, PR_FALSE},
 { TLS_DHE_RSA_WITH_3DES_EDE_CBC_SHA,       SSL_ALLOWED, PR_TRUE,  PR_FALSE},
 { TLS_DHE_DSS_WITH_3DES_EDE_CBC_SHA,       SSL_ALLOWED, PR_TRUE,  PR_FALSE},
 { TLS_DHE_DSS_WITH_RC4_128_SHA,            SSL_ALLOWED, PR_FALSE, PR_FALSE},

#ifndef NSS_DISABLE_ECC
 { TLS_ECDH_ECDSA_WITH_AES_128_CBC_SHA,     SSL_ALLOWED, PR_FALSE, PR_FALSE},
 { TLS_ECDH_RSA_WITH_AES_128_CBC_SHA,       SSL_ALLOWED, PR_FALSE, PR_FALSE},
 { TLS_ECDH_ECDSA_WITH_AES_256_CBC_SHA,     SSL_ALLOWED, PR_FALSE, PR_FALSE},
 { TLS_ECDH_RSA_WITH_AES_256_CBC_SHA,       SSL_ALLOWED, PR_FALSE, PR_FALSE},
 { TLS_ECDH_ECDSA_WITH_3DES_EDE_CBC_SHA,    SSL_ALLOWED, PR_FALSE, PR_FALSE},
 { TLS_ECDH_RSA_WITH_3DES_EDE_CBC_SHA,      SSL_ALLOWED, PR_FALSE, PR_FALSE},
 { TLS_ECDH_ECDSA_WITH_RC4_128_SHA,         SSL_ALLOWED, PR_FALSE, PR_FALSE},
 { TLS_ECDH_RSA_WITH_RC4_128_SHA,           SSL_ALLOWED, PR_FALSE, PR_FALSE},
#endif /* NSS_DISABLE_ECC */

 /* RSA */
 { TLS_RSA_WITH_AES_128_GCM_SHA256,         SSL_ALLOWED, PR_TRUE,  PR_FALSE},
 { TLS_RSA_WITH_AES_256_GCM_SHA384,         SSL_ALLOWED, PR_TRUE,  PR_FALSE},
 { TLS_RSA_WITH_AES_128_CBC_SHA,            SSL_ALLOWED, PR_TRUE,  PR_FALSE},
 { TLS_RSA_WITH_AES_128_CBC_SHA256,         SSL_ALLOWED, PR_TRUE,  PR_FALSE},
 { TLS_RSA_WITH_CAMELLIA_128_CBC_SHA,       SSL_ALLOWED, PR_FALSE, PR_FALSE},
 { TLS_RSA_WITH_AES_256_CBC_SHA,            SSL_ALLOWED, PR_TRUE,  PR_FALSE},
 { TLS_RSA_WITH_AES_256_CBC_SHA256,         SSL_ALLOWED, PR_TRUE,  PR_FALSE},
 { TLS_RSA_WITH_CAMELLIA_256_CBC_SHA,       SSL_ALLOWED, PR_FALSE, PR_FALSE},
 { TLS_RSA_WITH_SEED_CBC_SHA,               SSL_ALLOWED, PR_FALSE, PR_FALSE},
 { SSL_RSA_FIPS_WITH_3DES_EDE_CBC_SHA,      SSL_ALLOWED, PR_FALSE, PR_FALSE},
 { TLS_RSA_WITH_3DES_EDE_CBC_SHA,           SSL_ALLOWED, PR_TRUE,  PR_FALSE},
 { TLS_RSA_WITH_RC4_128_SHA,                SSL_ALLOWED, PR_TRUE,  PR_FALSE},
 { TLS_RSA_WITH_RC4_128_MD5,                SSL_ALLOWED, PR_TRUE,  PR_FALSE},

 /* 56-bit DES "domestic" cipher suites */
 { TLS_DHE_RSA_WITH_DES_CBC_SHA,            SSL_ALLOWED, PR_FALSE, PR_FALSE},
 { TLS_DHE_DSS_WITH_DES_CBC_SHA,            SSL_ALLOWED, PR_FALSE, PR_FALSE},
 { SSL_RSA_FIPS_WITH_DES_CBC_SHA,           SSL_ALLOWED, PR_FALSE, PR_FALSE},
 { TLS_RSA_WITH_DES_CBC_SHA,                SSL_ALLOWED, PR_FALSE, PR_FALSE},

 /* export ciphersuites with 1024-bit public key exchange keys */
 { TLS_RSA_EXPORT1024_WITH_RC4_56_SHA,      SSL_ALLOWED, PR_FALSE, PR_FALSE},
 { TLS_RSA_EXPORT1024_WITH_DES_CBC_SHA,     SSL_ALLOWED, PR_FALSE, PR_FALSE},

 /* export ciphersuites with 512-bit public key exchange keys */
 { TLS_RSA_EXPORT_WITH_RC4_40_MD5,          SSL_ALLOWED, PR_FALSE, PR_FALSE},
 { TLS_RSA_EXPORT_WITH_RC2_CBC_40_MD5,      SSL_ALLOWED, PR_FALSE, PR_FALSE},

 /* ciphersuites with no encryption */
#ifndef NSS_DISABLE_ECC
 { TLS_ECDHE_ECDSA_WITH_NULL_SHA,           SSL_ALLOWED, PR_FALSE, PR_FALSE},
 { TLS_ECDHE_RSA_WITH_NULL_SHA,             SSL_ALLOWED, PR_FALSE, PR_FALSE},
 { TLS_ECDH_RSA_WITH_NULL_SHA,              SSL_ALLOWED, PR_FALSE, PR_FALSE},
 { TLS_ECDH_ECDSA_WITH_NULL_SHA,            SSL_ALLOWED, PR_FALSE, PR_FALSE},
#endif /* NSS_DISABLE_ECC */
 { TLS_RSA_WITH_NULL_SHA,                   SSL_ALLOWED, PR_FALSE, PR_FALSE},
 { TLS_RSA_WITH_NULL_SHA256,                SSL_ALLOWED, PR_FALSE, PR_FALSE},
 { TLS_RSA_WITH_NULL_MD5,                   SSL_ALLOWED, PR_FALSE, PR_FALSE},
};
/* clang-format on */

static const SSLSignatureAndHashAlg defaultSignatureAlgorithms[] = {
    { ssl_hash_sha256, ssl_sign_rsa },
    { ssl_hash_sha384, ssl_sign_rsa },
    { ssl_hash_sha512, ssl_sign_rsa },
    { ssl_hash_sha1, ssl_sign_rsa },
#ifndef NSS_DISABLE_ECC
    { ssl_hash_sha256, ssl_sign_ecdsa },
    { ssl_hash_sha384, ssl_sign_ecdsa },
    { ssl_hash_sha512, ssl_sign_ecdsa },
    { ssl_hash_sha1, ssl_sign_ecdsa },
#endif
    { ssl_hash_sha256, ssl_sign_dsa },
    { ssl_hash_sha1, ssl_sign_dsa }
};
PR_STATIC_ASSERT(PR_ARRAY_SIZE(defaultSignatureAlgorithms) <=
                 MAX_SIGNATURE_ALGORITHMS);

/* Verify that SSL_ImplementedCiphers and cipherSuites are in consistent order.
 */
#ifdef DEBUG
void
ssl3_CheckCipherSuiteOrderConsistency()
{
    unsigned int i;

    PORT_Assert(SSL_NumImplementedCiphers == PR_ARRAY_SIZE(cipherSuites));

    for (i = 0; i < PR_ARRAY_SIZE(cipherSuites); ++i) {
        PORT_Assert(SSL_ImplementedCiphers[i] == cipherSuites[i].cipher_suite);
    }
}
#endif

/* This list of SSL3 compression methods is sorted in descending order of
 * precedence (desirability).  It only includes compression methods we
 * implement.
 */
static const /*SSLCompressionMethod*/ PRUint8 compressions[] = {
#ifdef NSS_SSL_ENABLE_ZLIB
    ssl_compression_deflate,
#endif
    ssl_compression_null
};

static const int compressionMethodsCount =
    sizeof(compressions) / sizeof(compressions[0]);

/* compressionEnabled returns true iff the compression algorithm is enabled
 * for the given SSL socket. */
static PRBool
compressionEnabled(sslSocket *ss, SSLCompressionMethod compression)
{
    switch (compression) {
        case ssl_compression_null:
            return PR_TRUE; /* Always enabled */
#ifdef NSS_SSL_ENABLE_ZLIB
        case ssl_compression_deflate:
            if (ss->version < SSL_LIBRARY_VERSION_TLS_1_3 && !IS_DTLS(ss)) {
                return ss->opt.enableDeflate;
            }
            return PR_FALSE;
#endif
        default:
            return PR_FALSE;
    }
}

static const /*SSL3ClientCertificateType */ PRUint8 certificate_types[] = {
    ct_RSA_sign,
#ifndef NSS_DISABLE_ECC
    ct_ECDSA_sign,
#endif /* NSS_DISABLE_ECC */
    ct_DSS_sign,
};

#define EXPORT_RSA_KEY_LENGTH 64 /* bytes */

/* This global item is used only in servers.  It is is initialized by
** SSL_ConfigSecureServer(), and is used in ssl3_SendCertificateRequest().
*/
CERTDistNames *ssl3_server_ca_list = NULL;
static SSL3Statistics ssl3stats;

/* indexed by SSL3BulkCipher */
/* clang-format off */
static const ssl3BulkCipherDef bulk_cipher_defs[] = {
    /*                                       |--------- Lengths --------| */
    /* cipher             calg               k  s  type         i  b  t  n o */
    /*                                       e  e               v  l  a  o i */
    /*                                       y  c               |  o  g  n d */
    /*                                       |  r               |  c  |  c | */
    /*                                       |  e               |  k  |  e | */
    /*                                       |  t               |  |  |  | | */
    {cipher_null,         calg_null,         0, 0, type_stream, 0, 0, 0, 0, SEC_OID_NULL_CIPHER},
    {cipher_rc4,          calg_rc4,         16,16, type_stream, 0, 0, 0, 0, SEC_OID_RC4},
    {cipher_rc4_40,       calg_rc4,         16, 5, type_stream, 0, 0, 0, 0, SEC_OID_RC4_40},
    {cipher_rc4_56,       calg_rc4,         16, 7, type_stream, 0, 0, 0, 0, SEC_OID_RC4_56},
    {cipher_rc2,          calg_rc2,         16,16, type_block,  8, 8, 0, 0, SEC_OID_RC2_CBC},
    {cipher_rc2_40,       calg_rc2,         16, 5, type_block,  8, 8, 0, 0, SEC_OID_RC2_40_CBC},
    {cipher_des,          calg_des,          8, 8, type_block,  8, 8, 0, 0, SEC_OID_DES_CBC},
    {cipher_3des,         calg_3des,        24,24, type_block,  8, 8, 0, 0, SEC_OID_DES_EDE3_CBC},
    {cipher_des40,        calg_des,          8, 5, type_block,  8, 8, 0, 0, SEC_OID_DES_40_CBC},
    {cipher_idea,         calg_idea,        16,16, type_block,  8, 8, 0, 0, SEC_OID_IDEA_CBC},
    {cipher_aes_128,      calg_aes,         16,16, type_block, 16,16, 0, 0, SEC_OID_AES_128_CBC},
    {cipher_aes_256,      calg_aes,         32,32, type_block, 16,16, 0, 0, SEC_OID_AES_256_CBC},
    {cipher_camellia_128, calg_camellia,    16,16, type_block, 16,16, 0, 0, SEC_OID_CAMELLIA_128_CBC},
    {cipher_camellia_256, calg_camellia,    32,32, type_block, 16,16, 0, 0, SEC_OID_CAMELLIA_256_CBC},
    {cipher_seed,         calg_seed,        16,16, type_block, 16,16, 0, 0, SEC_OID_SEED_CBC},
    {cipher_aes_128_gcm,  calg_aes_gcm,     16,16, type_aead,   4, 0,16, 8, SEC_OID_AES_128_GCM},
    {cipher_aes_256_gcm,  calg_aes_gcm,     32,32, type_aead,   4, 0,16, 8, SEC_OID_AES_256_GCM},
    {cipher_chacha20,     calg_chacha20,    32,32, type_aead,  12, 0,16, 0, SEC_OID_CHACHA20_POLY1305},
    {cipher_missing,      calg_null,         0, 0, type_stream, 0, 0, 0, 0, 0},
};

static const ssl3KEADef kea_defs[] =
{ /* indexed by SSL3KeyExchangeAlgorithm */
    /* kea            exchKeyType signKeyType authKeyType, is_limited limit tls_keygen ephemeral  oid */
    {kea_null,           ssl_kea_null, ssl_sign_null, ssl_auth_null, PR_FALSE,   0, PR_FALSE, PR_FALSE, 0},
    {kea_rsa,            ssl_kea_rsa,  ssl_sign_null, ssl_auth_rsa_decrypt,  PR_FALSE,   0, PR_FALSE, PR_FALSE, SEC_OID_TLS_RSA},
    /* note: export suites abuse RSA, but these will be removed soon */
    {kea_rsa_export,     ssl_kea_rsa,  ssl_sign_rsa, ssl_auth_rsa_sign, PR_TRUE,  512, PR_FALSE, PR_FALSE, SEC_OID_TLS_RSA_EXPORT},
    {kea_rsa_export_1024,ssl_kea_rsa,  ssl_sign_rsa, ssl_auth_rsa_sign, PR_TRUE, 1024, PR_FALSE, PR_FALSE, SEC_OID_TLS_RSA_EXPORT},
    {kea_dh_dss,         ssl_kea_dh,   ssl_sign_dsa, ssl_auth_dsa,  PR_FALSE,   0, PR_FALSE, PR_FALSE, SEC_OID_TLS_DH_DSS},
    {kea_dh_dss_export,  ssl_kea_dh,   ssl_sign_dsa, ssl_auth_dsa,   PR_TRUE,  512, PR_FALSE, PR_FALSE, SEC_OID_TLS_DH_DSS_EXPORT},
    {kea_dh_rsa,         ssl_kea_dh,   ssl_sign_rsa, ssl_auth_rsa_sign,   PR_FALSE,   0, PR_FALSE, PR_FALSE, SEC_OID_TLS_DH_RSA},
    {kea_dh_rsa_export,  ssl_kea_dh,   ssl_sign_rsa, ssl_auth_rsa_sign,   PR_TRUE,  512, PR_FALSE, PR_FALSE, SEC_OID_TLS_DH_RSA_EXPORT},
    {kea_dhe_dss,        ssl_kea_dh,   ssl_sign_dsa, ssl_auth_dsa,   PR_FALSE,   0, PR_FALSE, PR_TRUE,  SEC_OID_TLS_DHE_DSS},
    {kea_dhe_dss_export, ssl_kea_dh,   ssl_sign_dsa, ssl_auth_dsa,   PR_TRUE,  512, PR_FALSE, PR_TRUE,  SEC_OID_TLS_DHE_DSS_EXPORT},
    {kea_dhe_rsa,        ssl_kea_dh,   ssl_sign_rsa, ssl_auth_rsa_sign,   PR_FALSE,   0, PR_FALSE, PR_TRUE,  SEC_OID_TLS_DHE_RSA},
    {kea_dhe_rsa_export, ssl_kea_dh,   ssl_sign_rsa, ssl_auth_rsa_sign,   PR_TRUE,  512, PR_FALSE, PR_TRUE,  SEC_OID_TLS_DHE_RSA_EXPORT},
    {kea_dh_anon,        ssl_kea_dh,   ssl_sign_null, ssl_auth_null, PR_FALSE,   0, PR_FALSE, PR_TRUE,  SEC_OID_TLS_DH_ANON},
    {kea_dh_anon_export, ssl_kea_dh,   ssl_sign_null, ssl_auth_null, PR_TRUE,  512, PR_FALSE, PR_TRUE,  SEC_OID_TLS_DH_ANON_EXPORT},
    {kea_rsa_fips,       ssl_kea_rsa,  ssl_sign_rsa, ssl_auth_rsa_decrypt,   PR_FALSE,   0, PR_TRUE,  PR_FALSE, SEC_OID_TLS_RSA},
#ifndef NSS_DISABLE_ECC
    {kea_ecdh_ecdsa,     ssl_kea_ecdh, ssl_sign_null, ssl_auth_ecdh_ecdsa, PR_FALSE,   0, PR_FALSE, PR_FALSE, SEC_OID_TLS_ECDH_ECDSA},
    {kea_ecdhe_ecdsa,    ssl_kea_ecdh, ssl_sign_ecdsa, ssl_auth_ecdsa, PR_FALSE,   0, PR_FALSE, PR_TRUE,  SEC_OID_TLS_ECDHE_ECDSA},
    {kea_ecdh_rsa,       ssl_kea_ecdh, ssl_sign_null, ssl_auth_ecdh_rsa, PR_FALSE,   0, PR_FALSE, PR_FALSE, SEC_OID_TLS_ECDH_RSA},
    {kea_ecdhe_rsa,      ssl_kea_ecdh, ssl_sign_rsa, ssl_auth_rsa_sign,   PR_FALSE,   0, PR_FALSE, PR_TRUE,  SEC_OID_TLS_ECDHE_RSA},
    {kea_ecdh_anon,      ssl_kea_ecdh, ssl_sign_null, ssl_auth_null, PR_FALSE,   0, PR_FALSE, PR_TRUE,  SEC_OID_TLS_ECDH_ANON},
    {kea_ecdhe_psk,      ssl_kea_ecdh_psk, ssl_sign_null, ssl_auth_psk, PR_FALSE, 0, PR_FALSE, PR_TRUE, SEC_OID_TLS_ECDHE_PSK}
#endif /* NSS_DISABLE_ECC */
};

/* must use ssl_LookupCipherSuiteDef to access */
static const ssl3CipherSuiteDef cipher_suite_defs[] =
{
/*  cipher_suite                    bulk_cipher_alg mac_alg key_exchange_alg prf_hash_alg */
/*  Note that the prf_hash_alg is the hash function used by the PRF, see sslimpl.h.  */

    {TLS_NULL_WITH_NULL_NULL,       cipher_null,   mac_null, kea_null, prf_null},
    {TLS_RSA_WITH_NULL_MD5,         cipher_null,   mac_md5, kea_rsa, prf_null},
    {TLS_RSA_WITH_NULL_SHA,         cipher_null,   mac_sha, kea_rsa, prf_null},
    {TLS_RSA_WITH_NULL_SHA256,      cipher_null,   hmac_sha256, kea_rsa, prf_sha256},
    {TLS_RSA_EXPORT_WITH_RC4_40_MD5,cipher_rc4_40, mac_md5, kea_rsa_export, prf_null},
    {TLS_RSA_WITH_RC4_128_MD5,      cipher_rc4,    mac_md5, kea_rsa, prf_null},
    {TLS_RSA_WITH_RC4_128_SHA,      cipher_rc4,    mac_sha, kea_rsa, prf_null},
    {TLS_RSA_EXPORT_WITH_RC2_CBC_40_MD5,
                                    cipher_rc2_40, mac_md5, kea_rsa_export, prf_null},
#if 0 /* not implemented */
    {TLS_RSA_WITH_IDEA_CBC_SHA,     cipher_idea,   mac_sha, kea_rsa, prf_null},
    {TLS_RSA_EXPORT_WITH_DES40_CBC_SHA,
                                    cipher_des40,  mac_sha, kea_rsa_export, prf_null},
#endif
    {TLS_RSA_WITH_DES_CBC_SHA,      cipher_des,    mac_sha, kea_rsa, prf_null},
    {TLS_RSA_WITH_3DES_EDE_CBC_SHA, cipher_3des,   mac_sha, kea_rsa, prf_null},
    {TLS_DHE_DSS_WITH_DES_CBC_SHA,  cipher_des,    mac_sha, kea_dhe_dss, prf_null},
    {TLS_DHE_DSS_WITH_3DES_EDE_CBC_SHA,
                                    cipher_3des,   mac_sha, kea_dhe_dss, prf_null},
    {TLS_DHE_DSS_WITH_RC4_128_SHA,  cipher_rc4,    mac_sha, kea_dhe_dss, prf_null},
#if 0 /* not implemented */
    {TLS_DH_DSS_EXPORT_WITH_DES40_CBC_SHA,
                                    cipher_des40,  mac_sha, kea_dh_dss_export, prf_null},
    {TLS_DH_DSS_DES_CBC_SHA,        cipher_des,    mac_sha, kea_dh_dss, prf_null},
    {TLS_DH_DSS_3DES_CBC_SHA,       cipher_3des,   mac_sha, kea_dh_dss, prf_null},
    {TLS_DH_RSA_EXPORT_WITH_DES40_CBC_SHA,
                                    cipher_des40,  mac_sha, kea_dh_rsa_export, prf_null},
    {TLS_DH_RSA_DES_CBC_SHA,        cipher_des,    mac_sha, kea_dh_rsa, prf_null},
    {TLS_DH_RSA_3DES_CBC_SHA,       cipher_3des,   mac_sha, kea_dh_rsa, prf_null},
    {TLS_DHE_DSS_EXPORT_WITH_DES40_CBC_SHA,
                                    cipher_des40,  mac_sha, kea_dh_dss_export, prf_null},
    {TLS_DHE_RSA_EXPORT_WITH_DES40_CBC_SHA,
                                    cipher_des40,  mac_sha, kea_dh_rsa_export, prf_null},
#endif
    {TLS_DHE_RSA_WITH_DES_CBC_SHA,  cipher_des,    mac_sha, kea_dhe_rsa, prf_null},
    {TLS_DHE_RSA_WITH_3DES_EDE_CBC_SHA,
                                    cipher_3des,   mac_sha, kea_dhe_rsa, prf_null},
#if 0
    {SSL_DH_ANON_EXPORT_RC4_40_MD5, cipher_rc4_40, mac_md5, kea_dh_anon_export, prf_null},
    {TLS_DH_anon_EXPORT_WITH_DES40_CBC_SHA,
                                    cipher_des40,  mac_sha, kea_dh_anon_export, prf_null},
    {TLS_DH_anon_WITH_DES_CBC_SHA,  cipher_des,    mac_sha, kea_dh_anon, prf_null},
    {TLS_DH_anon_WITH_3DES_CBC_SHA, cipher_3des,   mac_sha, kea_dh_anon, prf_null},
#endif


/* New TLS cipher suites */
    {TLS_RSA_WITH_AES_128_CBC_SHA,      cipher_aes_128, mac_sha, kea_rsa, prf_null},
    {TLS_RSA_WITH_AES_128_CBC_SHA256,   cipher_aes_128, hmac_sha256, kea_rsa, prf_sha256},
    {TLS_DHE_DSS_WITH_AES_128_CBC_SHA,  cipher_aes_128, mac_sha, kea_dhe_dss, prf_null},
    {TLS_DHE_RSA_WITH_AES_128_CBC_SHA,  cipher_aes_128, mac_sha, kea_dhe_rsa, prf_null},
    {TLS_DHE_RSA_WITH_AES_128_CBC_SHA256, cipher_aes_128, hmac_sha256, kea_dhe_rsa, prf_sha256},
    {TLS_RSA_WITH_AES_256_CBC_SHA,      cipher_aes_256, mac_sha, kea_rsa, prf_null},
    {TLS_RSA_WITH_AES_256_CBC_SHA256,   cipher_aes_256, hmac_sha256, kea_rsa, prf_sha256},
    {TLS_DHE_DSS_WITH_AES_256_CBC_SHA,  cipher_aes_256, mac_sha, kea_dhe_dss, prf_null},
    {TLS_DHE_RSA_WITH_AES_256_CBC_SHA,  cipher_aes_256, mac_sha, kea_dhe_rsa, prf_null},
    {TLS_DHE_RSA_WITH_AES_256_CBC_SHA256, cipher_aes_256, hmac_sha256, kea_dhe_rsa, prf_sha256},
    {TLS_DHE_RSA_WITH_AES_256_GCM_SHA384, cipher_aes_256, hmac_sha256, kea_dhe_rsa, prf_sha384},
#if 0
    {TLS_DH_DSS_WITH_AES_128_CBC_SHA,   cipher_aes_128, mac_sha, kea_dh_dss, prf_null},
    {TLS_DH_RSA_WITH_AES_128_CBC_SHA,   cipher_aes_128, mac_sha, kea_dh_rsa, prf_null},
    {TLS_DH_anon_WITH_AES_128_CBC_SHA,  cipher_aes_128, mac_sha, kea_dh_anon, prf_null},
    {TLS_DH_DSS_WITH_AES_256_CBC_SHA,   cipher_aes_256, mac_sha, kea_dh_dss, prf_null},
    {TLS_DH_RSA_WITH_AES_256_CBC_SHA,   cipher_aes_256, mac_sha, kea_dh_rsa, prf_null},
    {TLS_DH_anon_WITH_AES_256_CBC_SHA,  cipher_aes_256, mac_sha, kea_dh_anon, prf_null},
#endif

    {TLS_RSA_WITH_SEED_CBC_SHA,     cipher_seed,   mac_sha, kea_rsa},

    {TLS_RSA_WITH_CAMELLIA_128_CBC_SHA, cipher_camellia_128, mac_sha, kea_rsa, prf_null},
    {TLS_DHE_DSS_WITH_CAMELLIA_128_CBC_SHA,
     cipher_camellia_128, mac_sha, kea_dhe_dss, prf_null},
    {TLS_DHE_RSA_WITH_CAMELLIA_128_CBC_SHA,
     cipher_camellia_128, mac_sha, kea_dhe_rsa, prf_null},
    {TLS_RSA_WITH_CAMELLIA_256_CBC_SHA, cipher_camellia_256, mac_sha, kea_rsa, prf_null},
    {TLS_DHE_DSS_WITH_CAMELLIA_256_CBC_SHA,
     cipher_camellia_256, mac_sha, kea_dhe_dss, prf_null},
    {TLS_DHE_RSA_WITH_CAMELLIA_256_CBC_SHA,
     cipher_camellia_256, mac_sha, kea_dhe_rsa, prf_null},

    {TLS_RSA_EXPORT1024_WITH_DES_CBC_SHA,
                                    cipher_des,    mac_sha,kea_rsa_export_1024, prf_null},
    {TLS_RSA_EXPORT1024_WITH_RC4_56_SHA,
                                    cipher_rc4_56, mac_sha,kea_rsa_export_1024, prf_null},

    {SSL_RSA_FIPS_WITH_3DES_EDE_CBC_SHA, cipher_3des, mac_sha, kea_rsa_fips, prf_null},
    {SSL_RSA_FIPS_WITH_DES_CBC_SHA, cipher_des,    mac_sha, kea_rsa_fips, prf_null},

    {TLS_DHE_RSA_WITH_AES_128_GCM_SHA256, cipher_aes_128_gcm, mac_aead, kea_dhe_rsa, prf_sha256},
    {TLS_RSA_WITH_AES_128_GCM_SHA256, cipher_aes_128_gcm, mac_aead, kea_rsa, prf_sha256},

#ifndef NSS_DISABLE_ECC
    {TLS_ECDHE_RSA_WITH_AES_128_GCM_SHA256, cipher_aes_128_gcm, mac_aead, kea_ecdhe_rsa, prf_sha256},
    {TLS_ECDHE_ECDSA_WITH_AES_128_GCM_SHA256, cipher_aes_128_gcm, mac_aead, kea_ecdhe_ecdsa, prf_sha256},

    {TLS_ECDHE_ECDSA_WITH_AES_128_GCM_SHA256, cipher_aes_128_gcm, mac_aead, kea_ecdhe_ecdsa, prf_sha256},
    {TLS_ECDHE_ECDSA_WITH_AES_256_GCM_SHA384, cipher_aes_256_gcm, mac_aead, kea_ecdhe_ecdsa, prf_sha384},
    {TLS_ECDHE_RSA_WITH_AES_256_GCM_SHA384, cipher_aes_256_gcm, mac_aead, kea_ecdhe_rsa, prf_sha384},
    {TLS_ECDHE_ECDSA_WITH_AES_256_CBC_SHA384, cipher_aes_256, hmac_sha384, kea_ecdhe_ecdsa},
    {TLS_ECDHE_RSA_WITH_AES_256_CBC_SHA384, cipher_aes_256, hmac_sha384, kea_ecdhe_rsa, prf_sha384},
#endif /* NSS_DISABLE_ECC */

    {TLS_DHE_DSS_WITH_AES_128_GCM_SHA256, cipher_aes_128_gcm, mac_aead, kea_dhe_dss, prf_sha256},
    {TLS_DHE_DSS_WITH_AES_256_GCM_SHA384, cipher_aes_256_gcm, mac_aead, kea_dhe_dss, prf_sha384},

    {TLS_RSA_WITH_AES_256_GCM_SHA384, cipher_aes_256_gcm, mac_aead, kea_rsa, prf_sha384},
    {TLS_DHE_RSA_WITH_CHACHA20_POLY1305_SHA256, cipher_chacha20, mac_aead, kea_dhe_rsa, prf_sha256},

#ifndef NSS_DISABLE_ECC
    {TLS_ECDHE_RSA_WITH_CHACHA20_POLY1305_SHA256, cipher_chacha20, mac_aead, kea_ecdhe_rsa, prf_sha256},
    {TLS_ECDHE_ECDSA_WITH_CHACHA20_POLY1305_SHA256, cipher_chacha20, mac_aead, kea_ecdhe_ecdsa, prf_sha256},
#endif /* NSS_DISABLE_ECC */

    {TLS_DHE_DSS_WITH_AES_128_CBC_SHA256, cipher_aes_128, hmac_sha256, kea_dhe_dss, prf_sha256},
    {TLS_DHE_DSS_WITH_AES_256_CBC_SHA256, cipher_aes_256, hmac_sha256, kea_dhe_dss, prf_sha256},

#ifndef NSS_DISABLE_ECC
    {TLS_ECDH_ECDSA_WITH_NULL_SHA,        cipher_null, mac_sha, kea_ecdh_ecdsa, prf_null},
    {TLS_ECDH_ECDSA_WITH_RC4_128_SHA,      cipher_rc4, mac_sha, kea_ecdh_ecdsa, prf_null},
    {TLS_ECDH_ECDSA_WITH_3DES_EDE_CBC_SHA, cipher_3des, mac_sha, kea_ecdh_ecdsa, prf_null},
    {TLS_ECDH_ECDSA_WITH_AES_128_CBC_SHA, cipher_aes_128, mac_sha, kea_ecdh_ecdsa, prf_null},
    {TLS_ECDH_ECDSA_WITH_AES_256_CBC_SHA, cipher_aes_256, mac_sha, kea_ecdh_ecdsa, prf_null},

    {TLS_ECDHE_ECDSA_WITH_NULL_SHA,        cipher_null, mac_sha, kea_ecdhe_ecdsa, prf_null},
    {TLS_ECDHE_ECDSA_WITH_RC4_128_SHA,      cipher_rc4, mac_sha, kea_ecdhe_ecdsa, prf_null},
    {TLS_ECDHE_ECDSA_WITH_3DES_EDE_CBC_SHA, cipher_3des, mac_sha, kea_ecdhe_ecdsa, prf_null},
    {TLS_ECDHE_ECDSA_WITH_AES_128_CBC_SHA, cipher_aes_128, mac_sha, kea_ecdhe_ecdsa, prf_null},
    {TLS_ECDHE_ECDSA_WITH_AES_128_CBC_SHA256, cipher_aes_128, hmac_sha256, kea_ecdhe_ecdsa, prf_sha256},
    {TLS_ECDHE_ECDSA_WITH_AES_256_CBC_SHA, cipher_aes_256, mac_sha, kea_ecdhe_ecdsa, prf_null},

    {TLS_ECDH_RSA_WITH_NULL_SHA,         cipher_null,    mac_sha, kea_ecdh_rsa, prf_null},
    {TLS_ECDH_RSA_WITH_RC4_128_SHA,      cipher_rc4,     mac_sha, kea_ecdh_rsa, prf_null},
    {TLS_ECDH_RSA_WITH_3DES_EDE_CBC_SHA, cipher_3des,    mac_sha, kea_ecdh_rsa, prf_null},
    {TLS_ECDH_RSA_WITH_AES_128_CBC_SHA,  cipher_aes_128, mac_sha, kea_ecdh_rsa, prf_null},
    {TLS_ECDH_RSA_WITH_AES_256_CBC_SHA,  cipher_aes_256, mac_sha, kea_ecdh_rsa, prf_null},

    {TLS_ECDHE_RSA_WITH_NULL_SHA,         cipher_null,    mac_sha, kea_ecdhe_rsa, prf_null},
    {TLS_ECDHE_RSA_WITH_RC4_128_SHA,      cipher_rc4,     mac_sha, kea_ecdhe_rsa, prf_null},
    {TLS_ECDHE_RSA_WITH_3DES_EDE_CBC_SHA, cipher_3des,    mac_sha, kea_ecdhe_rsa, prf_null},
    {TLS_ECDHE_RSA_WITH_AES_128_CBC_SHA,  cipher_aes_128, mac_sha, kea_ecdhe_rsa, prf_null},
    {TLS_ECDHE_RSA_WITH_AES_128_CBC_SHA256, cipher_aes_128, hmac_sha256, kea_ecdhe_rsa, prf_sha256},
    {TLS_ECDHE_RSA_WITH_AES_256_CBC_SHA,  cipher_aes_256, mac_sha, kea_ecdhe_rsa, prf_null},

#if 0
    {TLS_ECDH_anon_WITH_NULL_SHA,         cipher_null,    mac_sha, kea_ecdh_anon, prf_null},
    {TLS_ECDH_anon_WITH_RC4_128_SHA,      cipher_rc4,     mac_sha, kea_ecdh_anon, prf_null},
    {TLS_ECDH_anon_WITH_3DES_EDE_CBC_SHA, cipher_3des,    mac_sha, kea_ecdh_anon, prf_null},
    {TLS_ECDH_anon_WITH_AES_128_CBC_SHA,  cipher_aes_128, mac_sha, kea_ecdh_anon, prf_null},
    {TLS_ECDH_anon_WITH_AES_256_CBC_SHA,  cipher_aes_256, mac_sha, kea_ecdh_anon, prf_null},
#endif
    {TLS_ECDHE_PSK_WITH_AES_128_GCM_SHA256, cipher_aes_128_gcm, mac_aead, kea_ecdhe_psk, prf_sha256},
#endif /* NSS_DISABLE_ECC */
};
/* clang-format on */

static const CK_MECHANISM_TYPE auth_alg_defs[] = {
    CKM_INVALID_MECHANISM, /* ssl_auth_null */
    CKM_RSA_PKCS, /* ssl_auth_rsa_decrypt */
    CKM_DSA, /* ? _SHA1 */ /* ssl_auth_dsa */
    CKM_INVALID_MECHANISM, /* ssl_auth_kea (unused) */
    CKM_ECDSA, /* ssl_auth_ecdsa */
    CKM_ECDH1_DERIVE, /* ssl_auth_ecdh_rsa */
    CKM_ECDH1_DERIVE, /* ssl_auth_ecdh_ecdsa */
    CKM_RSA_PKCS, /* ssl_auth_rsa_sign */
    CKM_RSA_PKCS_PSS, /* ssl_auth_rsa_pss */
    CKM_NSS_HKDF_SHA256 /* ssl_auth_psk (just check for HKDF) */
};
PR_STATIC_ASSERT(PR_ARRAY_SIZE(auth_alg_defs) == ssl_auth_size);

static const CK_MECHANISM_TYPE kea_alg_defs[] = {
    CKM_INVALID_MECHANISM, /* ssl_kea_null */
    CKM_RSA_PKCS, /* ssl_kea_rsa */
    CKM_DH_PKCS_DERIVE, /* ssl_kea_dh */
    CKM_INVALID_MECHANISM, /* ssl_kea_fortezza (unused) */
    CKM_ECDH1_DERIVE, /* ssl_kea_ecdh */
    CKM_ECDH1_DERIVE /* ssl_kea_ecdh_psk */
};
PR_STATIC_ASSERT(PR_ARRAY_SIZE(kea_alg_defs) == ssl_kea_size);

typedef struct SSLCipher2MechStr {
    SSLCipherAlgorithm calg;
    CK_MECHANISM_TYPE cmech;
} SSLCipher2Mech;

/* indexed by type SSLCipherAlgorithm */
static const SSLCipher2Mech alg2Mech[] = {
    /* calg,          cmech  */
    { calg_null, (CK_MECHANISM_TYPE)0x80000000L },
    { calg_rc4, CKM_RC4 },
    { calg_rc2, CKM_RC2_CBC },
    { calg_des, CKM_DES_CBC },
    { calg_3des, CKM_DES3_CBC },
    { calg_idea, CKM_IDEA_CBC },
    { calg_fortezza, CKM_SKIPJACK_CBC64 },
    { calg_aes, CKM_AES_CBC },
    { calg_camellia, CKM_CAMELLIA_CBC },
    { calg_seed, CKM_SEED_CBC },
    { calg_aes_gcm, CKM_AES_GCM },
    { calg_chacha20, CKM_NSS_CHACHA20_POLY1305 },
    /*  { calg_init     , (CK_MECHANISM_TYPE)0x7fffffffL    }  */
};

#define mmech_invalid (CK_MECHANISM_TYPE)0x80000000L
#define mmech_md5 CKM_SSL3_MD5_MAC
#define mmech_sha CKM_SSL3_SHA1_MAC
#define mmech_md5_hmac CKM_MD5_HMAC
#define mmech_sha_hmac CKM_SHA_1_HMAC
#define mmech_sha256_hmac CKM_SHA256_HMAC
#define mmech_sha384_hmac CKM_SHA384_HMAC

/* clang-format off */
static const ssl3MACDef mac_defs[] = { /* indexed by SSL3MACAlgorithm */
    /* pad_size is only used for SSL 3.0 MAC. See RFC 6101 Sec. 5.2.3.1. */
    /* mac      mmech       pad_size  mac_size                       */
    { mac_null, mmech_invalid,    0,  0         ,  0},
    { mac_md5,  mmech_md5,       48,  MD5_LENGTH,  SEC_OID_HMAC_MD5 },
    { mac_sha,  mmech_sha,       40,  SHA1_LENGTH, SEC_OID_HMAC_SHA1},
    {hmac_md5,  mmech_md5_hmac,   0,  MD5_LENGTH,  SEC_OID_HMAC_MD5},
    {hmac_sha,  mmech_sha_hmac,   0,  SHA1_LENGTH, SEC_OID_HMAC_SHA1},
    {hmac_sha256, mmech_sha256_hmac, 0, SHA256_LENGTH, SEC_OID_HMAC_SHA256},
    { mac_aead, mmech_invalid,    0,  0, 0 },
    {hmac_sha384, mmech_sha384_hmac, 0, SHA384_LENGTH, SEC_OID_HMAC_SHA384}
};
/* clang-format on */

/* indexed by SSL3BulkCipher */
const char *const ssl3_cipherName[] = {
    "NULL",
    "RC4",
    "RC4-40",
    "RC4-56",
    "RC2-CBC",
    "RC2-CBC-40",
    "DES-CBC",
    "3DES-EDE-CBC",
    "DES-CBC-40",
    "IDEA-CBC",
    "AES-128",
    "AES-256",
    "Camellia-128",
    "Camellia-256",
    "SEED-CBC",
    "AES-128-GCM",
    "missing"
};

const PRUint8 tls13_downgrade_random[] = { 0x44, 0x4F, 0x57, 0x4E,
                                           0x47, 0x52, 0x44, 0x01 };
const PRUint8 tls12_downgrade_random[] = { 0x44, 0x4F, 0x57, 0x4E,
                                           0x47, 0x52, 0x44, 0x00 };

#ifndef NSS_DISABLE_ECC
/* The ECCWrappedKeyInfo structure defines how various pieces of
 * information are laid out within wrappedSymmetricWrappingkey
 * for ECDH key exchange. Since wrappedSymmetricWrappingkey is
 * a 512-byte buffer (see sslimpl.h), the variable length field
 * in ECCWrappedKeyInfo can be at most (512 - 8) = 504 bytes.
 *
 * XXX For now, NSS only supports named elliptic curves of size 571 bits
 * or smaller. The public value will fit within 145 bytes and EC params
 * will fit within 12 bytes. We'll need to revisit this when NSS
 * supports arbitrary curves.
 */
#define MAX_EC_WRAPPED_KEY_BUFLEN 504

typedef struct ECCWrappedKeyInfoStr {
    PRUint16 size;                          /* EC public key size in bits */
    PRUint16 encodedParamLen;               /* length (in bytes) of DER encoded EC params */
    PRUint16 pubValueLen;                   /* length (in bytes) of EC public value */
    PRUint16 wrappedKeyLen;                 /* length (in bytes) of the wrapped key */
    PRUint8 var[MAX_EC_WRAPPED_KEY_BUFLEN]; /* this buffer contains the */
    /* EC public-key params, the EC public value and the wrapped key  */
} ECCWrappedKeyInfo;
#endif /* NSS_DISABLE_ECC */

CK_MECHANISM_TYPE
ssl3_Alg2Mech(SSLCipherAlgorithm calg)
{
    PORT_Assert(alg2Mech[calg].calg == calg);
    return alg2Mech[calg].cmech;
}

#if defined(TRACE)

static char *
ssl3_DecodeHandshakeType(int msgType)
{
    char *rv;
    static char line[40];

    switch (msgType) {
        case hello_request:
            rv = "hello_request (0)";
            break;
        case client_hello:
            rv = "client_hello  (1)";
            break;
        case server_hello:
            rv = "server_hello  (2)";
            break;
        case hello_verify_request:
            rv = "hello_verify_request (3)";
            break;
        case new_session_ticket:
            rv = "session_ticket (4)";
            break;
        case encrypted_extensions:
            rv = "encrypted_extensions (8)";
            break;
        case certificate:
            rv = "certificate  (11)";
            break;
        case server_key_exchange:
            rv = "server_key_exchange (12)";
            break;
        case certificate_request:
            rv = "certificate_request (13)";
            break;
        case server_hello_done:
            rv = "server_hello_done   (14)";
            break;
        case certificate_verify:
            rv = "certificate_verify  (15)";
            break;
        case client_key_exchange:
            rv = "client_key_exchange (16)";
            break;
        case finished:
            rv = "finished     (20)";
            break;
        default:
            sprintf(line, "*UNKNOWN* handshake type! (%d)", msgType);
            rv = line;
    }
    return rv;
}

static char *
ssl3_DecodeContentType(int msgType)
{
    char *rv;
    static char line[40];

    switch (msgType) {
        case content_change_cipher_spec:
            rv = "change_cipher_spec (20)";
            break;
        case content_alert:
            rv = "alert      (21)";
            break;
        case content_handshake:
            rv = "handshake  (22)";
            break;
        case content_application_data:
            rv = "application_data (23)";
            break;
        default:
            sprintf(line, "*UNKNOWN* record type! (%d)", msgType);
            rv = line;
    }
    return rv;
}

#endif

SSL3Statistics *
SSL_GetStatistics(void)
{
    return &ssl3stats;
}

typedef struct tooLongStr {
#if defined(IS_LITTLE_ENDIAN)
    PRInt32 low;
    PRInt32 high;
#else
    PRInt32 high;
    PRInt32 low;
#endif
} tooLong;

void
SSL_AtomicIncrementLong(long *x)
{
    if ((sizeof *x) == sizeof(PRInt32)) {
        PR_ATOMIC_INCREMENT((PRInt32 *)x);
    } else {
        tooLong *tl = (tooLong *)x;
        if (PR_ATOMIC_INCREMENT(&tl->low) == 0)
            PR_ATOMIC_INCREMENT(&tl->high);
    }
}

static PRBool
ssl3_CipherSuiteAllowedForVersionRange(
    ssl3CipherSuite cipherSuite,
    const SSLVersionRange *vrange)
{
    switch (cipherSuite) {
        /* See RFC 4346 A.5. Export cipher suites must not be used in TLS 1.1 or
         * later. This set of cipher suites is similar to, but different from, the
         * set of cipher suites considered exportable by SSL_IsExportCipherSuite.
         */
        case TLS_RSA_EXPORT_WITH_RC4_40_MD5:
        case TLS_RSA_EXPORT_WITH_RC2_CBC_40_MD5:
            /*   TLS_RSA_EXPORT_WITH_DES40_CBC_SHA:      never implemented
             *   TLS_DH_DSS_EXPORT_WITH_DES40_CBC_SHA:   never implemented
             *   TLS_DH_RSA_EXPORT_WITH_DES40_CBC_SHA:   never implemented
             *   TLS_DHE_DSS_EXPORT_WITH_DES40_CBC_SHA:  never implemented
             *   TLS_DHE_RSA_EXPORT_WITH_DES40_CBC_SHA:  never implemented
             *   TLS_DH_anon_EXPORT_WITH_RC4_40_MD5:     never implemented
             *   TLS_DH_anon_EXPORT_WITH_DES40_CBC_SHA:  never implemented
             */
            return vrange->min <= SSL_LIBRARY_VERSION_TLS_1_0;

        case TLS_DHE_RSA_WITH_AES_256_CBC_SHA256:
        case TLS_RSA_WITH_AES_256_CBC_SHA256:
        case TLS_ECDHE_ECDSA_WITH_AES_128_CBC_SHA256:
        case TLS_ECDHE_ECDSA_WITH_AES_256_CBC_SHA384:
        case TLS_ECDHE_RSA_WITH_AES_128_CBC_SHA256:
        case TLS_ECDHE_RSA_WITH_AES_256_CBC_SHA384:
        case TLS_DHE_RSA_WITH_AES_128_CBC_SHA256:
        case TLS_RSA_WITH_AES_128_CBC_SHA256:
        case TLS_RSA_WITH_AES_128_GCM_SHA256:
        case TLS_RSA_WITH_AES_256_GCM_SHA384:
        case TLS_DHE_DSS_WITH_AES_128_CBC_SHA256:
        case TLS_DHE_DSS_WITH_AES_256_CBC_SHA256:
        case TLS_RSA_WITH_NULL_SHA256:
        case TLS_DHE_DSS_WITH_AES_128_GCM_SHA256:
        case TLS_ECDHE_ECDSA_WITH_CHACHA20_POLY1305_SHA256:
        case TLS_ECDHE_RSA_WITH_CHACHA20_POLY1305_SHA256:
        case TLS_DHE_RSA_WITH_CHACHA20_POLY1305_SHA256:
        case TLS_DHE_RSA_WITH_AES_128_GCM_SHA256:
        case TLS_DHE_RSA_WITH_AES_256_GCM_SHA384:
        case TLS_DHE_DSS_WITH_AES_256_GCM_SHA384:
            return vrange->max == SSL_LIBRARY_VERSION_TLS_1_2;

        case TLS_ECDHE_ECDSA_WITH_AES_128_GCM_SHA256:
        case TLS_ECDHE_ECDSA_WITH_AES_256_GCM_SHA384:
        case TLS_ECDHE_RSA_WITH_AES_128_GCM_SHA256:
        case TLS_ECDHE_RSA_WITH_AES_256_GCM_SHA384:
            return vrange->max >= SSL_LIBRARY_VERSION_TLS_1_2;

        /* RFC 4492: ECC cipher suites need TLS extensions to negotiate curves and
         * point formats.*/
        case TLS_ECDH_ECDSA_WITH_NULL_SHA:
        case TLS_ECDH_ECDSA_WITH_RC4_128_SHA:
        case TLS_ECDH_ECDSA_WITH_3DES_EDE_CBC_SHA:
        case TLS_ECDH_ECDSA_WITH_AES_128_CBC_SHA:
        case TLS_ECDH_ECDSA_WITH_AES_256_CBC_SHA:
        case TLS_ECDHE_ECDSA_WITH_NULL_SHA:
        case TLS_ECDHE_ECDSA_WITH_RC4_128_SHA:
        case TLS_ECDHE_ECDSA_WITH_3DES_EDE_CBC_SHA:
        case TLS_ECDHE_ECDSA_WITH_AES_128_CBC_SHA:
        case TLS_ECDHE_ECDSA_WITH_AES_256_CBC_SHA:
        case TLS_ECDH_RSA_WITH_NULL_SHA:
        case TLS_ECDH_RSA_WITH_RC4_128_SHA:
        case TLS_ECDH_RSA_WITH_3DES_EDE_CBC_SHA:
        case TLS_ECDH_RSA_WITH_AES_128_CBC_SHA:
        case TLS_ECDH_RSA_WITH_AES_256_CBC_SHA:
        case TLS_ECDHE_RSA_WITH_NULL_SHA:
        case TLS_ECDHE_RSA_WITH_RC4_128_SHA:
        case TLS_ECDHE_RSA_WITH_3DES_EDE_CBC_SHA:
        case TLS_ECDHE_RSA_WITH_AES_128_CBC_SHA:
        case TLS_ECDHE_RSA_WITH_AES_256_CBC_SHA:
            return vrange->max >= SSL_LIBRARY_VERSION_TLS_1_0 &&
                   vrange->min < SSL_LIBRARY_VERSION_TLS_1_3;

        case TLS_ECDHE_PSK_WITH_AES_128_GCM_SHA256:
            return vrange->max >= SSL_LIBRARY_VERSION_TLS_1_3;

        default:
            return vrange->min < SSL_LIBRARY_VERSION_TLS_1_3;
    }
}

/* return pointer to ssl3CipherSuiteDef for suite, or NULL */
/* XXX This does a linear search.  A binary search would be better. */
const ssl3CipherSuiteDef *
ssl_LookupCipherSuiteDef(ssl3CipherSuite suite)
{
    int cipher_suite_def_len =
        sizeof(cipher_suite_defs) / sizeof(cipher_suite_defs[0]);
    int i;

    for (i = 0; i < cipher_suite_def_len; i++) {
        if (cipher_suite_defs[i].cipher_suite == suite)
            return &cipher_suite_defs[i];
    }
#ifdef DEBUG
    PR_fprintf(PR_STDERR, "*** ERROR: Can't find suite %04x\n", suite);
#endif
    PORT_Assert(PR_FALSE); /* We should never get here. */
    PORT_SetError(SSL_ERROR_UNKNOWN_CIPHER_SUITE);
    return NULL;
}

/* Find the cipher configuration struct associate with suite */
/* XXX This does a linear search.  A binary search would be better. */
static ssl3CipherSuiteCfg *
ssl_LookupCipherSuiteCfg(ssl3CipherSuite suite, ssl3CipherSuiteCfg *suites)
{
    int i;

    for (i = 0; i < ssl_V3_SUITES_IMPLEMENTED; i++) {
        if (suites[i].cipher_suite == suite)
            return &suites[i];
    }
    /* return NULL and let the caller handle it.  */
    PORT_SetError(SSL_ERROR_UNKNOWN_CIPHER_SUITE);
    return NULL;
}

static PRBool
ssl3_HasCert(sslSocket *ss, SSLAuthType authType)
{
    PRCList *cursor;
    if (authType == ssl_auth_null) {
        return PR_TRUE;
    }
    for (cursor = PR_NEXT_LINK(&ss->serverCerts);
         cursor != &ss->serverCerts;
         cursor = PR_NEXT_LINK(cursor)) {
        sslServerCert *cert = (sslServerCert*)cursor;
        if (cert->certType.authType == authType &&
            cert->serverKeyPair &&
            cert->serverKeyPair->privKey &&
            cert->serverCertChain) {
            return PR_TRUE;
        }
    }
    return PR_FALSE;
}

/* Initialize the suite->isPresent value for config_match
 * Returns count of enabled ciphers supported by extant tokens,
 * regardless of policy or user preference.
 * If this returns zero, the user cannot do SSL v3.
 */
int
ssl3_config_match_init(sslSocket *ss)
{
    ssl3CipherSuiteCfg *suite;
    const ssl3CipherSuiteDef *cipher_def;
    SSLCipherAlgorithm cipher_alg;
    CK_MECHANISM_TYPE cipher_mech;
    SSLAuthType authType;
    SSLKEAType keaType;
    int i;
    int numPresent = 0;
    int numEnabled = 0;
    PRBool isServer;

    PORT_Assert(ss);
    if (!ss) {
        PORT_SetError(SEC_ERROR_INVALID_ARGS);
        return 0;
    }
    if (SSL_ALL_VERSIONS_DISABLED(&ss->vrange)) {
        return 0;
    }
    isServer = (PRBool)(ss->sec.isServer != 0);

    for (i = 0; i < ssl_V3_SUITES_IMPLEMENTED; i++) {
        suite = &ss->cipherSuites[i];
        if (suite->enabled) {
            ++numEnabled;
            /* We need the cipher defs to see if we have a token that can handle
             * this cipher.  It isn't part of the static definition.
             */
            cipher_def = ssl_LookupCipherSuiteDef(suite->cipher_suite);
            if (!cipher_def) {
                suite->isPresent = PR_FALSE;
                continue;
            }
            cipher_alg = bulk_cipher_defs[cipher_def->bulk_cipher_alg].calg;
            cipher_mech = ssl3_Alg2Mech(cipher_alg);

            /* Mark the suites that are backed by real tokens, certs and keys */
            suite->isPresent = PR_TRUE;

            authType = kea_defs[cipher_def->key_exchange_alg].authKeyType;
            if (authType != ssl_auth_null) {
                if (isServer && !ssl3_HasCert(ss, authType)) {
                    suite->isPresent = PR_FALSE;
                }
                if (!PK11_TokenExists(auth_alg_defs[authType])) {
                    suite->isPresent = PR_FALSE;
                }
            }

            keaType = kea_defs[cipher_def->key_exchange_alg].exchKeyType;
            if (keaType != ssl_kea_null &&
                !PK11_TokenExists(kea_alg_defs[keaType])) {
                suite->isPresent = PR_FALSE;
            }

            if (cipher_alg != calg_null &&
                !PK11_TokenExists(cipher_mech)) {
                suite->isPresent = PR_FALSE;
            }

            if (suite->isPresent) {
                ++numPresent;
            }
        }
    }
    PORT_Assert(numPresent > 0 || numEnabled == 0);
    if (numPresent <= 0) {
        PORT_SetError(SSL_ERROR_NO_CIPHERS_SUPPORTED);
    }
    return numPresent;
}

/* return PR_TRUE if suite matches policy, enabled state and is applicable to
 * the given version range. */
/* It would be a REALLY BAD THING (tm) if we ever permitted the use
** of a cipher that was NOT_ALLOWED.  So, if this is ever called with
** policy == SSL_NOT_ALLOWED, report no match.
*/
/* adjust suite enabled to the availability of a token that can do the
 * cipher suite. */
static PRBool
config_match(ssl3CipherSuiteCfg *suite, int policy, PRBool enabled,
             const SSLVersionRange *vrange, const sslSocket *ss)
{
    const ssl3CipherSuiteDef *cipher_def;

    PORT_Assert(policy != SSL_NOT_ALLOWED && enabled != PR_FALSE);
    if (policy == SSL_NOT_ALLOWED || !enabled)
        return PR_FALSE;

    cipher_def = ssl_LookupCipherSuiteDef(suite->cipher_suite);
    PORT_Assert(cipher_def != NULL);

    PORT_Assert(ss != NULL);
    if (ss->sec.isServer && !ss->opt.enableServerDhe &&
        kea_defs[cipher_def->key_exchange_alg].exchKeyType == ssl_kea_dh)
        return PR_FALSE;

    if (!suite->enabled)
        return PR_FALSE;

    if ((suite->policy == SSL_NOT_ALLOWED) ||
        (suite->policy > policy))
        return PR_FALSE;

    /* We only allow PSK for TLS 1.3 and only if there is resumption. */
    if (kea_defs[cipher_def->key_exchange_alg].authKeyType ==
        ssl_auth_psk) {
        return tls13_AllowPskCipher(ss, cipher_def);
    }

    return (PRBool)(suite->isPresent &&
                    ssl3_CipherSuiteAllowedForVersionRange(
                        suite->cipher_suite, vrange));
}

/* return number of cipher suites that match policy, enabled state and are
 * applicable for the configured protocol version range. */
/* called from ssl3_SendClientHello */
static int
count_cipher_suites(sslSocket *ss, int policy, PRBool enabled)
{
    int i, count = 0;

    if (SSL_ALL_VERSIONS_DISABLED(&ss->vrange)) {
        return 0;
    }
    for (i = 0; i < ssl_V3_SUITES_IMPLEMENTED; i++) {
        if (config_match(&ss->cipherSuites[i], policy, enabled, &ss->vrange, ss))
            count++;
    }
    if (count <= 0) {
        PORT_SetError(SSL_ERROR_SSL_DISABLED);
    }
    return count;
}

/*
 * Null compression, mac and encryption functions
 */

static SECStatus
Null_Cipher(void *ctx, unsigned char *output, int *outputLen, int maxOutputLen,
            const unsigned char *input, int inputLen)
{
    if (inputLen > maxOutputLen) {
        *outputLen = 0; /* Match PK11_CipherOp in setting outputLen */
        PORT_SetError(SEC_ERROR_OUTPUT_LEN);
        return SECFailure;
    }
    *outputLen = inputLen;
    if (input != output)
        PORT_Memcpy(output, input, inputLen);
    return SECSuccess;
}

/*
 * SSL3 Utility functions
 */

/* allowLargerPeerVersion controls whether the function will select the
 * highest enabled SSL version or fail when peerVersion is greater than the
 * highest enabled version.
 *
 * If allowLargerPeerVersion is true, peerVersion is the peer's highest
 * enabled version rather than the peer's selected version.
 */
SECStatus
ssl3_NegotiateVersion(sslSocket *ss, SSL3ProtocolVersion peerVersion,
                      PRBool allowLargerPeerVersion)
{
    if (SSL_ALL_VERSIONS_DISABLED(&ss->vrange)) {
        PORT_SetError(SSL_ERROR_SSL_DISABLED);
        return SECFailure;
    }

    if (peerVersion < ss->vrange.min ||
        (peerVersion > ss->vrange.max && !allowLargerPeerVersion)) {
        PORT_SetError(SSL_ERROR_UNSUPPORTED_VERSION);
        return SECFailure;
    }

    ss->version = PR_MIN(peerVersion, ss->vrange.max);
    PORT_Assert(ssl3_VersionIsSupported(ss->protocolVariant, ss->version));

    return SECSuccess;
}

static SECStatus
ssl3_GetNewRandom(SSL3Random *random)
{
    SECStatus rv;

    rv = PK11_GenerateRandom(random->rand, SSL3_RANDOM_LENGTH);
    if (rv != SECSuccess) {
        ssl_MapLowLevelError(SSL_ERROR_GENERATE_RANDOM_FAILURE);
    }
    return rv;
}

/* Called by ssl3_SendServerKeyExchange and ssl3_SendCertificateVerify */
SECStatus
ssl3_SignHashes(SSL3Hashes *hash, SECKEYPrivateKey *key, SECItem *buf,
                PRBool isTLS)
{
    SECStatus rv = SECFailure;
    PRBool doDerEncode = PR_FALSE;
    int signatureLen;
    SECItem hashItem;

    buf->data = NULL;

    switch (key->keyType) {
        case rsaKey:
            hashItem.data = hash->u.raw;
            hashItem.len = hash->len;
            break;
        case dsaKey:
            doDerEncode = isTLS;
            /* ssl_hash_none is used to specify the MD5/SHA1 concatenated hash.
             * In that case, we use just the SHA1 part. */
            if (hash->hashAlg == ssl_hash_none) {
                hashItem.data = hash->u.s.sha;
                hashItem.len = sizeof(hash->u.s.sha);
            } else {
                hashItem.data = hash->u.raw;
                hashItem.len = hash->len;
            }
            break;
#ifndef NSS_DISABLE_ECC
        case ecKey:
            doDerEncode = PR_TRUE;
            /* ssl_hash_none is used to specify the MD5/SHA1 concatenated hash.
             * In that case, we use just the SHA1 part. */
            if (hash->hashAlg == ssl_hash_none) {
                hashItem.data = hash->u.s.sha;
                hashItem.len = sizeof(hash->u.s.sha);
            } else {
                hashItem.data = hash->u.raw;
                hashItem.len = hash->len;
            }
            break;
#endif /* NSS_DISABLE_ECC */
        default:
            PORT_SetError(SEC_ERROR_INVALID_KEY);
            goto done;
    }
    PRINT_BUF(60, (NULL, "hash(es) to be signed", hashItem.data, hashItem.len));

    if (hash->hashAlg == ssl_hash_none) {
        signatureLen = PK11_SignatureLen(key);
        if (signatureLen <= 0) {
            PORT_SetError(SEC_ERROR_INVALID_KEY);
            goto done;
        }

        buf->len = (unsigned)signatureLen;
        buf->data = (unsigned char *)PORT_Alloc(signatureLen);
        if (!buf->data)
            goto done; /* error code was set. */

        rv = PK11_Sign(key, buf, &hashItem);
    } else {
        SECOidTag hashOID = ssl3_TLSHashAlgorithmToOID(hash->hashAlg);
        rv = SGN_Digest(key, hashOID, buf, &hashItem);
    }
    if (rv != SECSuccess) {
        ssl_MapLowLevelError(SSL_ERROR_SIGN_HASHES_FAILURE);
    } else if (doDerEncode) {
        SECItem derSig = { siBuffer, NULL, 0 };

        /* This also works for an ECDSA signature */
        rv = DSAU_EncodeDerSigWithLen(&derSig, buf, buf->len);
        if (rv == SECSuccess) {
            PORT_Free(buf->data); /* discard unencoded signature. */
            *buf = derSig;        /* give caller encoded signature. */
        } else if (derSig.data) {
            PORT_Free(derSig.data);
        }
    }

    PRINT_BUF(60, (NULL, "signed hashes", (unsigned char *)buf->data, buf->len));
done:
    if (rv != SECSuccess && buf->data) {
        PORT_Free(buf->data);
        buf->data = NULL;
    }
    return rv;
}

/* Called from ssl3_HandleServerKeyExchange, ssl3_HandleCertificateVerify */
SECStatus
ssl3_VerifySignedHashes(SSL3Hashes *hash, CERTCertificate *cert,
                        SECItem *buf, PRBool isTLS, void *pwArg)
{
    SECKEYPublicKey *key;
    SECItem *signature = NULL;
    SECStatus rv;
    SECItem hashItem;
    SECOidTag encAlg;
    SECOidTag hashAlg;

    PRINT_BUF(60, (NULL, "check signed hashes",
                   buf->data, buf->len));

    key = CERT_ExtractPublicKey(cert);
    if (key == NULL) {
        ssl_MapLowLevelError(SSL_ERROR_EXTRACT_PUBLIC_KEY_FAILURE);
        return SECFailure;
    }

    hashAlg = ssl3_TLSHashAlgorithmToOID(hash->hashAlg);
    switch (key->keyType) {
        case rsaKey:
            encAlg = SEC_OID_PKCS1_RSA_ENCRYPTION;
            hashItem.data = hash->u.raw;
            hashItem.len = hash->len;
            break;
        case dsaKey:
            encAlg = SEC_OID_ANSIX9_DSA_SIGNATURE;
            /* ssl_hash_none is used to specify the MD5/SHA1 concatenated hash.
             * In that case, we use just the SHA1 part. */
            if (hash->hashAlg == ssl_hash_none) {
                hashItem.data = hash->u.s.sha;
                hashItem.len = sizeof(hash->u.s.sha);
            } else {
                hashItem.data = hash->u.raw;
                hashItem.len = hash->len;
            }
            /* Allow DER encoded DSA signatures in SSL 3.0 */
            if (isTLS || buf->len != SECKEY_SignatureLen(key)) {
                signature = DSAU_DecodeDerSigToLen(buf, SECKEY_SignatureLen(key));
                if (!signature) {
                    PORT_SetError(SSL_ERROR_BAD_HANDSHAKE_HASH_VALUE);
                    return SECFailure;
                }
                buf = signature;
            }
            break;

#ifndef NSS_DISABLE_ECC
        case ecKey:
            encAlg = SEC_OID_ANSIX962_EC_PUBLIC_KEY;
            /* ssl_hash_none is used to specify the MD5/SHA1 concatenated hash.
             * In that case, we use just the SHA1 part.
             * ECDSA signatures always encode the integers r and s using ASN.1
             * (unlike DSA where ASN.1 encoding is used with TLS but not with
             * SSL3). So we can use VFY_VerifyDigestDirect for ECDSA.
             */
            if (hash->hashAlg == ssl_hash_none) {
                hashAlg = SEC_OID_SHA1;
                hashItem.data = hash->u.s.sha;
                hashItem.len = sizeof(hash->u.s.sha);
            } else {
                hashItem.data = hash->u.raw;
                hashItem.len = hash->len;
            }
            break;
#endif /* NSS_DISABLE_ECC */

        default:
            SECKEY_DestroyPublicKey(key);
            PORT_SetError(SEC_ERROR_UNSUPPORTED_KEYALG);
            return SECFailure;
    }

    PRINT_BUF(60, (NULL, "hash(es) to be verified",
                   hashItem.data, hashItem.len));

    if (hashAlg == SEC_OID_UNKNOWN || key->keyType == dsaKey) {
        /* VFY_VerifyDigestDirect requires DSA signatures to be DER-encoded.
         * DSA signatures are DER-encoded in TLS but not in SSL3 and the code
         * above always removes the DER encoding of DSA signatures when
         * present. Thus DSA signatures are always verified with PK11_Verify.
         */
        rv = PK11_Verify(key, buf, &hashItem, pwArg);
    } else {
        rv = VFY_VerifyDigestDirect(&hashItem, key, buf, encAlg, hashAlg,
                                    pwArg);
    }
    SECKEY_DestroyPublicKey(key);
    if (signature) {
        SECITEM_FreeItem(signature, PR_TRUE);
    }
    if (rv != SECSuccess) {
        ssl_MapLowLevelError(SSL_ERROR_BAD_HANDSHAKE_HASH_VALUE);
    }
    return rv;
}

/* Caller must set hiLevel error code. */
/* Called from ssl3_ComputeExportRSAKeyHash
 *             ssl3_ComputeDHKeyHash
 * which are called from ssl3_HandleServerKeyExchange.
 *
 * hashAlg: ssl_hash_none indicates the pre-1.2, MD5/SHA1 combination hash.
 */
SECStatus
ssl3_ComputeCommonKeyHash(SSLHashType hashAlg,
                          PRUint8 *hashBuf, unsigned int bufLen,
                          SSL3Hashes *hashes, PRBool bypassPKCS11)
{
    SECStatus rv;
    SECOidTag hashOID;

#ifndef NO_PKCS11_BYPASS
    if (bypassPKCS11) {
        if (hashAlg == ssl_hash_none) {
            MD5_HashBuf(hashes->u.s.md5, hashBuf, bufLen);
            SHA1_HashBuf(hashes->u.s.sha, hashBuf, bufLen);
            hashes->len = MD5_LENGTH + SHA1_LENGTH;
        } else if (hashAlg == ssl_hash_sha1) {
            SHA1_HashBuf(hashes->u.raw, hashBuf, bufLen);
            hashes->len = SHA1_LENGTH;
        } else if (hashAlg == ssl_hash_sha256) {
            SHA256_HashBuf(hashes->u.raw, hashBuf, bufLen);
            hashes->len = SHA256_LENGTH;
        } else if (hashAlg == ssl_hash_sha384) {
            SHA384_HashBuf(hashes->u.raw, hashBuf, bufLen);
            hashes->len = SHA384_LENGTH;
        } else if (hashAlg == ssl_hash_sha512) {
            SHA512_HashBuf(hashes->u.raw, hashBuf, bufLen);
            hashes->len = SHA512_LENGTH;
        } else {
            PORT_SetError(SSL_ERROR_UNSUPPORTED_HASH_ALGORITHM);
            return SECFailure;
        }
    } else
#endif
    {
        if (hashAlg == ssl_hash_none) {
            rv = PK11_HashBuf(SEC_OID_MD5, hashes->u.s.md5, hashBuf, bufLen);
            if (rv != SECSuccess) {
                ssl_MapLowLevelError(SSL_ERROR_MD5_DIGEST_FAILURE);
                return rv;
            }
            rv = PK11_HashBuf(SEC_OID_SHA1, hashes->u.s.sha, hashBuf, bufLen);
            if (rv != SECSuccess) {
                ssl_MapLowLevelError(SSL_ERROR_SHA_DIGEST_FAILURE);
                return rv;
            }
            hashes->len = MD5_LENGTH + SHA1_LENGTH;
        } else {
            hashOID = ssl3_TLSHashAlgorithmToOID(hashAlg);
            hashes->len = HASH_ResultLenByOidTag(hashOID);
            if (hashes->len == 0 || hashes->len > sizeof(hashes->u.raw)) {
                ssl_MapLowLevelError(SSL_ERROR_UNSUPPORTED_HASH_ALGORITHM);
                return SECFailure;
            }
            rv = PK11_HashBuf(hashOID, hashes->u.raw, hashBuf, bufLen);
            if (rv != SECSuccess) {
                ssl_MapLowLevelError(SSL_ERROR_DIGEST_FAILURE);
                return rv;
            }
        }
    }
    hashes->hashAlg = hashAlg;
    return SECSuccess;
}

/* Caller must set hiLevel error code.
** Called from ssl3_SendServerKeyExchange and
**             ssl3_HandleServerKeyExchange.
*/
static SECStatus
ssl3_ComputeExportRSAKeyHash(SSLHashType hashAlg,
                             SECItem modulus, SECItem publicExponent,
                             SSL3Random *client_rand, SSL3Random *server_rand,
                             SSL3Hashes *hashes, PRBool bypassPKCS11)
{
    PRUint8 *hashBuf;
    PRUint8 *pBuf;
    SECStatus rv = SECSuccess;
    unsigned int bufLen;
    PRUint8 buf[2 * SSL3_RANDOM_LENGTH + 2 + 4096 / 8 + 2 + 4096 / 8];

    bufLen = 2 * SSL3_RANDOM_LENGTH + 2 + modulus.len + 2 + publicExponent.len;
    if (bufLen <= sizeof buf) {
        hashBuf = buf;
    } else {
        hashBuf = PORT_Alloc(bufLen);
        if (!hashBuf) {
            return SECFailure;
        }
    }

    memcpy(hashBuf, client_rand, SSL3_RANDOM_LENGTH);
    pBuf = hashBuf + SSL3_RANDOM_LENGTH;
    memcpy(pBuf, server_rand, SSL3_RANDOM_LENGTH);
    pBuf += SSL3_RANDOM_LENGTH;
    pBuf[0] = (PRUint8)(modulus.len >> 8);
    pBuf[1] = (PRUint8)(modulus.len);
    pBuf += 2;
    memcpy(pBuf, modulus.data, modulus.len);
    pBuf += modulus.len;
    pBuf[0] = (PRUint8)(publicExponent.len >> 8);
    pBuf[1] = (PRUint8)(publicExponent.len);
    pBuf += 2;
    memcpy(pBuf, publicExponent.data, publicExponent.len);
    pBuf += publicExponent.len;
    PORT_Assert((unsigned int)(pBuf - hashBuf) == bufLen);

    rv = ssl3_ComputeCommonKeyHash(hashAlg, hashBuf, bufLen, hashes,
                                   bypassPKCS11);

    PRINT_BUF(95, (NULL, "RSAkey hash: ", hashBuf, bufLen));
    if (hashAlg == ssl_hash_none) {
        PRINT_BUF(95, (NULL, "RSAkey hash: MD5 result",
                       hashes->u.s.md5, MD5_LENGTH));
        PRINT_BUF(95, (NULL, "RSAkey hash: SHA1 result",
                       hashes->u.s.sha, SHA1_LENGTH));
    } else {
        PRINT_BUF(95, (NULL, "RSAkey hash: result",
                       hashes->u.raw, hashes->len));
    }

    if (hashBuf != buf && hashBuf != NULL)
        PORT_Free(hashBuf);
    return rv;
}

/* Caller must set hiLevel error code. */
/* Called from ssl3_HandleServerKeyExchange. */
static SECStatus
ssl3_ComputeDHKeyHash(SSLHashType hashAlg,
                      SECItem dh_p, SECItem dh_g, SECItem dh_Ys,
                      SSL3Random *client_rand, SSL3Random *server_rand,
                      SSL3Hashes *hashes, PRBool bypassPKCS11)
{
    PRUint8 *hashBuf;
    PRUint8 *pBuf;
    SECStatus rv = SECSuccess;
    unsigned int bufLen;
    PRUint8 buf[2 * SSL3_RANDOM_LENGTH + 2 + 4096 / 8 + 2 + 4096 / 8];

    bufLen = 2 * SSL3_RANDOM_LENGTH + 2 + dh_p.len + 2 + dh_g.len + 2 + dh_Ys.len;
    if (bufLen <= sizeof buf) {
        hashBuf = buf;
    } else {
        hashBuf = PORT_Alloc(bufLen);
        if (!hashBuf) {
            return SECFailure;
        }
    }

    memcpy(hashBuf, client_rand, SSL3_RANDOM_LENGTH);
    pBuf = hashBuf + SSL3_RANDOM_LENGTH;
    memcpy(pBuf, server_rand, SSL3_RANDOM_LENGTH);
    pBuf += SSL3_RANDOM_LENGTH;
    pBuf[0] = (PRUint8)(dh_p.len >> 8);
    pBuf[1] = (PRUint8)(dh_p.len);
    pBuf += 2;
    memcpy(pBuf, dh_p.data, dh_p.len);
    pBuf += dh_p.len;
    pBuf[0] = (PRUint8)(dh_g.len >> 8);
    pBuf[1] = (PRUint8)(dh_g.len);
    pBuf += 2;
    memcpy(pBuf, dh_g.data, dh_g.len);
    pBuf += dh_g.len;
    pBuf[0] = (PRUint8)(dh_Ys.len >> 8);
    pBuf[1] = (PRUint8)(dh_Ys.len);
    pBuf += 2;
    memcpy(pBuf, dh_Ys.data, dh_Ys.len);
    pBuf += dh_Ys.len;
    PORT_Assert((unsigned int)(pBuf - hashBuf) == bufLen);

    rv = ssl3_ComputeCommonKeyHash(hashAlg, hashBuf, bufLen, hashes,
                                   bypassPKCS11);

    PRINT_BUF(95, (NULL, "DHkey hash: ", hashBuf, bufLen));
    if (hashAlg == ssl_hash_none) {
        PRINT_BUF(95, (NULL, "DHkey hash: MD5 result",
                       hashes->u.s.md5, MD5_LENGTH));
        PRINT_BUF(95, (NULL, "DHkey hash: SHA1 result",
                       hashes->u.s.sha, SHA1_LENGTH));
    } else {
        PRINT_BUF(95, (NULL, "DHkey hash: result",
                       hashes->u.raw, hashes->len));
    }

    if (hashBuf != buf && hashBuf != NULL)
        PORT_Free(hashBuf);
    return rv;
}

void
ssl3_BumpSequenceNumber(SSL3SequenceNumber *num)
{
    num->low++;
    if (num->low == 0)
        num->high++;
}

/* Called twice, only from ssl3_DestroyCipherSpec (immediately below). */
static void
ssl3_CleanupKeyMaterial(ssl3KeyMaterial *mat)
{
    if (mat->write_key != NULL) {
        PK11_FreeSymKey(mat->write_key);
        mat->write_key = NULL;
    }
    if (mat->write_mac_key != NULL) {
        PK11_FreeSymKey(mat->write_mac_key);
        mat->write_mac_key = NULL;
    }
    if (mat->write_mac_context != NULL) {
        PK11_DestroyContext(mat->write_mac_context, PR_TRUE);
        mat->write_mac_context = NULL;
    }
}

/* Called from ssl3_SendChangeCipherSpecs() and
**         ssl3_HandleChangeCipherSpecs()
**             ssl3_DestroySSL3Info
** Caller must hold SpecWriteLock.
*/
void
ssl3_DestroyCipherSpec(ssl3CipherSpec *spec, PRBool freeSrvName)
{
    PRBool freeit = (PRBool)(!spec->bypassCiphers);
    /*  PORT_Assert( ss->opt.noLocks || ssl_HaveSpecWriteLock(ss)); Don't have ss! */
    if (spec->destroy) {
        spec->destroy(spec->encodeContext, freeit);
        spec->destroy(spec->decodeContext, freeit);
        spec->encodeContext = NULL; /* paranoia */
        spec->decodeContext = NULL;
    }
    if (spec->destroyCompressContext && spec->compressContext) {
        spec->destroyCompressContext(spec->compressContext, 1);
        spec->compressContext = NULL;
    }
    if (spec->destroyDecompressContext && spec->decompressContext) {
        spec->destroyDecompressContext(spec->decompressContext, 1);
        spec->decompressContext = NULL;
    }
    if (freeSrvName && spec->srvVirtName.data) {
        SECITEM_FreeItem(&spec->srvVirtName, PR_FALSE);
    }
    if (spec->master_secret != NULL) {
        PK11_FreeSymKey(spec->master_secret);
        spec->master_secret = NULL;
    }
    spec->msItem.data = NULL;
    spec->msItem.len = 0;
    ssl3_CleanupKeyMaterial(&spec->client);
    ssl3_CleanupKeyMaterial(&spec->server);
    spec->bypassCiphers = PR_FALSE;
    spec->destroy = NULL;
    spec->destroyCompressContext = NULL;
    spec->destroyDecompressContext = NULL;
}

/* Fill in the pending cipher spec with info from the selected ciphersuite.
** This is as much initialization as we can do without having key material.
** Called from ssl3_HandleServerHello(), ssl3_SendServerHello()
** Caller must hold the ssl3 handshake lock.
** Acquires & releases SpecWriteLock.
*/
SECStatus
ssl3_SetupPendingCipherSpec(sslSocket *ss)
{
    ssl3CipherSpec *pwSpec;
    ssl3CipherSpec *cwSpec;
    ssl3CipherSuite suite = ss->ssl3.hs.cipher_suite;
    SSL3MACAlgorithm mac;
    SSL3BulkCipher cipher;
    SSL3KeyExchangeAlgorithm kea;
    const ssl3CipherSuiteDef *suite_def;
    PRBool isTLS;

    PORT_Assert(ss->opt.noLocks || ssl_HaveSSL3HandshakeLock(ss));

    ssl_GetSpecWriteLock(ss); /*******************************/

    pwSpec = ss->ssl3.pwSpec;
    PORT_Assert(pwSpec == ss->ssl3.prSpec);

    /* This hack provides maximal interoperability with SSL 3 servers. */
    cwSpec = ss->ssl3.cwSpec;
    if (cwSpec->mac_def->mac == mac_null) {
        /* SSL records are not being MACed. */
        cwSpec->version = ss->version;
    }

    pwSpec->version = ss->version;
    isTLS = (PRBool)(pwSpec->version > SSL_LIBRARY_VERSION_3_0);

    SSL_TRC(3, ("%d: SSL3[%d]: Set XXX Pending Cipher Suite to 0x%04x",
                SSL_GETPID(), ss->fd, suite));

    suite_def = ssl_LookupCipherSuiteDef(suite);
    if (suite_def == NULL) {
        ssl_ReleaseSpecWriteLock(ss);
        return SECFailure; /* error code set by ssl_LookupCipherSuiteDef */
    }

    if (IS_DTLS(ss)) {
        /* Double-check that we did not pick an RC4 suite */
        PORT_Assert((suite_def->bulk_cipher_alg != cipher_rc4) &&
                    (suite_def->bulk_cipher_alg != cipher_rc4_40) &&
                    (suite_def->bulk_cipher_alg != cipher_rc4_56));
    }

    cipher = suite_def->bulk_cipher_alg;
    kea = suite_def->key_exchange_alg;
    mac = suite_def->mac_alg;
    if (mac <= ssl_mac_sha && mac != ssl_mac_null && isTLS)
        mac += 2;

    ss->ssl3.hs.suite_def = suite_def;
    ss->ssl3.hs.kea_def = &kea_defs[kea];
    PORT_Assert(ss->ssl3.hs.kea_def->kea == kea);

    pwSpec->cipher_def = &bulk_cipher_defs[cipher];
    PORT_Assert(pwSpec->cipher_def->cipher == cipher);

    pwSpec->mac_def = &mac_defs[mac];
    PORT_Assert(pwSpec->mac_def->mac == mac);

    ss->sec.keyBits = pwSpec->cipher_def->key_size * BPB;
    ss->sec.secretKeyBits = pwSpec->cipher_def->secret_key_size * BPB;
    ss->sec.cipherType = cipher;

    pwSpec->encodeContext = NULL;
    pwSpec->decodeContext = NULL;

    pwSpec->mac_size = pwSpec->mac_def->mac_size;

    pwSpec->compression_method = ss->ssl3.hs.compression;
    pwSpec->compressContext = NULL;
    pwSpec->decompressContext = NULL;

    if (ss->version >= SSL_LIBRARY_VERSION_TLS_1_3) {
        PORT_Assert(ss->ssl3.hs.kea_def->ephemeral);
        PORT_Assert(pwSpec->cipher_def->type == type_aead);
    }
    ssl_ReleaseSpecWriteLock(ss); /*******************************/
    return SECSuccess;
}

#ifdef NSS_SSL_ENABLE_ZLIB
#define SSL3_DEFLATE_CONTEXT_SIZE sizeof(z_stream)

static SECStatus
ssl3_MapZlibError(int zlib_error)
{
    switch (zlib_error) {
        case Z_OK:
            return SECSuccess;
        default:
            return SECFailure;
    }
}

static SECStatus
ssl3_DeflateInit(void *void_context)
{
    z_stream *context = void_context;
    context->zalloc = NULL;
    context->zfree = NULL;
    context->opaque = NULL;

    return ssl3_MapZlibError(deflateInit(context, Z_DEFAULT_COMPRESSION));
}

static SECStatus
ssl3_InflateInit(void *void_context)
{
    z_stream *context = void_context;
    context->zalloc = NULL;
    context->zfree = NULL;
    context->opaque = NULL;
    context->next_in = NULL;
    context->avail_in = 0;

    return ssl3_MapZlibError(inflateInit(context));
}

static SECStatus
ssl3_DeflateCompress(void *void_context, unsigned char *out, int *out_len,
                     int maxout, const unsigned char *in, int inlen)
{
    z_stream *context = void_context;

    if (!inlen) {
        *out_len = 0;
        return SECSuccess;
    }

    context->next_in = (unsigned char *)in;
    context->avail_in = inlen;
    context->next_out = out;
    context->avail_out = maxout;
    if (deflate(context, Z_SYNC_FLUSH) != Z_OK) {
        return SECFailure;
    }
    if (context->avail_out == 0) {
        /* We ran out of space! */
        SSL_TRC(3, ("%d: SSL3[%d] Ran out of buffer while compressing",
                    SSL_GETPID()));
        return SECFailure;
    }

    *out_len = maxout - context->avail_out;
    return SECSuccess;
}

static SECStatus
ssl3_DeflateDecompress(void *void_context, unsigned char *out, int *out_len,
                       int maxout, const unsigned char *in, int inlen)
{
    z_stream *context = void_context;

    if (!inlen) {
        *out_len = 0;
        return SECSuccess;
    }

    context->next_in = (unsigned char *)in;
    context->avail_in = inlen;
    context->next_out = out;
    context->avail_out = maxout;
    if (inflate(context, Z_SYNC_FLUSH) != Z_OK) {
        PORT_SetError(SSL_ERROR_DECOMPRESSION_FAILURE);
        return SECFailure;
    }

    *out_len = maxout - context->avail_out;
    return SECSuccess;
}

static SECStatus
ssl3_DestroyCompressContext(void *void_context, PRBool unused)
{
    deflateEnd(void_context);
    PORT_Free(void_context);
    return SECSuccess;
}

static SECStatus
ssl3_DestroyDecompressContext(void *void_context, PRBool unused)
{
    inflateEnd(void_context);
    PORT_Free(void_context);
    return SECSuccess;
}

#endif /* NSS_SSL_ENABLE_ZLIB */

/* Initialize the compression functions and contexts for the given
 * CipherSpec.  */
static SECStatus
ssl3_InitCompressionContext(ssl3CipherSpec *pwSpec)
{
    /* Setup the compression functions */
    switch (pwSpec->compression_method) {
        case ssl_compression_null:
            pwSpec->compressor = NULL;
            pwSpec->decompressor = NULL;
            pwSpec->compressContext = NULL;
            pwSpec->decompressContext = NULL;
            pwSpec->destroyCompressContext = NULL;
            pwSpec->destroyDecompressContext = NULL;
            break;
#ifdef NSS_SSL_ENABLE_ZLIB
        case ssl_compression_deflate:
            pwSpec->compressor = ssl3_DeflateCompress;
            pwSpec->decompressor = ssl3_DeflateDecompress;
            pwSpec->compressContext = PORT_Alloc(SSL3_DEFLATE_CONTEXT_SIZE);
            pwSpec->decompressContext = PORT_Alloc(SSL3_DEFLATE_CONTEXT_SIZE);
            pwSpec->destroyCompressContext = ssl3_DestroyCompressContext;
            pwSpec->destroyDecompressContext = ssl3_DestroyDecompressContext;
            ssl3_DeflateInit(pwSpec->compressContext);
            ssl3_InflateInit(pwSpec->decompressContext);
            break;
#endif /* NSS_SSL_ENABLE_ZLIB */
        default:
            PORT_Assert(0);
            PORT_SetError(SEC_ERROR_LIBRARY_FAILURE);
            return SECFailure;
    }

    return SECSuccess;
}

#ifndef NO_PKCS11_BYPASS
/* Initialize encryption contexts for pending spec.
 * MAC contexts are set up when computing the mac, not here.
 * Master Secret already is derived in spec->msItem
 * Caller holds Spec write lock.
 */
static SECStatus
ssl3_InitPendingContextsBypass(sslSocket *ss)
{
    ssl3CipherSpec *pwSpec;
    const ssl3BulkCipherDef *cipher_def;
    void *serverContext = NULL;
    void *clientContext = NULL;
    BLapiInitContextFunc initFn = (BLapiInitContextFunc)NULL;
    int mode = 0;
    unsigned int optArg1 = 0;
    unsigned int optArg2 = 0;
    PRBool server_encrypts = ss->sec.isServer;
    SSLCipherAlgorithm calg;
    SECStatus rv;

    PORT_Assert(ss->opt.noLocks || ssl_HaveSSL3HandshakeLock(ss));
    PORT_Assert(ss->opt.noLocks || ssl_HaveSpecWriteLock(ss));
    PORT_Assert(ss->ssl3.prSpec == ss->ssl3.pwSpec);

    pwSpec = ss->ssl3.pwSpec;
    cipher_def = pwSpec->cipher_def;

    calg = cipher_def->calg;

    if (calg == ssl_calg_aes_gcm) {
        pwSpec->encode = NULL;
        pwSpec->decode = NULL;
        pwSpec->destroy = NULL;
        pwSpec->encodeContext = NULL;
        pwSpec->decodeContext = NULL;
        pwSpec->aead = ssl3_AESGCMBypass;
        ssl3_InitCompressionContext(pwSpec);
        return SECSuccess;
    }

    serverContext = pwSpec->server.cipher_context;
    clientContext = pwSpec->client.cipher_context;

    switch (calg) {
        case ssl_calg_null:
            pwSpec->encode = Null_Cipher;
            pwSpec->decode = Null_Cipher;
            pwSpec->destroy = NULL;
            goto success;

        case ssl_calg_rc4:
            initFn = (BLapiInitContextFunc)RC4_InitContext;
            pwSpec->encode = (SSLCipher)RC4_Encrypt;
            pwSpec->decode = (SSLCipher)RC4_Decrypt;
            pwSpec->destroy = (SSLDestroy)RC4_DestroyContext;
            break;
        case ssl_calg_rc2:
            initFn = (BLapiInitContextFunc)RC2_InitContext;
            mode = NSS_RC2_CBC;
            optArg1 = cipher_def->key_size;
            pwSpec->encode = (SSLCipher)RC2_Encrypt;
            pwSpec->decode = (SSLCipher)RC2_Decrypt;
            pwSpec->destroy = (SSLDestroy)RC2_DestroyContext;
            break;
        case ssl_calg_des:
            initFn = (BLapiInitContextFunc)DES_InitContext;
            mode = NSS_DES_CBC;
            optArg1 = server_encrypts;
            pwSpec->encode = (SSLCipher)DES_Encrypt;
            pwSpec->decode = (SSLCipher)DES_Decrypt;
            pwSpec->destroy = (SSLDestroy)DES_DestroyContext;
            break;
        case ssl_calg_3des:
            initFn = (BLapiInitContextFunc)DES_InitContext;
            mode = NSS_DES_EDE3_CBC;
            optArg1 = server_encrypts;
            pwSpec->encode = (SSLCipher)DES_Encrypt;
            pwSpec->decode = (SSLCipher)DES_Decrypt;
            pwSpec->destroy = (SSLDestroy)DES_DestroyContext;
            break;
        case ssl_calg_aes:
            initFn = (BLapiInitContextFunc)AES_InitContext;
            mode = NSS_AES_CBC;
            optArg1 = server_encrypts;
            optArg2 = AES_BLOCK_SIZE;
            pwSpec->encode = (SSLCipher)AES_Encrypt;
            pwSpec->decode = (SSLCipher)AES_Decrypt;
            pwSpec->destroy = (SSLDestroy)AES_DestroyContext;
            break;

        case ssl_calg_camellia:
            initFn = (BLapiInitContextFunc)Camellia_InitContext;
            mode = NSS_CAMELLIA_CBC;
            optArg1 = server_encrypts;
            optArg2 = CAMELLIA_BLOCK_SIZE;
            pwSpec->encode = (SSLCipher)Camellia_Encrypt;
            pwSpec->decode = (SSLCipher)Camellia_Decrypt;
            pwSpec->destroy = (SSLDestroy)Camellia_DestroyContext;
            break;

        case ssl_calg_seed:
            initFn = (BLapiInitContextFunc)SEED_InitContext;
            mode = NSS_SEED_CBC;
            optArg1 = server_encrypts;
            optArg2 = SEED_BLOCK_SIZE;
            pwSpec->encode = (SSLCipher)SEED_Encrypt;
            pwSpec->decode = (SSLCipher)SEED_Decrypt;
            pwSpec->destroy = (SSLDestroy)SEED_DestroyContext;
            break;

        case ssl_calg_idea:
        case ssl_calg_fortezza:
        default:
            PORT_Assert(0);
            PORT_SetError(SEC_ERROR_LIBRARY_FAILURE);
            goto bail_out;
    }
    rv = (*initFn)(serverContext,
                   pwSpec->server.write_key_item.data,
                   pwSpec->server.write_key_item.len,
                   pwSpec->server.write_iv_item.data,
                   mode, optArg1, optArg2);
    if (rv != SECSuccess) {
        PORT_Assert(0);
        PORT_SetError(SEC_ERROR_LIBRARY_FAILURE);
        goto bail_out;
    }

    switch (calg) {
        case ssl_calg_des:
        case ssl_calg_3des:
        case ssl_calg_aes:
        case ssl_calg_camellia:
        case ssl_calg_seed:
            /* For block ciphers, if the server is encrypting, then the client
             * is decrypting, and vice versa.
             */
            optArg1 = !optArg1;
            break;
        /* kill warnings. */
        case ssl_calg_null:
        case ssl_calg_rc4:
        case ssl_calg_rc2:
        case ssl_calg_idea:
        case ssl_calg_fortezza:
        case ssl_calg_aes_gcm:
        case ssl_calg_chacha20:
            break;
    }

    rv = (*initFn)(clientContext,
                   pwSpec->client.write_key_item.data,
                   pwSpec->client.write_key_item.len,
                   pwSpec->client.write_iv_item.data,
                   mode, optArg1, optArg2);
    if (rv != SECSuccess) {
        PORT_Assert(0);
        PORT_SetError(SEC_ERROR_LIBRARY_FAILURE);
        goto bail_out;
    }

    pwSpec->encodeContext = (ss->sec.isServer) ? serverContext : clientContext;
    pwSpec->decodeContext = (ss->sec.isServer) ? clientContext : serverContext;

    ssl3_InitCompressionContext(pwSpec);

success:
    return SECSuccess;

bail_out:
    return SECFailure;
}
#endif

/* This function should probably be moved to pk11wrap and be named
 * PK11_ParamFromIVAndEffectiveKeyBits
 */
static SECItem *
ssl3_ParamFromIV(CK_MECHANISM_TYPE mtype, SECItem *iv, CK_ULONG ulEffectiveBits)
{
    SECItem *param = PK11_ParamFromIV(mtype, iv);
    if (param && param->data && param->len >= sizeof(CK_RC2_PARAMS)) {
        switch (mtype) {
            case CKM_RC2_KEY_GEN:
            case CKM_RC2_ECB:
            case CKM_RC2_CBC:
            case CKM_RC2_MAC:
            case CKM_RC2_MAC_GENERAL:
            case CKM_RC2_CBC_PAD:
                *(CK_RC2_PARAMS *)param->data = ulEffectiveBits;
            default:
                break;
        }
    }
    return param;
}

/* ssl3_BuildRecordPseudoHeader writes the SSL/TLS pseudo-header (the data
 * which is included in the MAC or AEAD additional data) to |out| and returns
 * its length. See https://tools.ietf.org/html/rfc5246#section-6.2.3.3 for the
 * definition of the AEAD additional data.
 *
 * TLS pseudo-header includes the record's version field, SSL's doesn't. Which
 * pseudo-header defintiion to use should be decided based on the version of
 * the protocol that was negotiated when the cipher spec became current, NOT
 * based on the version value in the record itself, and the decision is passed
 * to this function as the |includesVersion| argument. But, the |version|
 * argument should be the record's version value.
 */
static unsigned int
ssl3_BuildRecordPseudoHeader(unsigned char *out,
                             SSL3SequenceNumber seq_num,
                             SSL3ContentType type,
                             PRBool includesVersion,
                             SSL3ProtocolVersion version,
                             PRBool isDTLS,
                             int length)
{
    out[0] = (unsigned char)(seq_num.high >> 24);
    out[1] = (unsigned char)(seq_num.high >> 16);
    out[2] = (unsigned char)(seq_num.high >> 8);
    out[3] = (unsigned char)(seq_num.high >> 0);
    out[4] = (unsigned char)(seq_num.low >> 24);
    out[5] = (unsigned char)(seq_num.low >> 16);
    out[6] = (unsigned char)(seq_num.low >> 8);
    out[7] = (unsigned char)(seq_num.low >> 0);
    out[8] = type;

    /* SSL3 MAC doesn't include the record's version field. */
    if (!includesVersion) {
        out[9] = MSB(length);
        out[10] = LSB(length);
        return 11;
    }

    /* TLS MAC and AEAD additional data include version. */
    if (isDTLS) {
        SSL3ProtocolVersion dtls_version;

        dtls_version = dtls_TLSVersionToDTLSVersion(version);
        out[9] = MSB(dtls_version);
        out[10] = LSB(dtls_version);
    } else {
        out[9] = MSB(version);
        out[10] = LSB(version);
    }
    out[11] = MSB(length);
    out[12] = LSB(length);
    return 13;
}

static SECStatus
ssl3_AESGCM(ssl3KeyMaterial *keys,
            PRBool doDecrypt,
            unsigned char *out,
            int *outlen,
            int maxout,
            const unsigned char *in,
            int inlen,
            const unsigned char *additionalData,
            int additionalDataLen)
{
    SECItem param;
    SECStatus rv = SECFailure;
    unsigned char nonce[12];
    unsigned int uOutLen;
    CK_GCM_PARAMS gcmParams;

    const int tagSize = bulk_cipher_defs[cipher_aes_128_gcm].tag_size;
    const int explicitNonceLen =
        bulk_cipher_defs[cipher_aes_128_gcm].explicit_nonce_size;

    /* See https://tools.ietf.org/html/rfc5288#section-3 for details of how the
     * nonce is formed. */
    memcpy(nonce, keys->write_iv, 4);
    if (doDecrypt) {
        memcpy(nonce + 4, in, explicitNonceLen);
        in += explicitNonceLen;
        inlen -= explicitNonceLen;
        *outlen = 0;
    } else {
        if (maxout < explicitNonceLen) {
            PORT_SetError(SEC_ERROR_INPUT_LEN);
            return SECFailure;
        }
        /* Use the 64-bit sequence number as the explicit nonce. */
        memcpy(nonce + 4, additionalData, explicitNonceLen);
        memcpy(out, additionalData, explicitNonceLen);
        out += explicitNonceLen;
        maxout -= explicitNonceLen;
        *outlen = explicitNonceLen;
    }

    param.type = siBuffer;
    param.data = (unsigned char *)&gcmParams;
    param.len = sizeof(gcmParams);
    gcmParams.pIv = nonce;
    gcmParams.ulIvLen = sizeof(nonce);
    gcmParams.pAAD = (unsigned char *)additionalData; /* const cast */
    gcmParams.ulAADLen = additionalDataLen;
    gcmParams.ulTagBits = tagSize * 8;

    if (doDecrypt) {
        rv = PK11_Decrypt(keys->write_key, CKM_AES_GCM, &param, out, &uOutLen,
                          maxout, in, inlen);
    } else {
        rv = PK11_Encrypt(keys->write_key, CKM_AES_GCM, &param, out, &uOutLen,
                          maxout, in, inlen);
    }
    *outlen += (int)uOutLen;

    return rv;
}

#ifndef NO_PKCS11_BYPASS
static SECStatus
ssl3_AESGCMBypass(ssl3KeyMaterial *keys,
                  PRBool doDecrypt,
                  unsigned char *out,
                  int *outlen,
                  int maxout,
                  const unsigned char *in,
                  int inlen,
                  const unsigned char *additionalData,
                  int additionalDataLen)
{
    SECStatus rv = SECFailure;
    unsigned char nonce[12];
    unsigned int uOutLen;
    AESContext *cx;
    CK_GCM_PARAMS gcmParams;

    const int tagSize = bulk_cipher_defs[cipher_aes_128_gcm].tag_size;
    const int explicitNonceLen =
        bulk_cipher_defs[cipher_aes_128_gcm].explicit_nonce_size;

    /* See https://tools.ietf.org/html/rfc5288#section-3 for details of how the
     * nonce is formed. */
    PORT_Assert(keys->write_iv_item.len == 4);
    if (keys->write_iv_item.len != 4) {
        PORT_SetError(SEC_ERROR_LIBRARY_FAILURE);
        return SECFailure;
    }
    memcpy(nonce, keys->write_iv_item.data, 4);
    if (doDecrypt) {
        memcpy(nonce + 4, in, explicitNonceLen);
        in += explicitNonceLen;
        inlen -= explicitNonceLen;
        *outlen = 0;
    } else {
        if (maxout < explicitNonceLen) {
            PORT_SetError(SEC_ERROR_INPUT_LEN);
            return SECFailure;
        }
        /* Use the 64-bit sequence number as the explicit nonce. */
        memcpy(nonce + 4, additionalData, explicitNonceLen);
        memcpy(out, additionalData, explicitNonceLen);
        out += explicitNonceLen;
        maxout -= explicitNonceLen;
        *outlen = explicitNonceLen;
    }

    gcmParams.pIv = nonce;
    gcmParams.ulIvLen = sizeof(nonce);
    gcmParams.pAAD = (unsigned char *)additionalData; /* const cast */
    gcmParams.ulAADLen = additionalDataLen;
    gcmParams.ulTagBits = tagSize * 8;

    cx = (AESContext *)keys->cipher_context;
    rv = AES_InitContext(cx, keys->write_key_item.data,
                         keys->write_key_item.len,
                         (unsigned char *)&gcmParams, NSS_AES_GCM, !doDecrypt,
                         AES_BLOCK_SIZE);
    if (rv != SECSuccess) {
        return rv;
    }
    if (doDecrypt) {
        rv = AES_Decrypt(cx, out, &uOutLen, maxout, in, inlen);
    } else {
        rv = AES_Encrypt(cx, out, &uOutLen, maxout, in, inlen);
    }
    AES_DestroyContext(cx, PR_FALSE);
    *outlen += (int)uOutLen;

    return rv;
}
#endif

static SECStatus
ssl3_ChaCha20Poly1305(ssl3KeyMaterial *keys, PRBool doDecrypt,
                      unsigned char *out, int *outlen, int maxout,
                      const unsigned char *in, int inlen,
                      const unsigned char *additionalData,
                      int additionalDataLen)
{
    size_t i;
    SECItem param;
    SECStatus rv = SECFailure;
    unsigned int uOutLen;
    unsigned char nonce[12];
    CK_NSS_AEAD_PARAMS aeadParams;

    const int tagSize = bulk_cipher_defs[cipher_chacha20].tag_size;

    /* See
     * https://tools.ietf.org/html/draft-ietf-tls-chacha20-poly1305-04#section-2
     * for details of how the nonce is formed. */
    PORT_Memcpy(nonce, keys->write_iv, 12);

    /* XOR the last 8 bytes of the IV with the sequence number. */
    PORT_Assert(additionalDataLen >= 8);
    for (i = 0; i < 8; ++i) {
        nonce[4 + i] ^= additionalData[i];
    }

    param.type = siBuffer;
    param.len = sizeof(aeadParams);
    param.data = (unsigned char *)&aeadParams;
    memset(&aeadParams, 0, sizeof(aeadParams));
    aeadParams.pNonce = nonce;
    aeadParams.ulNonceLen = sizeof(nonce);
    aeadParams.pAAD = (unsigned char *)additionalData;
    aeadParams.ulAADLen = additionalDataLen;
    aeadParams.ulTagLen = tagSize;

    if (doDecrypt) {
        rv = PK11_Decrypt(keys->write_key, CKM_NSS_CHACHA20_POLY1305, &param,
                          out, &uOutLen, maxout, in, inlen);
    } else {
        rv = PK11_Encrypt(keys->write_key, CKM_NSS_CHACHA20_POLY1305, &param,
                          out, &uOutLen, maxout, in, inlen);
    }
    *outlen = (int)uOutLen;

    return rv;
}

/* Initialize encryption and MAC contexts for pending spec.
 * Master Secret already is derived.
 * Caller holds Spec write lock.
 */
static SECStatus
ssl3_InitPendingContextsPKCS11(sslSocket *ss)
{
    ssl3CipherSpec *pwSpec;
    const ssl3BulkCipherDef *cipher_def;
    PK11Context *serverContext = NULL;
    PK11Context *clientContext = NULL;
    SECItem *param;
    CK_MECHANISM_TYPE mechanism;
    CK_MECHANISM_TYPE mac_mech;
    CK_ULONG macLength;
    CK_ULONG effKeyBits;
    SECItem iv;
    SECItem mac_param;
    SSLCipherAlgorithm calg;

    PORT_Assert(ss->opt.noLocks || ssl_HaveSSL3HandshakeLock(ss));
    PORT_Assert(ss->opt.noLocks || ssl_HaveSpecWriteLock(ss));
    PORT_Assert(ss->ssl3.prSpec == ss->ssl3.pwSpec);

    pwSpec = ss->ssl3.pwSpec;
    cipher_def = pwSpec->cipher_def;
    macLength = pwSpec->mac_size;
    calg = cipher_def->calg;
    PORT_Assert(alg2Mech[calg].calg == calg);

    pwSpec->client.write_mac_context = NULL;
    pwSpec->server.write_mac_context = NULL;

    if (cipher_def->type == type_aead) {
        pwSpec->encode = NULL;
        pwSpec->decode = NULL;
        pwSpec->destroy = NULL;
        pwSpec->encodeContext = NULL;
        pwSpec->decodeContext = NULL;
        switch (calg) {
            case calg_aes_gcm:
                pwSpec->aead = ssl3_AESGCM;
                break;
            case calg_chacha20:
                pwSpec->aead = ssl3_ChaCha20Poly1305;
                break;
            default:
                PORT_SetError(SEC_ERROR_LIBRARY_FAILURE);
                return SECFailure;
        }
        return SECSuccess;
    }

    /*
    ** Now setup the MAC contexts,
    **   crypto contexts are setup below.
    */

    mac_mech = pwSpec->mac_def->mmech;
    mac_param.data = (unsigned char *)&macLength;
    mac_param.len = sizeof(macLength);
    mac_param.type = 0;

    pwSpec->client.write_mac_context = PK11_CreateContextBySymKey(
        mac_mech, CKA_SIGN, pwSpec->client.write_mac_key, &mac_param);
    if (pwSpec->client.write_mac_context == NULL) {
        ssl_MapLowLevelError(SSL_ERROR_SYM_KEY_CONTEXT_FAILURE);
        goto fail;
    }
    pwSpec->server.write_mac_context = PK11_CreateContextBySymKey(
        mac_mech, CKA_SIGN, pwSpec->server.write_mac_key, &mac_param);
    if (pwSpec->server.write_mac_context == NULL) {
        ssl_MapLowLevelError(SSL_ERROR_SYM_KEY_CONTEXT_FAILURE);
        goto fail;
    }

    /*
    ** Now setup the crypto contexts.
    */

    if (calg == calg_null) {
        pwSpec->encode = Null_Cipher;
        pwSpec->decode = Null_Cipher;
        pwSpec->destroy = NULL;
        return SECSuccess;
    }
    mechanism = ssl3_Alg2Mech(calg);
    effKeyBits = cipher_def->key_size * BPB;

    /*
     * build the server context
     */
    iv.data = pwSpec->server.write_iv;
    iv.len = cipher_def->iv_size;
    param = ssl3_ParamFromIV(mechanism, &iv, effKeyBits);
    if (param == NULL) {
        ssl_MapLowLevelError(SSL_ERROR_IV_PARAM_FAILURE);
        goto fail;
    }
    serverContext = PK11_CreateContextBySymKey(mechanism,
                                               (ss->sec.isServer ? CKA_ENCRYPT
                                                                 : CKA_DECRYPT),
                                               pwSpec->server.write_key, param);
    iv.data = PK11_IVFromParam(mechanism, param, (int *)&iv.len);
    if (iv.data)
        PORT_Memcpy(pwSpec->server.write_iv, iv.data, iv.len);
    SECITEM_FreeItem(param, PR_TRUE);
    if (serverContext == NULL) {
        ssl_MapLowLevelError(SSL_ERROR_SYM_KEY_CONTEXT_FAILURE);
        goto fail;
    }

    /*
     * build the client context
     */
    iv.data = pwSpec->client.write_iv;
    iv.len = cipher_def->iv_size;

    param = ssl3_ParamFromIV(mechanism, &iv, effKeyBits);
    if (param == NULL) {
        ssl_MapLowLevelError(SSL_ERROR_IV_PARAM_FAILURE);
        goto fail;
    }
    clientContext = PK11_CreateContextBySymKey(mechanism,
                                               (ss->sec.isServer ? CKA_DECRYPT
                                                                 : CKA_ENCRYPT),
                                               pwSpec->client.write_key, param);
    iv.data = PK11_IVFromParam(mechanism, param, (int *)&iv.len);
    if (iv.data)
        PORT_Memcpy(pwSpec->client.write_iv, iv.data, iv.len);
    SECITEM_FreeItem(param, PR_TRUE);
    if (clientContext == NULL) {
        ssl_MapLowLevelError(SSL_ERROR_SYM_KEY_CONTEXT_FAILURE);
        goto fail;
    }
    pwSpec->encode = (SSLCipher)PK11_CipherOp;
    pwSpec->decode = (SSLCipher)PK11_CipherOp;
    pwSpec->destroy = (SSLDestroy)PK11_DestroyContext;

    pwSpec->encodeContext = (ss->sec.isServer) ? serverContext : clientContext;
    pwSpec->decodeContext = (ss->sec.isServer) ? clientContext : serverContext;

    serverContext = NULL;
    clientContext = NULL;

    ssl3_InitCompressionContext(pwSpec);

    return SECSuccess;

fail:
    if (serverContext != NULL)
        PK11_DestroyContext(serverContext, PR_TRUE);
    if (clientContext != NULL)
        PK11_DestroyContext(clientContext, PR_TRUE);
    if (pwSpec->client.write_mac_context != NULL) {
        PK11_DestroyContext(pwSpec->client.write_mac_context, PR_TRUE);
        pwSpec->client.write_mac_context = NULL;
    }
    if (pwSpec->server.write_mac_context != NULL) {
        PK11_DestroyContext(pwSpec->server.write_mac_context, PR_TRUE);
        pwSpec->server.write_mac_context = NULL;
    }

    return SECFailure;
}

/* Returns whether we can bypass PKCS#11 for a given cipher algorithm.
 *
 * We do not support PKCS#11 bypass for ChaCha20/Poly1305.
 */
#ifndef NO_PKCS11_BYPASS
static PRBool
ssl3_CanBypassCipher(SSLCipherAlgorithm calg)
{
    switch (calg) {
        case calg_chacha20:
            return PR_FALSE;
        default:
            return PR_TRUE;
    }
}
#endif

/* Complete the initialization of all keys, ciphers, MACs and their contexts
 * for the pending Cipher Spec.
 * Called from: ssl3_SendClientKeyExchange  (for Full handshake)
 *              ssl3_HandleRSAClientKeyExchange (for Full handshake)
 *              ssl3_HandleServerHello      (for session restart)
 *              ssl3_HandleClientHello      (for session restart)
 * Sets error code, but caller probably should override to disambiguate.
 * NULL pms means re-use old master_secret.
 *
 *  This code is common to the bypass and PKCS11 execution paths. For
 *  the bypass case, pms is NULL. If the old master secret is reused,
 *  pms is NULL and the master secret is already in either
 *  pwSpec->msItem.len (the bypass case) or pwSpec->master_secret.
 *
 * For the bypass case,  pms is NULL.
 */
SECStatus
ssl3_InitPendingCipherSpec(sslSocket *ss, PK11SymKey *pms)
{
    ssl3CipherSpec *pwSpec;
    ssl3CipherSpec *cwSpec;
    SECStatus rv;

    PORT_Assert(ss->opt.noLocks || ssl_HaveSSL3HandshakeLock(ss));

    ssl_GetSpecWriteLock(ss); /**************************************/

    PORT_Assert(ss->ssl3.prSpec == ss->ssl3.pwSpec);

    pwSpec = ss->ssl3.pwSpec;
    cwSpec = ss->ssl3.cwSpec;

    if (pms || (!pwSpec->msItem.len && !pwSpec->master_secret)) {
        rv = ssl3_DeriveMasterSecret(ss, pms);
        if (rv != SECSuccess) {
            goto done; /* err code set by ssl3_DeriveMasterSecret */
        }
    }
#ifndef NO_PKCS11_BYPASS
    if (ss->opt.bypassPKCS11 && pwSpec->msItem.len && pwSpec->msItem.data &&
        ssl3_CanBypassCipher(ss->ssl3.pwSpec->cipher_def->calg)) {
        /* Double Bypass succeeded in extracting the master_secret */
        const ssl3KEADef *kea_def = ss->ssl3.hs.kea_def;
        PRBool isTLS = (PRBool)(kea_def->tls_keygen ||
                                (pwSpec->version > SSL_LIBRARY_VERSION_3_0));
        pwSpec->bypassCiphers = PR_TRUE;
        rv = ssl3_KeyAndMacDeriveBypass(pwSpec,
                                        (const unsigned char *)&ss->ssl3.hs.client_random,
                                        (const unsigned char *)&ss->ssl3.hs.server_random,
                                        isTLS,
                                        (PRBool)(kea_def->is_limited));
        if (rv == SECSuccess) {
            rv = ssl3_InitPendingContextsBypass(ss);
        }
    } else
#endif
        if (pwSpec->master_secret) {
        rv = ssl3_DeriveConnectionKeysPKCS11(ss);
        if (rv == SECSuccess) {
            rv = ssl3_InitPendingContextsPKCS11(ss);
        }
    } else {
        PORT_Assert(pwSpec->master_secret);
        PORT_SetError(SEC_ERROR_LIBRARY_FAILURE);
        rv = SECFailure;
    }
    if (rv != SECSuccess) {
        goto done;
    }

    /* Generic behaviors -- common to all crypto methods */
    if (!IS_DTLS(ss)) {
        pwSpec->read_seq_num.high = pwSpec->write_seq_num.high = 0;
    } else {
        if (cwSpec->epoch == PR_UINT16_MAX) {
            /* The problem here is that we have rehandshaked too many
             * times (you are not allowed to wrap the epoch). The
             * spec says you should be discarding the connection
             * and start over, so not much we can do here. */
            PORT_SetError(SEC_ERROR_LIBRARY_FAILURE);
            rv = SECFailure;
            goto done;
        }
        /* The sequence number has the high 16 bits as the epoch. */
        pwSpec->epoch = cwSpec->epoch + 1;
        pwSpec->read_seq_num.high = pwSpec->write_seq_num.high =
            pwSpec->epoch << 16;

        dtls_InitRecvdRecords(&pwSpec->recvdRecords);
    }
    pwSpec->read_seq_num.low = pwSpec->write_seq_num.low = 0;

done:
    ssl_ReleaseSpecWriteLock(ss); /******************************/
    if (rv != SECSuccess)
        ssl_MapLowLevelError(SSL_ERROR_SESSION_KEY_GEN_FAILURE);
    return rv;
}

/*
 * 60 bytes is 3 times the maximum length MAC size that is supported.
 */
static const unsigned char mac_pad_1[60] = {
    0x36, 0x36, 0x36, 0x36, 0x36, 0x36, 0x36, 0x36,
    0x36, 0x36, 0x36, 0x36, 0x36, 0x36, 0x36, 0x36,
    0x36, 0x36, 0x36, 0x36, 0x36, 0x36, 0x36, 0x36,
    0x36, 0x36, 0x36, 0x36, 0x36, 0x36, 0x36, 0x36,
    0x36, 0x36, 0x36, 0x36, 0x36, 0x36, 0x36, 0x36,
    0x36, 0x36, 0x36, 0x36, 0x36, 0x36, 0x36, 0x36,
    0x36, 0x36, 0x36, 0x36, 0x36, 0x36, 0x36, 0x36,
    0x36, 0x36, 0x36, 0x36
};
static const unsigned char mac_pad_2[60] = {
    0x5c, 0x5c, 0x5c, 0x5c, 0x5c, 0x5c, 0x5c, 0x5c,
    0x5c, 0x5c, 0x5c, 0x5c, 0x5c, 0x5c, 0x5c, 0x5c,
    0x5c, 0x5c, 0x5c, 0x5c, 0x5c, 0x5c, 0x5c, 0x5c,
    0x5c, 0x5c, 0x5c, 0x5c, 0x5c, 0x5c, 0x5c, 0x5c,
    0x5c, 0x5c, 0x5c, 0x5c, 0x5c, 0x5c, 0x5c, 0x5c,
    0x5c, 0x5c, 0x5c, 0x5c, 0x5c, 0x5c, 0x5c, 0x5c,
    0x5c, 0x5c, 0x5c, 0x5c, 0x5c, 0x5c, 0x5c, 0x5c,
    0x5c, 0x5c, 0x5c, 0x5c
};

/* Called from: ssl3_SendRecord()
** Caller must already hold the SpecReadLock. (wish we could assert that!)
*/
static SECStatus
ssl3_ComputeRecordMAC(
    ssl3CipherSpec *spec,
    PRBool useServerMacKey,
    const unsigned char *header,
    unsigned int headerLen,
    const SSL3Opaque *input,
    int inputLength,
    unsigned char *outbuf,
    unsigned int *outLength)
{
    const ssl3MACDef *mac_def;
    SECStatus rv;

    PRINT_BUF(95, (NULL, "frag hash1: header", header, headerLen));
    PRINT_BUF(95, (NULL, "frag hash1: input", input, inputLength));

    mac_def = spec->mac_def;
    if (mac_def->mac == mac_null) {
        *outLength = 0;
        return SECSuccess;
    }
#ifndef NO_PKCS11_BYPASS
    if (spec->bypassCiphers) {
        /* bypass version */
        const SECHashObject *hashObj = NULL;
        unsigned int pad_bytes = 0;
        PRUint64 write_mac_context[MAX_MAC_CONTEXT_LLONGS];

        switch (mac_def->mac) {
            case ssl_mac_null:
                *outLength = 0;
                return SECSuccess;
            case ssl_mac_md5:
                pad_bytes = 48;
                hashObj = HASH_GetRawHashObject(HASH_AlgMD5);
                break;
            case ssl_mac_sha:
                pad_bytes = 40;
                hashObj = HASH_GetRawHashObject(HASH_AlgSHA1);
                break;
            case ssl_hmac_md5: /* used with TLS */
                hashObj = HASH_GetRawHashObject(HASH_AlgMD5);
                break;
            case ssl_hmac_sha: /* used with TLS */
                hashObj = HASH_GetRawHashObject(HASH_AlgSHA1);
                break;
            case ssl_hmac_sha256: /* used with TLS */
                hashObj = HASH_GetRawHashObject(HASH_AlgSHA256);
                break;
            case ssl_hmac_sha384: /* used with TLS */
                hashObj = HASH_GetRawHashObject(HASH_AlgSHA384);
                break;
            default:
                break;
        }
        if (!hashObj) {
            PORT_Assert(0);
            PORT_SetError(SEC_ERROR_LIBRARY_FAILURE);
            return SECFailure;
        }

        if (spec->version == SSL_LIBRARY_VERSION_3_0) {
            unsigned int tempLen;
            unsigned char temp[MAX_MAC_LENGTH];

            /* compute "inner" part of SSL3 MAC */
            hashObj->begin(write_mac_context);
            if (useServerMacKey)
                hashObj->update(write_mac_context,
                                spec->server.write_mac_key_item.data,
                                spec->server.write_mac_key_item.len);
            else
                hashObj->update(write_mac_context,
                                spec->client.write_mac_key_item.data,
                                spec->client.write_mac_key_item.len);
            hashObj->update(write_mac_context, mac_pad_1, pad_bytes);
            hashObj->update(write_mac_context, header, headerLen);
            hashObj->update(write_mac_context, input, inputLength);
            hashObj->end(write_mac_context, temp, &tempLen, sizeof temp);

            /* compute "outer" part of SSL3 MAC */
            hashObj->begin(write_mac_context);
            if (useServerMacKey)
                hashObj->update(write_mac_context,
                                spec->server.write_mac_key_item.data,
                                spec->server.write_mac_key_item.len);
            else
                hashObj->update(write_mac_context,
                                spec->client.write_mac_key_item.data,
                                spec->client.write_mac_key_item.len);
            hashObj->update(write_mac_context, mac_pad_2, pad_bytes);
            hashObj->update(write_mac_context, temp, tempLen);
            hashObj->end(write_mac_context, outbuf, outLength, spec->mac_size);
            rv = SECSuccess;
        } else { /* is TLS */
#define cx ((HMACContext *)write_mac_context)
            if (useServerMacKey) {
                rv = HMAC_Init(cx, hashObj,
                               spec->server.write_mac_key_item.data,
                               spec->server.write_mac_key_item.len, PR_FALSE);
            } else {
                rv = HMAC_Init(cx, hashObj,
                               spec->client.write_mac_key_item.data,
                               spec->client.write_mac_key_item.len, PR_FALSE);
            }
            if (rv == SECSuccess) {
                HMAC_Begin(cx);
                HMAC_Update(cx, header, headerLen);
                HMAC_Update(cx, input, inputLength);
                rv = HMAC_Finish(cx, outbuf, outLength, spec->mac_size);
                HMAC_Destroy(cx, PR_FALSE);
            }
#undef cx
        }
    } else
#endif
    {
        PK11Context *mac_context =
            (useServerMacKey ? spec->server.write_mac_context
                             : spec->client.write_mac_context);
        rv = PK11_DigestBegin(mac_context);
        rv |= PK11_DigestOp(mac_context, header, headerLen);
        rv |= PK11_DigestOp(mac_context, input, inputLength);
        rv |= PK11_DigestFinal(mac_context, outbuf, outLength, spec->mac_size);
    }

    PORT_Assert(rv != SECSuccess || *outLength == (unsigned)spec->mac_size);

    PRINT_BUF(95, (NULL, "frag hash2: result", outbuf, *outLength));

    if (rv != SECSuccess) {
        rv = SECFailure;
        ssl_MapLowLevelError(SSL_ERROR_MAC_COMPUTATION_FAILURE);
    }
    return rv;
}

/* Called from: ssl3_HandleRecord()
 * Caller must already hold the SpecReadLock. (wish we could assert that!)
 *
 * On entry:
 *   originalLen >= inputLen >= MAC size
*/
static SECStatus
ssl3_ComputeRecordMACConstantTime(
    ssl3CipherSpec *spec,
    PRBool useServerMacKey,
    const unsigned char *header,
    unsigned int headerLen,
    const SSL3Opaque *input,
    int inputLen,
    int originalLen,
    unsigned char *outbuf,
    unsigned int *outLen)
{
    CK_MECHANISM_TYPE macType;
    CK_NSS_MAC_CONSTANT_TIME_PARAMS params;
    SECItem param, inputItem, outputItem;
    SECStatus rv;
    PK11SymKey *key;

    PORT_Assert(inputLen >= spec->mac_size);
    PORT_Assert(originalLen >= inputLen);

    if (spec->bypassCiphers) {
        /* This function doesn't support PKCS#11 bypass. We fallback on the
         * non-constant time version. */
        goto fallback;
    }

    if (spec->mac_def->mac == mac_null) {
        *outLen = 0;
        return SECSuccess;
    }

    macType = CKM_NSS_HMAC_CONSTANT_TIME;
    if (spec->version == SSL_LIBRARY_VERSION_3_0) {
        macType = CKM_NSS_SSL3_MAC_CONSTANT_TIME;
    }

    params.macAlg = spec->mac_def->mmech;
    params.ulBodyTotalLen = originalLen;
    params.pHeader = (unsigned char *)header; /* const cast */
    params.ulHeaderLen = headerLen;

    param.data = (unsigned char *)&params;
    param.len = sizeof(params);
    param.type = 0;

    inputItem.data = (unsigned char *)input;
    inputItem.len = inputLen;
    inputItem.type = 0;

    outputItem.data = outbuf;
    outputItem.len = *outLen;
    outputItem.type = 0;

    key = spec->server.write_mac_key;
    if (!useServerMacKey) {
        key = spec->client.write_mac_key;
    }

    rv = PK11_SignWithSymKey(key, macType, &param, &outputItem, &inputItem);
    if (rv != SECSuccess) {
        if (PORT_GetError() == SEC_ERROR_INVALID_ALGORITHM) {
            goto fallback;
        }

        *outLen = 0;
        rv = SECFailure;
        ssl_MapLowLevelError(SSL_ERROR_MAC_COMPUTATION_FAILURE);
        return rv;
    }

    PORT_Assert(outputItem.len == (unsigned)spec->mac_size);
    *outLen = outputItem.len;

    return rv;

fallback:
    /* ssl3_ComputeRecordMAC expects the MAC to have been removed from the
     * length already. */
    inputLen -= spec->mac_size;
    return ssl3_ComputeRecordMAC(spec, useServerMacKey, header, headerLen,
                                 input, inputLen, outbuf, outLen);
}

static PRBool
ssl3_ClientAuthTokenPresent(sslSessionID *sid)
{
    PK11SlotInfo *slot = NULL;
    PRBool isPresent = PR_TRUE;

    /* we only care if we are doing client auth */
    if (!sid || !sid->u.ssl3.clAuthValid) {
        return PR_TRUE;
    }

    /* get the slot */
    slot = SECMOD_LookupSlot(sid->u.ssl3.clAuthModuleID,
                             sid->u.ssl3.clAuthSlotID);
    if (slot == NULL ||
        !PK11_IsPresent(slot) ||
        sid->u.ssl3.clAuthSeries != PK11_GetSlotSeries(slot) ||
        sid->u.ssl3.clAuthSlotID != PK11_GetSlotID(slot) ||
        sid->u.ssl3.clAuthModuleID != PK11_GetModuleID(slot) ||
        (PK11_NeedLogin(slot) && !PK11_IsLoggedIn(slot, NULL))) {
        isPresent = PR_FALSE;
    }
    if (slot) {
        PK11_FreeSlot(slot);
    }
    return isPresent;
}

/* Caller must hold the spec read lock. */
SECStatus
ssl3_CompressMACEncryptRecord(ssl3CipherSpec *cwSpec,
                              PRBool isServer,
                              PRBool isDTLS,
                              PRBool capRecordVersion,
                              SSL3ContentType type,
                              const SSL3Opaque *pIn,
                              PRUint32 contentLen,
                              sslBuffer *wrBuf)
{
    const ssl3BulkCipherDef *cipher_def;
    SECStatus rv;
    PRUint32 macLen = 0;
    PRUint32 fragLen;
    PRUint32 p1Len, p2Len, oddLen = 0;
    PRUint16 headerLen;
    unsigned int ivLen = 0;
    int cipherBytes = 0;
    unsigned char pseudoHeader[13];
    unsigned int pseudoHeaderLen;

    cipher_def = cwSpec->cipher_def;
    headerLen = isDTLS ? DTLS_RECORD_HEADER_LENGTH : SSL3_RECORD_HEADER_LENGTH;

    if (cipher_def->type == type_block &&
        cwSpec->version >= SSL_LIBRARY_VERSION_TLS_1_1) {
        /* Prepend the per-record explicit IV using technique 2b from
         * RFC 4346 section 6.2.3.2: The IV is a cryptographically
         * strong random number XORed with the CBC residue from the previous
         * record.
         */
        ivLen = cipher_def->iv_size;
        if (ivLen > wrBuf->space - headerLen) {
            PORT_SetError(SEC_ERROR_LIBRARY_FAILURE);
            return SECFailure;
        }
        rv = PK11_GenerateRandom(wrBuf->buf + headerLen, ivLen);
        if (rv != SECSuccess) {
            ssl_MapLowLevelError(SSL_ERROR_GENERATE_RANDOM_FAILURE);
            return rv;
        }
        rv = cwSpec->encode(cwSpec->encodeContext,
                            wrBuf->buf + headerLen,
                            &cipherBytes, /* output and actual outLen */
                            ivLen,        /* max outlen */
                            wrBuf->buf + headerLen,
                            ivLen); /* input and inputLen*/
        if (rv != SECSuccess || cipherBytes != ivLen) {
            PORT_SetError(SSL_ERROR_ENCRYPTION_FAILURE);
            return SECFailure;
        }
    }

    if (cwSpec->compressor) {
        int outlen;
        rv = cwSpec->compressor(
            cwSpec->compressContext,
            wrBuf->buf + headerLen + ivLen, &outlen,
            wrBuf->space - headerLen - ivLen, pIn, contentLen);
        if (rv != SECSuccess)
            return rv;
        pIn = wrBuf->buf + headerLen + ivLen;
        contentLen = outlen;
    }

    pseudoHeaderLen = ssl3_BuildRecordPseudoHeader(
        pseudoHeader, cwSpec->write_seq_num, type,
        cwSpec->version >= SSL_LIBRARY_VERSION_TLS_1_0, cwSpec->version,
        isDTLS, contentLen);
    PORT_Assert(pseudoHeaderLen <= sizeof(pseudoHeader));
    if (cipher_def->type == type_aead) {
        const int nonceLen = cipher_def->explicit_nonce_size;
        const int tagLen = cipher_def->tag_size;

        if (headerLen + nonceLen + contentLen + tagLen > wrBuf->space) {
            PORT_SetError(SEC_ERROR_LIBRARY_FAILURE);
            return SECFailure;
        }

        cipherBytes = contentLen;
        rv = cwSpec->aead(
            isServer ? &cwSpec->server : &cwSpec->client,
            PR_FALSE,                 /* do encrypt */
            wrBuf->buf + headerLen,   /* output  */
            &cipherBytes,             /* out len */
            wrBuf->space - headerLen, /* max out */
            pIn, contentLen,          /* input   */
            pseudoHeader, pseudoHeaderLen);
        if (rv != SECSuccess) {
            PORT_SetError(SSL_ERROR_ENCRYPTION_FAILURE);
            return SECFailure;
        }
    } else {
        /*
         * Add the MAC
         */
        rv = ssl3_ComputeRecordMAC(cwSpec, isServer,
                                   pseudoHeader, pseudoHeaderLen, pIn, contentLen,
                                   wrBuf->buf + headerLen + ivLen + contentLen,
                                   &macLen);
        if (rv != SECSuccess) {
            ssl_MapLowLevelError(SSL_ERROR_MAC_COMPUTATION_FAILURE);
            return SECFailure;
        }
        p1Len = contentLen;
        p2Len = macLen;
        fragLen = contentLen + macLen; /* needs to be encrypted */
        PORT_Assert(fragLen <= MAX_FRAGMENT_LENGTH + 1024);

        /*
         * Pad the text (if we're doing a block cipher)
         * then Encrypt it
         */
        if (cipher_def->type == type_block) {
            unsigned char *pBuf;
            int padding_length;
            int i;

            oddLen = contentLen % cipher_def->block_size;
            /* Assume blockSize is a power of two */
            padding_length = cipher_def->block_size - 1 - ((fragLen) & (cipher_def->block_size - 1));
            fragLen += padding_length + 1;
            PORT_Assert((fragLen % cipher_def->block_size) == 0);

            /* Pad according to TLS rules (also acceptable to SSL3). */
            pBuf = &wrBuf->buf[headerLen + ivLen + fragLen - 1];
            for (i = padding_length + 1; i > 0; --i) {
                *pBuf-- = padding_length;
            }
            /* now, if contentLen is not a multiple of block size, fix it */
            p2Len = fragLen - p1Len;
        }
        if (p1Len < 256) {
            oddLen = p1Len;
            p1Len = 0;
        } else {
            p1Len -= oddLen;
        }
        if (oddLen) {
            p2Len += oddLen;
            PORT_Assert((cipher_def->block_size < 2) ||
                        (p2Len % cipher_def->block_size) == 0);
            memmove(wrBuf->buf + headerLen + ivLen + p1Len, pIn + p1Len,
                    oddLen);
        }
        if (p1Len > 0) {
            int cipherBytesPart1 = -1;
            rv = cwSpec->encode(cwSpec->encodeContext,
                                wrBuf->buf + headerLen + ivLen, /* output */
                                &cipherBytesPart1,              /* actual outlen */
                                p1Len,                          /* max outlen */
                                pIn,
                                p1Len); /* input, and inputlen */
            PORT_Assert(rv == SECSuccess && cipherBytesPart1 == (int)p1Len);
            if (rv != SECSuccess || cipherBytesPart1 != (int)p1Len) {
                PORT_SetError(SSL_ERROR_ENCRYPTION_FAILURE);
                return SECFailure;
            }
            cipherBytes += cipherBytesPart1;
        }
        if (p2Len > 0) {
            int cipherBytesPart2 = -1;
            rv = cwSpec->encode(cwSpec->encodeContext,
                                wrBuf->buf + headerLen + ivLen + p1Len,
                                &cipherBytesPart2, /* output and actual outLen */
                                p2Len,             /* max outlen */
                                wrBuf->buf + headerLen + ivLen + p1Len,
                                p2Len); /* input and inputLen*/
            PORT_Assert(rv == SECSuccess && cipherBytesPart2 == (int)p2Len);
            if (rv != SECSuccess || cipherBytesPart2 != (int)p2Len) {
                PORT_SetError(SSL_ERROR_ENCRYPTION_FAILURE);
                return SECFailure;
            }
            cipherBytes += cipherBytesPart2;
        }
    }

    PORT_Assert(cipherBytes <= MAX_FRAGMENT_LENGTH + 1024);

    wrBuf->len = cipherBytes + headerLen;
    wrBuf->buf[0] = type;
    if (isDTLS) {
        SSL3ProtocolVersion version;

        version = dtls_TLSVersionToDTLSVersion(cwSpec->version);
        wrBuf->buf[1] = MSB(version);
        wrBuf->buf[2] = LSB(version);
        wrBuf->buf[3] = (unsigned char)(cwSpec->write_seq_num.high >> 24);
        wrBuf->buf[4] = (unsigned char)(cwSpec->write_seq_num.high >> 16);
        wrBuf->buf[5] = (unsigned char)(cwSpec->write_seq_num.high >> 8);
        wrBuf->buf[6] = (unsigned char)(cwSpec->write_seq_num.high >> 0);
        wrBuf->buf[7] = (unsigned char)(cwSpec->write_seq_num.low >> 24);
        wrBuf->buf[8] = (unsigned char)(cwSpec->write_seq_num.low >> 16);
        wrBuf->buf[9] = (unsigned char)(cwSpec->write_seq_num.low >> 8);
        wrBuf->buf[10] = (unsigned char)(cwSpec->write_seq_num.low >> 0);
        wrBuf->buf[11] = MSB(cipherBytes);
        wrBuf->buf[12] = LSB(cipherBytes);
    } else {
        SSL3ProtocolVersion version = cwSpec->version;

        if (capRecordVersion || version >= SSL_LIBRARY_VERSION_TLS_1_3) {
            version = PR_MIN(SSL_LIBRARY_VERSION_TLS_1_0, version);
        }

        wrBuf->buf[1] = MSB(version);
        wrBuf->buf[2] = LSB(version);
        wrBuf->buf[3] = MSB(cipherBytes);
        wrBuf->buf[4] = LSB(cipherBytes);
    }

    ssl3_BumpSequenceNumber(&cwSpec->write_seq_num);

    return SECSuccess;
}

/* Process the plain text before sending it.
 * Returns the number of bytes of plaintext that were successfully sent
 *  plus the number of bytes of plaintext that were copied into the
 *  output (write) buffer.
 * Returns SECFailure on a hard IO error, memory error, or crypto error.
 * Does NOT return SECWouldBlock.
 *
 * Notes on the use of the private ssl flags:
 * (no private SSL flags)
 *    Attempt to make and send SSL records for all plaintext
 *    If non-blocking and a send gets WOULD_BLOCK,
 *    or if the pending (ciphertext) buffer is not empty,
 *    then buffer remaining bytes of ciphertext into pending buf,
 *    and continue to do that for all succssive records until all
 *    bytes are used.
 * ssl_SEND_FLAG_FORCE_INTO_BUFFER
 *    As above, except this suppresses all write attempts, and forces
 *    all ciphertext into the pending ciphertext buffer.
 * ssl_SEND_FLAG_USE_EPOCH (for DTLS)
 *    Forces the use of the provided epoch
 * ssl_SEND_FLAG_CAP_RECORD_VERSION
 *    Caps the record layer version number of TLS ClientHello to { 3, 1 }
 *    (TLS 1.0). Some TLS 1.0 servers (which seem to use F5 BIG-IP) ignore
 *    ClientHello.client_version and use the record layer version number
 *    (TLSPlaintext.version) instead when negotiating protocol versions. In
 *    addition, if the record layer version number of ClientHello is { 3, 2 }
 *    (TLS 1.1) or higher, these servers reset the TCP connections. Lastly,
 *    some F5 BIG-IP servers hang if a record containing a ClientHello has a
 *    version greater than { 3, 1 } and a length greater than 255. Set this
 *    flag to work around such servers.
 */
PRInt32
ssl3_SendRecord(sslSocket *ss,
                ssl3CipherSpec *cwSpec, /* non-NULL for DTLS retransmits */
                SSL3ContentType type,
                const SSL3Opaque *pIn, /* input buffer */
                PRInt32 nIn,           /* bytes of input */
                PRInt32 flags)
{
    sslBuffer *wrBuf = &ss->sec.writeBuf;
    SECStatus rv;
    PRInt32 totalSent = 0;
    PRBool capRecordVersion;

    SSL_TRC(3, ("%d: SSL3[%d] SendRecord type: %s nIn=%d",
                SSL_GETPID(), ss->fd, ssl3_DecodeContentType(type),
                nIn));
    PRINT_BUF(50, (ss, "Send record (plain text)", pIn, nIn));

    PORT_Assert(ss->opt.noLocks || ssl_HaveXmitBufLock(ss));

    if (ss->ssl3.fatalAlertSent) {
        SSL_TRC(3, ("%d: SSL3[%d] Suppress write, fatal alert already sent",
                    SSL_GETPID(), ss->fd));
        return SECFailure;
    }

    capRecordVersion = ((flags & ssl_SEND_FLAG_CAP_RECORD_VERSION) != 0);

    if (capRecordVersion) {
        /* ssl_SEND_FLAG_CAP_RECORD_VERSION can only be used with the
         * TLS initial ClientHello. */
        PORT_Assert(!IS_DTLS(ss));
        PORT_Assert(!ss->firstHsDone);
        PORT_Assert(type == content_handshake);
        PORT_Assert(ss->ssl3.hs.ws == wait_server_hello);
    }

    if (ss->ssl3.initialized == PR_FALSE) {
        /* This can happen on a server if the very first incoming record
        ** looks like a defective ssl3 record (e.g. too long), and we're
        ** trying to send an alert.
        */
        PR_ASSERT(type == content_alert);
        rv = ssl3_InitState(ss);
        if (rv != SECSuccess) {
            return SECFailure; /* ssl3_InitState has set the error code. */
        }
    }

    /* check for Token Presence */
    if (!ssl3_ClientAuthTokenPresent(ss->sec.ci.sid)) {
        PORT_SetError(SSL_ERROR_TOKEN_INSERTION_REMOVAL);
        return SECFailure;
    }

    while (nIn > 0) {
        PRUint32 contentLen = PR_MIN(nIn, MAX_FRAGMENT_LENGTH);
        unsigned int spaceNeeded;
        unsigned int numRecords;

        ssl_GetSpecReadLock(ss); /********************************/

        if (nIn > 1 && ss->opt.cbcRandomIV &&
            ss->ssl3.cwSpec->version < SSL_LIBRARY_VERSION_TLS_1_1 &&
            type == content_application_data &&
            ss->ssl3.cwSpec->cipher_def->type == type_block /* CBC mode */) {
            /* We will split the first byte of the record into its own record,
             * as explained in the documentation for SSL_CBC_RANDOM_IV in ssl.h
             */
            numRecords = 2;
        } else {
            numRecords = 1;
        }

        spaceNeeded = contentLen + (numRecords * SSL3_BUFFER_FUDGE);
        if (ss->ssl3.cwSpec->version >= SSL_LIBRARY_VERSION_TLS_1_1 &&
            ss->ssl3.cwSpec->cipher_def->type == type_block) {
            spaceNeeded += ss->ssl3.cwSpec->cipher_def->iv_size;
        }
        if (spaceNeeded > wrBuf->space) {
            rv = sslBuffer_Grow(wrBuf, spaceNeeded);
            if (rv != SECSuccess) {
                SSL_DBG(("%d: SSL3[%d]: SendRecord, tried to get %d bytes",
                         SSL_GETPID(), ss->fd, spaceNeeded));
                goto spec_locked_loser; /* sslBuffer_Grow set error code. */
            }
        }

        if (numRecords == 2) {
            sslBuffer secondRecord;
            rv = ssl3_CompressMACEncryptRecord(ss->ssl3.cwSpec,
                                               ss->sec.isServer, IS_DTLS(ss),
                                               capRecordVersion, type, pIn,
                                               1, wrBuf);
            if (rv != SECSuccess)
                goto spec_locked_loser;

            PRINT_BUF(50, (ss, "send (encrypted) record data [1/2]:",
                           wrBuf->buf, wrBuf->len));

            secondRecord.buf = wrBuf->buf + wrBuf->len;
            secondRecord.len = 0;
            secondRecord.space = wrBuf->space - wrBuf->len;

            rv = ssl3_CompressMACEncryptRecord(ss->ssl3.cwSpec,
                                               ss->sec.isServer, IS_DTLS(ss),
                                               capRecordVersion, type,
                                               pIn + 1,
                                               contentLen - 1,
                                               &secondRecord);
            if (rv == SECSuccess) {
                PRINT_BUF(50, (ss, "send (encrypted) record data [2/2]:",
                               secondRecord.buf, secondRecord.len));
                wrBuf->len += secondRecord.len;
            }
        } else {
            if (!IS_DTLS(ss)) {
                /* cwSpec can only be set for retransmissions of DTLS handshake
                 * messages. */
                PORT_Assert(!cwSpec);
                if (ss->ssl3.cwSpec->version < SSL_LIBRARY_VERSION_TLS_1_3) {
                    rv = ssl3_CompressMACEncryptRecord(ss->ssl3.cwSpec,
                                                       ss->sec.isServer,
                                                       PR_FALSE,
                                                       capRecordVersion,
                                                       type, pIn,
                                                       contentLen, wrBuf);
                } else {
                    rv = tls13_ProtectRecord(ss, ss->ssl3.cwSpec, type, pIn,
                                             contentLen, wrBuf);
                }
            } else {
                /* TLS <= 1.2 and TLS 1.3 cases are both handled in
                 * dtls_CompressMACEncryptRecord. */
                rv = dtls_CompressMACEncryptRecord(ss, cwSpec,
                                                   type, pIn,
                                                   contentLen, wrBuf);
            }

            if (rv == SECSuccess) {
                PRINT_BUF(50, (ss, "send (encrypted) record data:",
                               wrBuf->buf, wrBuf->len));
            }
        }

    spec_locked_loser:
        ssl_ReleaseSpecReadLock(ss); /************************************/

        if (rv != SECSuccess)
            return SECFailure;

        pIn += contentLen;
        nIn -= contentLen;
        PORT_Assert(nIn >= 0);

        /* If there's still some previously saved ciphertext,
         * or the caller doesn't want us to send the data yet,
         * then add all our new ciphertext to the amount previously saved.
         */
        if ((ss->pendingBuf.len > 0) ||
            (flags & ssl_SEND_FLAG_FORCE_INTO_BUFFER)) {

            rv = ssl_SaveWriteData(ss, wrBuf->buf, wrBuf->len);
            if (rv != SECSuccess) {
                /* presumably a memory error, SEC_ERROR_NO_MEMORY */
                return SECFailure;
            }
            wrBuf->len = 0; /* All cipher text is saved away. */

            if (!(flags & ssl_SEND_FLAG_FORCE_INTO_BUFFER)) {
                PRInt32 sent;
                ss->handshakeBegun = 1;
                sent = ssl_SendSavedWriteData(ss);
                if (sent < 0 && PR_GetError() != PR_WOULD_BLOCK_ERROR) {
                    ssl_MapLowLevelError(SSL_ERROR_SOCKET_WRITE_FAILURE);
                    return SECFailure;
                }
                if (ss->pendingBuf.len) {
                    flags |= ssl_SEND_FLAG_FORCE_INTO_BUFFER;
                }
            }
        } else if (wrBuf->len > 0) {
            PRInt32 sent;
            ss->handshakeBegun = 1;
            sent = ssl_DefSend(ss, wrBuf->buf, wrBuf->len,
                               flags & ~ssl_SEND_FLAG_MASK);
            if (sent < 0) {
                if (PR_GetError() != PR_WOULD_BLOCK_ERROR) {
                    ssl_MapLowLevelError(SSL_ERROR_SOCKET_WRITE_FAILURE);
                    return SECFailure;
                }
                /* we got PR_WOULD_BLOCK_ERROR, which means none was sent. */
                sent = 0;
            }
            wrBuf->len -= sent;
            if (wrBuf->len) {
                if (IS_DTLS(ss)) {
                    /* DTLS just says no in this case. No buffering */
                    PR_SetError(PR_WOULD_BLOCK_ERROR, 0);
                    return SECFailure;
                }
                /* now take all the remaining unsent new ciphertext and
                 * append it to the buffer of previously unsent ciphertext.
                 */
                rv = ssl_SaveWriteData(ss, wrBuf->buf + sent, wrBuf->len);
                if (rv != SECSuccess) {
                    /* presumably a memory error, SEC_ERROR_NO_MEMORY */
                    return SECFailure;
                }
            }
        }
        totalSent += contentLen;
    }
    return totalSent;
}

#define SSL3_PENDING_HIGH_WATER 1024

/* Attempt to send the content of "in" in an SSL application_data record.
 * Returns "len" or SECFailure,   never SECWouldBlock, nor SECSuccess.
 */
int
ssl3_SendApplicationData(sslSocket *ss, const unsigned char *in,
                         PRInt32 len, PRInt32 flags)
{
    PRInt32 totalSent = 0;
    PRInt32 discarded = 0;

    PORT_Assert(ss->opt.noLocks || ssl_HaveXmitBufLock(ss));
    /* These flags for internal use only */
    PORT_Assert(!(flags & ssl_SEND_FLAG_NO_RETRANSMIT));
    if (len < 0 || !in) {
        PORT_SetError(PR_INVALID_ARGUMENT_ERROR);
        return SECFailure;
    }

    if (ss->pendingBuf.len > SSL3_PENDING_HIGH_WATER &&
        !ssl_SocketIsBlocking(ss)) {
        PORT_Assert(!ssl_SocketIsBlocking(ss));
        PORT_SetError(PR_WOULD_BLOCK_ERROR);
        return SECFailure;
    }

    if (ss->appDataBuffered && len) {
        PORT_Assert(in[0] == (unsigned char)(ss->appDataBuffered));
        if (in[0] != (unsigned char)(ss->appDataBuffered)) {
            PORT_SetError(PR_INVALID_ARGUMENT_ERROR);
            return SECFailure;
        }
        in++;
        len--;
        discarded = 1;
    }
    while (len > totalSent) {
        PRInt32 sent, toSend;

        if (totalSent > 0) {
            /*
             * The thread yield is intended to give the reader thread a
             * chance to get some cycles while the writer thread is in
             * the middle of a large application data write.  (See
             * Bugzilla bug 127740, comment #1.)
             */
            ssl_ReleaseXmitBufLock(ss);
            PR_Sleep(PR_INTERVAL_NO_WAIT); /* PR_Yield(); */
            ssl_GetXmitBufLock(ss);
        }
        toSend = PR_MIN(len - totalSent, MAX_FRAGMENT_LENGTH);
        /*
         * Note that the 0 epoch is OK because flags will never require
         * its use, as guaranteed by the PORT_Assert above.
         */
        sent = ssl3_SendRecord(ss, NULL, content_application_data,
                               in + totalSent, toSend, flags);
        if (sent < 0) {
            if (totalSent > 0 && PR_GetError() == PR_WOULD_BLOCK_ERROR) {
                PORT_Assert(ss->lastWriteBlocked);
                break;
            }
            return SECFailure; /* error code set by ssl3_SendRecord */
        }
        totalSent += sent;
        if (ss->pendingBuf.len) {
            /* must be a non-blocking socket */
            PORT_Assert(!ssl_SocketIsBlocking(ss));
            PORT_Assert(ss->lastWriteBlocked);
            break;
        }
    }
    if (ss->pendingBuf.len) {
        /* Must be non-blocking. */
        PORT_Assert(!ssl_SocketIsBlocking(ss));
        if (totalSent > 0) {
            ss->appDataBuffered = 0x100 | in[totalSent - 1];
        }

        totalSent = totalSent + discarded - 1;
        if (totalSent <= 0) {
            PORT_SetError(PR_WOULD_BLOCK_ERROR);
            totalSent = SECFailure;
        }
        return totalSent;
    }
    ss->appDataBuffered = 0;
    return totalSent + discarded;
}

/* Attempt to send buffered handshake messages.
 * This function returns SECSuccess or SECFailure, never SECWouldBlock.
 * Always set sendBuf.len to 0, even when returning SECFailure.
 *
 * Depending on whether we are doing DTLS or not, this either calls
 *
 * - ssl3_FlushHandshakeMessages if non-DTLS
 * - dtls_FlushHandshakeMessages if DTLS
 *
 * Called from SSL3_SendAlert(), ssl3_SendChangeCipherSpecs(),
 *             ssl3_AppendHandshake(), ssl3_SendClientHello(),
 *             ssl3_SendHelloRequest(), ssl3_SendServerHelloDone(),
 *             ssl3_SendFinished(),
 */
SECStatus
ssl3_FlushHandshake(sslSocket *ss, PRInt32 flags)
{
    if (IS_DTLS(ss)) {
        return dtls_FlushHandshakeMessages(ss, flags);
    } else {
        return ssl3_FlushHandshakeMessages(ss, flags);
    }
}

/* Attempt to send the content of sendBuf buffer in an SSL handshake record.
 * This function returns SECSuccess or SECFailure, never SECWouldBlock.
 * Always set sendBuf.len to 0, even when returning SECFailure.
 *
 * Called from ssl3_FlushHandshake
 */
static SECStatus
ssl3_FlushHandshakeMessages(sslSocket *ss, PRInt32 flags)
{
    static const PRInt32 allowedFlags = ssl_SEND_FLAG_FORCE_INTO_BUFFER |
                                        ssl_SEND_FLAG_CAP_RECORD_VERSION;
    PRInt32 count = -1;
    SECStatus rv;

    PORT_Assert(ss->opt.noLocks || ssl_HaveSSL3HandshakeLock(ss));
    PORT_Assert(ss->opt.noLocks || ssl_HaveXmitBufLock(ss));

    if (!ss->sec.ci.sendBuf.buf || !ss->sec.ci.sendBuf.len)
        return SECSuccess;

    /* only these flags are allowed */
    PORT_Assert(!(flags & ~allowedFlags));
    if ((flags & ~allowedFlags) != 0) {
        PORT_SetError(SEC_ERROR_INVALID_ARGS);
        return SECFailure;
    } else {
        count = ssl3_SendRecord(ss, NULL, content_handshake,
                                ss->sec.ci.sendBuf.buf,
                                ss->sec.ci.sendBuf.len, flags);
    }
    if (count < 0) {
        int err = PORT_GetError();
        PORT_Assert(err != PR_WOULD_BLOCK_ERROR);
        if (err == PR_WOULD_BLOCK_ERROR) {
            PORT_SetError(SEC_ERROR_LIBRARY_FAILURE);
        }
        rv = SECFailure;
    } else if ((unsigned int)count < ss->sec.ci.sendBuf.len) {
        /* short write should never happen */
        PORT_Assert((unsigned int)count >= ss->sec.ci.sendBuf.len);
        PORT_SetError(SEC_ERROR_LIBRARY_FAILURE);
        rv = SECFailure;
    } else {
        rv = SECSuccess;
    }

    /* Whether we succeeded or failed, toss the old handshake data. */
    ss->sec.ci.sendBuf.len = 0;
    return rv;
}

/*
 * Called from ssl3_HandleAlert and from ssl3_HandleCertificate when
 * the remote client sends a negative response to our certificate request.
 * Returns SECFailure if the application has required client auth.
 *         SECSuccess otherwise.
 */
static SECStatus
ssl3_HandleNoCertificate(sslSocket *ss)
{
    if (ss->sec.peerCert != NULL) {
        if (ss->sec.peerKey != NULL) {
            SECKEY_DestroyPublicKey(ss->sec.peerKey);
            ss->sec.peerKey = NULL;
        }
        CERT_DestroyCertificate(ss->sec.peerCert);
        ss->sec.peerCert = NULL;
    }
    ssl3_CleanupPeerCerts(ss);

    /* If the server has required client-auth blindly but doesn't
     * actually look at the certificate it won't know that no
     * certificate was presented so we shutdown the socket to ensure
     * an error.  We only do this if we haven't already completed the
     * first handshake because if we're redoing the handshake we
     * know the server is paying attention to the certificate.
     */
    if ((ss->opt.requireCertificate == SSL_REQUIRE_ALWAYS) ||
        (!ss->firstHsDone &&
         (ss->opt.requireCertificate == SSL_REQUIRE_FIRST_HANDSHAKE))) {
        PRFileDesc *lower;

        if (ss->sec.uncache)
            ss->sec.uncache(ss->sec.ci.sid);
        SSL3_SendAlert(ss, alert_fatal, bad_certificate);

        lower = ss->fd->lower;
#ifdef _WIN32
        lower->methods->shutdown(lower, PR_SHUTDOWN_SEND);
#else
        lower->methods->shutdown(lower, PR_SHUTDOWN_BOTH);
#endif
        PORT_SetError(SSL_ERROR_NO_CERTIFICATE);
        return SECFailure;
    }
    return SECSuccess;
}

/************************************************************************
 * Alerts
 */

/*
** Acquires both handshake and XmitBuf locks.
** Called from: ssl3_IllegalParameter   <-
**              ssl3_HandshakeFailure   <-
**              ssl3_HandleAlert    <- ssl3_HandleRecord.
**              ssl3_HandleChangeCipherSpecs <- ssl3_HandleRecord
**              ssl3_ConsumeHandshakeVariable <-
**              ssl3_HandleHelloRequest <-
**              ssl3_HandleServerHello  <-
**              ssl3_HandleServerKeyExchange <-
**              ssl3_HandleCertificateRequest <-
**              ssl3_HandleServerHelloDone <-
**              ssl3_HandleClientHello  <-
**              ssl3_HandleV2ClientHello <-
**              ssl3_HandleCertificateVerify <-
**              ssl3_HandleClientKeyExchange <-
**              ssl3_HandleCertificate  <-
**              ssl3_HandleFinished <-
**              ssl3_HandleHandshakeMessage <-
**              ssl3_HandlePostHelloHandshakeMessage <-
**              ssl3_HandleRecord   <-
**
*/
SECStatus
SSL3_SendAlert(sslSocket *ss, SSL3AlertLevel level, SSL3AlertDescription desc)
{
    PRUint8 bytes[2];
    SECStatus rv;

    SSL_TRC(3, ("%d: SSL3[%d]: send alert record, level=%d desc=%d",
                SSL_GETPID(), ss->fd, level, desc));

    bytes[0] = level;
    bytes[1] = desc;

    ssl_GetSSL3HandshakeLock(ss);
    if (level == alert_fatal) {
        if (!ss->opt.noCache && ss->sec.ci.sid && ss->sec.uncache) {
            ss->sec.uncache(ss->sec.ci.sid);
        }
    }
    ssl_GetXmitBufLock(ss);
    rv = ssl3_FlushHandshake(ss, ssl_SEND_FLAG_FORCE_INTO_BUFFER);
    if (rv == SECSuccess) {
        PRInt32 sent;
        sent = ssl3_SendRecord(ss, NULL, content_alert, bytes, 2,
                               (desc == no_certificate) ?
                               ssl_SEND_FLAG_FORCE_INTO_BUFFER : 0);
        rv = (sent >= 0) ? SECSuccess : (SECStatus)sent;
    }
    if (level == alert_fatal) {
        ss->ssl3.fatalAlertSent = PR_TRUE;
    }
    ssl_ReleaseXmitBufLock(ss);
    ssl_ReleaseSSL3HandshakeLock(ss);
    return rv; /* error set by ssl3_FlushHandshake or ssl3_SendRecord */
}

/*
 * Send illegal_parameter alert.  Set generic error number.
 */
static SECStatus
ssl3_IllegalParameter(sslSocket *ss)
{
    (void)SSL3_SendAlert(ss, alert_fatal, illegal_parameter);
    PORT_SetError(ss->sec.isServer ? SSL_ERROR_BAD_CLIENT
                                   : SSL_ERROR_BAD_SERVER);
    return SECFailure;
}

/*
 * Send handshake_Failure alert.  Set generic error number.
 */
static SECStatus
ssl3_HandshakeFailure(sslSocket *ss)
{
    (void)SSL3_SendAlert(ss, alert_fatal, handshake_failure);
    PORT_SetError(ss->sec.isServer ? SSL_ERROR_BAD_CLIENT
                                   : SSL_ERROR_BAD_SERVER);
    return SECFailure;
}

static void
ssl3_SendAlertForCertError(sslSocket *ss, PRErrorCode errCode)
{
    SSL3AlertDescription desc = bad_certificate;
    PRBool isTLS = ss->version >= SSL_LIBRARY_VERSION_3_1_TLS;

    switch (errCode) {
        case SEC_ERROR_LIBRARY_FAILURE:
            desc = unsupported_certificate;
            break;
        case SEC_ERROR_EXPIRED_CERTIFICATE:
            desc = certificate_expired;
            break;
        case SEC_ERROR_REVOKED_CERTIFICATE:
            desc = certificate_revoked;
            break;
        case SEC_ERROR_INADEQUATE_KEY_USAGE:
        case SEC_ERROR_INADEQUATE_CERT_TYPE:
            desc = certificate_unknown;
            break;
        case SEC_ERROR_UNTRUSTED_CERT:
            desc = isTLS ? access_denied : certificate_unknown;
            break;
        case SEC_ERROR_UNKNOWN_ISSUER:
        case SEC_ERROR_UNTRUSTED_ISSUER:
            desc = isTLS ? unknown_ca : certificate_unknown;
            break;
        case SEC_ERROR_EXPIRED_ISSUER_CERTIFICATE:
            desc = isTLS ? unknown_ca : certificate_expired;
            break;

        case SEC_ERROR_CERT_NOT_IN_NAME_SPACE:
        case SEC_ERROR_PATH_LEN_CONSTRAINT_INVALID:
        case SEC_ERROR_CA_CERT_INVALID:
        case SEC_ERROR_BAD_SIGNATURE:
        default:
            desc = bad_certificate;
            break;
    }
    SSL_DBG(("%d: SSL3[%d]: peer certificate is no good: error=%d",
             SSL_GETPID(), ss->fd, errCode));

    (void)SSL3_SendAlert(ss, alert_fatal, desc);
}

/*
 * Send decode_error alert.  Set generic error number.
 */
SECStatus
ssl3_DecodeError(sslSocket *ss)
{
    (void)SSL3_SendAlert(ss, alert_fatal,
                         ss->version > SSL_LIBRARY_VERSION_3_0 ? decode_error
                                                               : illegal_parameter);
    PORT_SetError(ss->sec.isServer ? SSL_ERROR_BAD_CLIENT
                                   : SSL_ERROR_BAD_SERVER);
    return SECFailure;
}

/* Called from ssl3_HandleRecord.
** Caller must hold both RecvBuf and Handshake locks.
*/
static SECStatus
ssl3_HandleAlert(sslSocket *ss, sslBuffer *buf)
{
    SSL3AlertLevel level;
    SSL3AlertDescription desc;
    int error;

    PORT_Assert(ss->opt.noLocks || ssl_HaveRecvBufLock(ss));
    PORT_Assert(ss->opt.noLocks || ssl_HaveSSL3HandshakeLock(ss));

    SSL_TRC(3, ("%d: SSL3[%d]: handle alert record", SSL_GETPID(), ss->fd));

    if (buf->len != 2) {
        (void)ssl3_DecodeError(ss);
        PORT_SetError(SSL_ERROR_RX_MALFORMED_ALERT);
        return SECFailure;
    }
    level = (SSL3AlertLevel)buf->buf[0];
    desc = (SSL3AlertDescription)buf->buf[1];
    buf->len = 0;
    SSL_TRC(5, ("%d: SSL3[%d] received alert, level = %d, description = %d",
                SSL_GETPID(), ss->fd, level, desc));

    switch (desc) {
        case close_notify:
            ss->recvdCloseNotify = 1;
            error = SSL_ERROR_CLOSE_NOTIFY_ALERT;
            break;
        case unexpected_message:
            error = SSL_ERROR_HANDSHAKE_UNEXPECTED_ALERT;
            break;
        case bad_record_mac:
            error = SSL_ERROR_BAD_MAC_ALERT;
            break;
        case decryption_failed_RESERVED:
            error = SSL_ERROR_DECRYPTION_FAILED_ALERT;
            break;
        case record_overflow:
            error = SSL_ERROR_RECORD_OVERFLOW_ALERT;
            break;
        case decompression_failure:
            error = SSL_ERROR_DECOMPRESSION_FAILURE_ALERT;
            break;
        case handshake_failure:
            error = SSL_ERROR_HANDSHAKE_FAILURE_ALERT;
            break;
        case no_certificate:
            error = SSL_ERROR_NO_CERTIFICATE;
            break;
        case bad_certificate:
            error = SSL_ERROR_BAD_CERT_ALERT;
            break;
        case unsupported_certificate:
            error = SSL_ERROR_UNSUPPORTED_CERT_ALERT;
            break;
        case certificate_revoked:
            error = SSL_ERROR_REVOKED_CERT_ALERT;
            break;
        case certificate_expired:
            error = SSL_ERROR_EXPIRED_CERT_ALERT;
            break;
        case certificate_unknown:
            error = SSL_ERROR_CERTIFICATE_UNKNOWN_ALERT;
            break;
        case illegal_parameter:
            error = SSL_ERROR_ILLEGAL_PARAMETER_ALERT;
            break;
        case inappropriate_fallback:
            error = SSL_ERROR_INAPPROPRIATE_FALLBACK_ALERT;
            break;

        /* All alerts below are TLS only. */
        case unknown_ca:
            error = SSL_ERROR_UNKNOWN_CA_ALERT;
            break;
        case access_denied:
            error = SSL_ERROR_ACCESS_DENIED_ALERT;
            break;
        case decode_error:
            error = SSL_ERROR_DECODE_ERROR_ALERT;
            break;
        case decrypt_error:
            error = SSL_ERROR_DECRYPT_ERROR_ALERT;
            break;
        case export_restriction:
            error = SSL_ERROR_EXPORT_RESTRICTION_ALERT;
            break;
        case protocol_version:
            error = SSL_ERROR_PROTOCOL_VERSION_ALERT;
            break;
        case insufficient_security:
            error = SSL_ERROR_INSUFFICIENT_SECURITY_ALERT;
            break;
        case internal_error:
            error = SSL_ERROR_INTERNAL_ERROR_ALERT;
            break;
        case user_canceled:
            error = SSL_ERROR_USER_CANCELED_ALERT;
            break;
        case no_renegotiation:
            error = SSL_ERROR_NO_RENEGOTIATION_ALERT;
            break;

        /* Alerts for TLS client hello extensions */
        case missing_extension:
            error = SSL_ERROR_MISSING_EXTENSION_ALERT;
            break;
        case unsupported_extension:
            error = SSL_ERROR_UNSUPPORTED_EXTENSION_ALERT;
            break;
        case certificate_unobtainable:
            error = SSL_ERROR_CERTIFICATE_UNOBTAINABLE_ALERT;
            break;
        case unrecognized_name:
            error = SSL_ERROR_UNRECOGNIZED_NAME_ALERT;
            break;
        case bad_certificate_status_response:
            error = SSL_ERROR_BAD_CERT_STATUS_RESPONSE_ALERT;
            break;
        case bad_certificate_hash_value:
            error = SSL_ERROR_BAD_CERT_HASH_VALUE_ALERT;
            break;
        default:
            error = SSL_ERROR_RX_UNKNOWN_ALERT;
            break;
    }
    if (level == alert_fatal) {
        if (!ss->opt.noCache) {
            if (ss->sec.uncache)
                ss->sec.uncache(ss->sec.ci.sid);
        }
        if ((ss->ssl3.hs.ws == wait_server_hello) &&
            (desc == handshake_failure)) {
            /* XXX This is a hack.  We're assuming that any handshake failure
             * XXX on the client hello is a failure to match ciphers.
             */
            error = SSL_ERROR_NO_CYPHER_OVERLAP;
        }
        PORT_SetError(error);
        return SECFailure;
    }
    if ((desc == no_certificate) && (ss->ssl3.hs.ws == wait_client_cert)) {
        /* I'm a server. I've requested a client cert. He hasn't got one. */
        SECStatus rv;

        PORT_Assert(ss->sec.isServer);
        ss->ssl3.hs.ws = wait_client_key;
        rv = ssl3_HandleNoCertificate(ss);
        return rv;
    }
    return SECSuccess;
}

/*
 * Change Cipher Specs
 * Called from ssl3_HandleServerHelloDone,
 *             ssl3_HandleClientHello,
 * and         ssl3_HandleFinished
 *
 * Acquires and releases spec write lock, to protect switching the current
 * and pending write spec pointers.
 */

static SECStatus
ssl3_SendChangeCipherSpecs(sslSocket *ss)
{
    PRUint8 change = change_cipher_spec_choice;
    ssl3CipherSpec *pwSpec;
    SECStatus rv;
    PRInt32 sent;

    SSL_TRC(3, ("%d: SSL3[%d]: send change_cipher_spec record",
                SSL_GETPID(), ss->fd));

    PORT_Assert(ss->opt.noLocks || ssl_HaveXmitBufLock(ss));
    PORT_Assert(ss->opt.noLocks || ssl_HaveSSL3HandshakeLock(ss));

    rv = ssl3_FlushHandshake(ss, ssl_SEND_FLAG_FORCE_INTO_BUFFER);
    if (rv != SECSuccess) {
        return rv; /* error code set by ssl3_FlushHandshake */
    }
    if (!IS_DTLS(ss)) {
        sent = ssl3_SendRecord(ss, NULL, content_change_cipher_spec, &change, 1,
                               ssl_SEND_FLAG_FORCE_INTO_BUFFER);
        if (sent < 0) {
            return (SECStatus)sent; /* error code set by ssl3_SendRecord */
        }
    } else {
        rv = dtls_QueueMessage(ss, content_change_cipher_spec, &change, 1);
        if (rv != SECSuccess) {
            return rv;
        }
    }

    /* swap the pending and current write specs. */
    ssl_GetSpecWriteLock(ss); /**************************************/
    pwSpec = ss->ssl3.pwSpec;

    ss->ssl3.pwSpec = ss->ssl3.cwSpec;
    ss->ssl3.cwSpec = pwSpec;

    SSL_TRC(3, ("%d: SSL3[%d] Set Current Write Cipher Suite to Pending",
                SSL_GETPID(), ss->fd));

    /* We need to free up the contexts, keys and certs ! */
    /* If we are really through with the old cipher spec
     * (Both the read and write sides have changed) destroy it.
     */
    if (ss->ssl3.prSpec == ss->ssl3.pwSpec) {
        if (!IS_DTLS(ss)) {
            ssl3_DestroyCipherSpec(ss->ssl3.pwSpec, PR_FALSE /*freeSrvName*/);
        } else {
            /* With DTLS, we need to set a holddown timer in case the final
             * message got lost */
            rv = dtls_StartHolddownTimer(ss);
        }
    }
    ssl_ReleaseSpecWriteLock(ss); /**************************************/

    return rv;
}

/* Called from ssl3_HandleRecord.
** Caller must hold both RecvBuf and Handshake locks.
 *
 * Acquires and releases spec write lock, to protect switching the current
 * and pending write spec pointers.
*/
static SECStatus
ssl3_HandleChangeCipherSpecs(sslSocket *ss, sslBuffer *buf)
{
    ssl3CipherSpec *prSpec;
    SSL3WaitState ws = ss->ssl3.hs.ws;
    SSL3ChangeCipherSpecChoice change;

    PORT_Assert(ss->opt.noLocks || ssl_HaveRecvBufLock(ss));
    PORT_Assert(ss->opt.noLocks || ssl_HaveSSL3HandshakeLock(ss));

    SSL_TRC(3, ("%d: SSL3[%d]: handle change_cipher_spec record",
                SSL_GETPID(), ss->fd));

    if (ws != wait_change_cipher) {
        if (IS_DTLS(ss)) {
            /* Ignore this because it's out of order. */
            SSL_TRC(3, ("%d: SSL3[%d]: discard out of order "
                        "DTLS change_cipher_spec",
                        SSL_GETPID(), ss->fd));
            buf->len = 0;
            return SECSuccess;
        }
        (void)SSL3_SendAlert(ss, alert_fatal, unexpected_message);
        PORT_SetError(SSL_ERROR_RX_UNEXPECTED_CHANGE_CIPHER);
        return SECFailure;
    }

    if (buf->len != 1) {
        (void)ssl3_DecodeError(ss);
        PORT_SetError(SSL_ERROR_RX_MALFORMED_CHANGE_CIPHER);
        return SECFailure;
    }
    change = (SSL3ChangeCipherSpecChoice)buf->buf[0];
    if (change != change_cipher_spec_choice) {
        /* illegal_parameter is correct here for both SSL3 and TLS. */
        (void)ssl3_IllegalParameter(ss);
        PORT_SetError(SSL_ERROR_RX_MALFORMED_CHANGE_CIPHER);
        return SECFailure;
    }
    buf->len = 0;

    /* Swap the pending and current read specs. */
    ssl_GetSpecWriteLock(ss); /*************************************/
    prSpec = ss->ssl3.prSpec;

    ss->ssl3.prSpec = ss->ssl3.crSpec;
    ss->ssl3.crSpec = prSpec;
    ss->ssl3.hs.ws = wait_finished;

    SSL_TRC(3, ("%d: SSL3[%d] Set Current Read Cipher Suite to Pending",
                SSL_GETPID(), ss->fd));

    /* If we are really through with the old cipher prSpec
     * (Both the read and write sides have changed) destroy it.
     */
    if (ss->ssl3.prSpec == ss->ssl3.pwSpec) {
        ssl3_DestroyCipherSpec(ss->ssl3.prSpec, PR_FALSE /*freeSrvName*/);
    }
    ssl_ReleaseSpecWriteLock(ss); /*************************************/
    return SECSuccess;
}

CK_MECHANISM_TYPE
ssl3_GetPrfHashMechanism(sslSocket *ss)
{
    SSL3PRF prf_alg = ss->ssl3.hs.suite_def->prf_alg;

    if (prf_alg == prf_null)
        return CKM_SHA256;

    return prf_alg;
}

SSLHashType
ssl3_GetSuiteHashAlg(sslSocket *ss)
{
    switch (ss->ssl3.hs.suite_def->prf_alg) {
        case prf_sha384:
            return ssl_hash_sha384;
        case prf_sha256:
            return ssl_hash_sha256;
        default:
            return (ss->version >= SSL_LIBRARY_VERSION_TLS_1_3)
                ? ssl_hash_none
                : ssl_hash_sha256;
            return ssl_hash_sha256;
    }
    return 0; /* it will never get here */
}

/* This method completes the derivation of the MS from the PMS.
**
** 1. Derive the MS, if possible, else return an error.
**
** 2. Check the version if |pms_version| is non-zero and if wrong,
**    return an error.
**
** 3. If |msp| is nonzero, return MS in |*msp|.

** Called from:
**   ssl3_ComputeMasterSecretInt
**   tls_ComputeExtendedMasterSecretInt
*/
static SECStatus
ssl3_ComputeMasterSecretFinish(sslSocket *ss,
                               CK_MECHANISM_TYPE master_derive,
                               CK_MECHANISM_TYPE key_derive,
                               CK_VERSION *pms_version,
                               SECItem *params, CK_FLAGS keyFlags,
                               PK11SymKey *pms, PK11SymKey **msp)
{
    PK11SymKey *ms = NULL;

    ms = PK11_DeriveWithFlags(pms, master_derive,
                              params, key_derive,
                              CKA_DERIVE, 0, keyFlags);
    if (!ms) {
        ssl_MapLowLevelError(SSL_ERROR_SESSION_KEY_GEN_FAILURE);
        return SECFailure;
    }

    if (pms_version && ss->opt.detectRollBack) {
        SSL3ProtocolVersion client_version;
        client_version = pms_version->major << 8 | pms_version->minor;

        if (IS_DTLS(ss)) {
            client_version = dtls_DTLSVersionToTLSVersion(client_version);
        }

        if (client_version != ss->clientHelloVersion) {
            /* Destroy MS.  Version roll-back detected. */
            PK11_FreeSymKey(ms);
            ssl_MapLowLevelError(SSL_ERROR_SESSION_KEY_GEN_FAILURE);
            return SECFailure;
        }
    }

    if (msp) {
        *msp = ms;
    } else {
        PK11_FreeSymKey(ms);
    }

    return SECSuccess;
}

/*  Compute the ordinary (pre draft-ietf-tls-session-hash) master
 ** secret and return it in |*msp|.
 **
 ** Called from: ssl3_ComputeMasterSecret
 */
static SECStatus
ssl3_ComputeMasterSecretInt(sslSocket *ss, PK11SymKey *pms,
                            PK11SymKey **msp)
{
    ssl3CipherSpec *pwSpec = ss->ssl3.pwSpec;
    const ssl3KEADef *kea_def = ss->ssl3.hs.kea_def;
    unsigned char *cr = (unsigned char *)&ss->ssl3.hs.client_random;
    unsigned char *sr = (unsigned char *)&ss->ssl3.hs.server_random;
    PRBool isTLS = (PRBool)(kea_def->tls_keygen ||
                            (pwSpec->version > SSL_LIBRARY_VERSION_3_0));
    PRBool isTLS12 =
        (PRBool)(isTLS && pwSpec->version >= SSL_LIBRARY_VERSION_TLS_1_2);
    /*
     * Whenever isDH is true, we need to use CKM_TLS_MASTER_KEY_DERIVE_DH
     * which, unlike CKM_TLS_MASTER_KEY_DERIVE, converts arbitrary size
     * data into a 48-byte value, and does not expect to return the version.
     */
    PRBool isDH = (PRBool)((ss->ssl3.hs.kea_def->exchKeyType == ssl_kea_dh) ||
                           (ss->ssl3.hs.kea_def->exchKeyType == ssl_kea_ecdh));
    CK_MECHANISM_TYPE master_derive;
    CK_MECHANISM_TYPE key_derive;
    SECItem params;
    CK_FLAGS keyFlags;
    CK_VERSION pms_version;
    CK_VERSION *pms_version_ptr = NULL;
    /* master_params may be used as a CK_SSL3_MASTER_KEY_DERIVE_PARAMS */
    CK_TLS12_MASTER_KEY_DERIVE_PARAMS master_params;
    unsigned int master_params_len;

    if (isTLS12) {
        if (isDH)
            master_derive = CKM_TLS12_MASTER_KEY_DERIVE_DH;
        else
            master_derive = CKM_TLS12_MASTER_KEY_DERIVE;
        key_derive = CKM_TLS12_KEY_AND_MAC_DERIVE;
        keyFlags = CKF_SIGN | CKF_VERIFY;
    } else if (isTLS) {
        if (isDH)
            master_derive = CKM_TLS_MASTER_KEY_DERIVE_DH;
        else
            master_derive = CKM_TLS_MASTER_KEY_DERIVE;
        key_derive = CKM_TLS_KEY_AND_MAC_DERIVE;
        keyFlags = CKF_SIGN | CKF_VERIFY;
    } else {
        if (isDH)
            master_derive = CKM_SSL3_MASTER_KEY_DERIVE_DH;
        else
            master_derive = CKM_SSL3_MASTER_KEY_DERIVE;
        key_derive = CKM_SSL3_KEY_AND_MAC_DERIVE;
        keyFlags = 0;
    }

    if (!isDH) {
        pms_version_ptr = &pms_version;
    }

    master_params.pVersion = pms_version_ptr;
    master_params.RandomInfo.pClientRandom = cr;
    master_params.RandomInfo.ulClientRandomLen = SSL3_RANDOM_LENGTH;
    master_params.RandomInfo.pServerRandom = sr;
    master_params.RandomInfo.ulServerRandomLen = SSL3_RANDOM_LENGTH;
    if (isTLS12) {
        master_params.prfHashMechanism = ssl3_GetPrfHashMechanism(ss);
        master_params_len = sizeof(CK_TLS12_MASTER_KEY_DERIVE_PARAMS);
    } else {
        /* prfHashMechanism is not relevant with this PRF */
        master_params_len = sizeof(CK_SSL3_MASTER_KEY_DERIVE_PARAMS);
    }

    params.data = (unsigned char *)&master_params;
    params.len = master_params_len;

    return ssl3_ComputeMasterSecretFinish(ss, master_derive, key_derive,
                                          pms_version_ptr, &params,
                                          keyFlags, pms, msp);
}

/* Compute the draft-ietf-tls-session-hash master
** secret and return it in |*msp|.
**
** Called from: ssl3_ComputeMasterSecret
*/
static SECStatus
tls_ComputeExtendedMasterSecretInt(sslSocket *ss, PK11SymKey *pms,
                                   PK11SymKey **msp)
{
    ssl3CipherSpec *pwSpec = ss->ssl3.pwSpec;
    CK_NSS_TLS_EXTENDED_MASTER_KEY_DERIVE_PARAMS extended_master_params;
    SSL3Hashes hashes;
    /*
     * Determine whether to use the DH/ECDH or RSA derivation modes.
     */
    /*
     * TODO(ekr@rtfm.com): Verify that the slot can handle this key expansion
     * mode. Bug 1198298 */
    PRBool isDH = (PRBool)((ss->ssl3.hs.kea_def->exchKeyType == ssl_kea_dh) ||
                           (ss->ssl3.hs.kea_def->exchKeyType == ssl_kea_ecdh));
    CK_MECHANISM_TYPE master_derive;
    CK_MECHANISM_TYPE key_derive;
    SECItem params;
    const CK_FLAGS keyFlags = CKF_SIGN | CKF_VERIFY;
    CK_VERSION pms_version;
    CK_VERSION *pms_version_ptr = NULL;
    SECStatus rv;

    rv = ssl3_ComputeHandshakeHashes(ss, pwSpec, &hashes, 0);
    if (rv != SECSuccess) {
        PORT_Assert(0); /* Should never fail */
        ssl_MapLowLevelError(SSL_ERROR_SESSION_KEY_GEN_FAILURE);
        return SECFailure;
    }

    if (isDH) {
        master_derive = CKM_NSS_TLS_EXTENDED_MASTER_KEY_DERIVE_DH;
    } else {
        master_derive = CKM_NSS_TLS_EXTENDED_MASTER_KEY_DERIVE;
        pms_version_ptr = &pms_version;
    }

    if (pwSpec->version >= SSL_LIBRARY_VERSION_TLS_1_2) {
        /* TLS 1.2 */
        extended_master_params.prfHashMechanism = CKM_SHA256;
        key_derive = CKM_TLS12_KEY_AND_MAC_DERIVE;
    } else {
        /* TLS < 1.2 */
        extended_master_params.prfHashMechanism = CKM_TLS_PRF;
        key_derive = CKM_TLS_KEY_AND_MAC_DERIVE;
    }

    extended_master_params.pVersion = pms_version_ptr;
    extended_master_params.pSessionHash = hashes.u.raw;
    extended_master_params.ulSessionHashLen = hashes.len;

    params.data = (unsigned char *)&extended_master_params;
    params.len = sizeof extended_master_params;

    return ssl3_ComputeMasterSecretFinish(ss, master_derive, key_derive,
                                          pms_version_ptr, &params,
                                          keyFlags, pms, msp);
}

/* Wrapper method to compute the master secret and return it in |*msp|.
**
** Called from ssl3_ComputeMasterSecret
*/
static SECStatus
ssl3_ComputeMasterSecret(sslSocket *ss, PK11SymKey *pms,
                         PK11SymKey **msp)
{
    PORT_Assert(pms != NULL);
    PORT_Assert(ss->opt.noLocks || ssl_HaveSSL3HandshakeLock(ss));
    PORT_Assert(ss->ssl3.prSpec == ss->ssl3.pwSpec);

    if (ssl3_ExtensionNegotiated(ss, ssl_extended_master_secret_xtn)) {
        return tls_ComputeExtendedMasterSecretInt(ss, pms, msp);
    } else {
        return ssl3_ComputeMasterSecretInt(ss, pms, msp);
    }
}

/* This method uses PKCS11 to derive the MS from the PMS, where PMS
** is a PKCS11 symkey. We call ssl3_ComputeMasterSecret to do the
** computations and then modify the pwSpec->state as a side effect.
**
** This is used in all cases except the "triple bypass" with RSA key
** exchange.
**
** Called from ssl3_InitPendingCipherSpec.   prSpec is pwSpec.
*/
static SECStatus
ssl3_DeriveMasterSecret(sslSocket *ss, PK11SymKey *pms)
{
    SECStatus rv;
    PK11SymKey *ms = NULL;
    ssl3CipherSpec *pwSpec = ss->ssl3.pwSpec;

    PORT_Assert(ss->opt.noLocks || ssl_HaveSSL3HandshakeLock(ss));
    PORT_Assert(ss->opt.noLocks || ssl_HaveSpecWriteLock(ss));
    PORT_Assert(ss->ssl3.prSpec == ss->ssl3.pwSpec);

    if (pms) {
        rv = ssl3_ComputeMasterSecret(ss, pms, &ms);
        pwSpec->master_secret = ms;
        if (rv != SECSuccess)
            return rv;
    }

#ifndef NO_PKCS11_BYPASS
    if (ss->opt.bypassPKCS11) {
        SECItem *keydata;
        /* In hope of doing a "double bypass",
         * need to extract the master secret's value from the key object
         * and store it raw in the sslSocket struct.
         */
        rv = PK11_ExtractKeyValue(pwSpec->master_secret);
        if (rv != SECSuccess) {
            return rv;
        }
        /* This returns the address of the secItem inside the key struct,
         * not a copy or a reference.  So, there's no need to free it.
         */
        keydata = PK11_GetKeyData(pwSpec->master_secret);
        if (keydata && keydata->len <= sizeof pwSpec->raw_master_secret) {
            memcpy(pwSpec->raw_master_secret, keydata->data, keydata->len);
            pwSpec->msItem.data = pwSpec->raw_master_secret;
            pwSpec->msItem.len = keydata->len;
        } else {
            PORT_SetError(SEC_ERROR_LIBRARY_FAILURE);
            return SECFailure;
        }
    }
#endif

    return SECSuccess;
}

/*
 * Derive encryption and MAC Keys (and IVs) from master secret
 * Sets a useful error code when returning SECFailure.
 *
 * Called only from ssl3_InitPendingCipherSpec(),
 * which in turn is called from
 *              sendRSAClientKeyExchange        (for Full handshake)
 *              sendDHClientKeyExchange         (for Full handshake)
 *              ssl3_HandleClientKeyExchange    (for Full handshake)
 *              ssl3_HandleServerHello          (for session restart)
 *              ssl3_HandleClientHello          (for session restart)
 * Caller MUST hold the specWriteLock, and SSL3HandshakeLock.
 * ssl3_InitPendingCipherSpec does that.
 *
 */
static SECStatus
ssl3_DeriveConnectionKeysPKCS11(sslSocket *ss)
{
    ssl3CipherSpec *pwSpec = ss->ssl3.pwSpec;
    const ssl3KEADef *kea_def = ss->ssl3.hs.kea_def;
    unsigned char *cr = (unsigned char *)&ss->ssl3.hs.client_random;
    unsigned char *sr = (unsigned char *)&ss->ssl3.hs.server_random;
    PRBool isTLS = (PRBool)(kea_def->tls_keygen ||
                            (pwSpec->version > SSL_LIBRARY_VERSION_3_0));
    PRBool isTLS12 =
        (PRBool)(isTLS && pwSpec->version >= SSL_LIBRARY_VERSION_TLS_1_2);
    /* following variables used in PKCS11 path */
    const ssl3BulkCipherDef *cipher_def = pwSpec->cipher_def;
    PK11SlotInfo *slot = NULL;
    PK11SymKey *symKey = NULL;
    void *pwArg = ss->pkcs11PinArg;
    int keySize;
    CK_TLS12_KEY_MAT_PARAMS key_material_params; /* may be used as a
                                                  * CK_SSL3_KEY_MAT_PARAMS */
    unsigned int key_material_params_len;
    CK_SSL3_KEY_MAT_OUT returnedKeys;
    CK_MECHANISM_TYPE key_derive;
    CK_MECHANISM_TYPE bulk_mechanism;
    SSLCipherAlgorithm calg;
    SECItem params;
    PRBool skipKeysAndIVs = (PRBool)(cipher_def->calg == calg_null);

    PORT_Assert(ss->opt.noLocks || ssl_HaveSSL3HandshakeLock(ss));
    PORT_Assert(ss->opt.noLocks || ssl_HaveSpecWriteLock(ss));
    PORT_Assert(ss->ssl3.prSpec == ss->ssl3.pwSpec);

    if (!pwSpec->master_secret) {
        PORT_SetError(SSL_ERROR_SESSION_KEY_GEN_FAILURE);
        return SECFailure;
    }
    /*
     * generate the key material
     */
    key_material_params.ulMacSizeInBits = pwSpec->mac_size * BPB;
    key_material_params.ulKeySizeInBits = cipher_def->secret_key_size * BPB;
    key_material_params.ulIVSizeInBits = cipher_def->iv_size * BPB;
    if (cipher_def->type == type_block &&
        pwSpec->version >= SSL_LIBRARY_VERSION_TLS_1_1) {
        /* Block ciphers in >= TLS 1.1 use a per-record, explicit IV. */
        key_material_params.ulIVSizeInBits = 0;
        memset(pwSpec->client.write_iv, 0, cipher_def->iv_size);
        memset(pwSpec->server.write_iv, 0, cipher_def->iv_size);
    }

    key_material_params.bIsExport = (CK_BBOOL)(kea_def->is_limited);

    key_material_params.RandomInfo.pClientRandom = cr;
    key_material_params.RandomInfo.ulClientRandomLen = SSL3_RANDOM_LENGTH;
    key_material_params.RandomInfo.pServerRandom = sr;
    key_material_params.RandomInfo.ulServerRandomLen = SSL3_RANDOM_LENGTH;
    key_material_params.pReturnedKeyMaterial = &returnedKeys;

    returnedKeys.pIVClient = pwSpec->client.write_iv;
    returnedKeys.pIVServer = pwSpec->server.write_iv;
    keySize = cipher_def->key_size;

    if (skipKeysAndIVs) {
        keySize = 0;
        key_material_params.ulKeySizeInBits = 0;
        key_material_params.ulIVSizeInBits = 0;
        returnedKeys.pIVClient = NULL;
        returnedKeys.pIVServer = NULL;
    }

    calg = cipher_def->calg;
    bulk_mechanism = ssl3_Alg2Mech(calg);

    if (isTLS12) {
        key_derive = CKM_TLS12_KEY_AND_MAC_DERIVE;
        key_material_params.prfHashMechanism = ssl3_GetPrfHashMechanism(ss);
        key_material_params_len = sizeof(CK_TLS12_KEY_MAT_PARAMS);
    } else if (isTLS) {
        key_derive = CKM_TLS_KEY_AND_MAC_DERIVE;
        key_material_params_len = sizeof(CK_SSL3_KEY_MAT_PARAMS);
    } else {
        key_derive = CKM_SSL3_KEY_AND_MAC_DERIVE;
        key_material_params_len = sizeof(CK_SSL3_KEY_MAT_PARAMS);
    }

    params.data = (unsigned char *)&key_material_params;
    params.len = key_material_params_len;

    /* CKM_SSL3_KEY_AND_MAC_DERIVE is defined to set ENCRYPT, DECRYPT, and
     * DERIVE by DEFAULT */
    symKey = PK11_Derive(pwSpec->master_secret, key_derive, &params,
                         bulk_mechanism, CKA_ENCRYPT, keySize);
    if (!symKey) {
        ssl_MapLowLevelError(SSL_ERROR_SESSION_KEY_GEN_FAILURE);
        return SECFailure;
    }
    /* we really should use the actual mac'ing mechanism here, but we
     * don't because these types are used to map keytype anyway and both
     * mac's map to the same keytype.
     */
    slot = PK11_GetSlotFromKey(symKey);

    PK11_FreeSlot(slot); /* slot is held until the key is freed */
    pwSpec->client.write_mac_key =
        PK11_SymKeyFromHandle(slot, symKey, PK11_OriginDerive,
                              CKM_SSL3_SHA1_MAC, returnedKeys.hClientMacSecret, PR_TRUE, pwArg);
    if (pwSpec->client.write_mac_key == NULL) {
        goto loser; /* loser sets err */
    }
    pwSpec->server.write_mac_key =
        PK11_SymKeyFromHandle(slot, symKey, PK11_OriginDerive,
                              CKM_SSL3_SHA1_MAC, returnedKeys.hServerMacSecret, PR_TRUE, pwArg);
    if (pwSpec->server.write_mac_key == NULL) {
        goto loser; /* loser sets err */
    }
    if (!skipKeysAndIVs) {
        pwSpec->client.write_key =
            PK11_SymKeyFromHandle(slot, symKey, PK11_OriginDerive,
                                  bulk_mechanism, returnedKeys.hClientKey, PR_TRUE, pwArg);
        if (pwSpec->client.write_key == NULL) {
            goto loser; /* loser sets err */
        }
        pwSpec->server.write_key =
            PK11_SymKeyFromHandle(slot, symKey, PK11_OriginDerive,
                                  bulk_mechanism, returnedKeys.hServerKey, PR_TRUE, pwArg);
        if (pwSpec->server.write_key == NULL) {
            goto loser; /* loser sets err */
        }
    }
    PK11_FreeSymKey(symKey);
    return SECSuccess;

loser:
    if (symKey)
        PK11_FreeSymKey(symKey);
    ssl_MapLowLevelError(SSL_ERROR_SESSION_KEY_GEN_FAILURE);
    return SECFailure;
}

/* ssl3_InitHandshakeHashes creates handshake hash contexts and hashes in
 * buffered messages in ss->ssl3.hs.messages. */
static SECStatus
ssl3_InitHandshakeHashes(sslSocket *ss)
{
    SSL_TRC(30, ("%d: SSL3[%d]: start handshake hashes", SSL_GETPID(), ss->fd));

    PORT_Assert(ss->ssl3.hs.hashType == handshake_hash_unknown);
#ifndef NO_PKCS11_BYPASS
    if (ss->opt.bypassPKCS11) {
        PORT_Assert(!ss->ssl3.hs.sha_obj && !ss->ssl3.hs.sha_clone);
        if (ss->version >= SSL_LIBRARY_VERSION_TLS_1_2) {
            /* we support ciphersuites where the PRF hash isn't SHA-256 */
            const SECOidData *hashOid =
                SECOID_FindOIDByMechanism(ssl3_GetPrfHashMechanism(ss));

            if (hashOid == NULL) {
                PORT_Assert(hashOid == NULL);
                ssl_MapLowLevelError(SSL_ERROR_DIGEST_FAILURE);
                return SECFailure;
            }

            ss->ssl3.hs.sha_obj = HASH_GetRawHashObject(
                HASH_GetHashTypeByOidTag(hashOid->offset));
            if (!ss->ssl3.hs.sha_obj) {
                ssl_MapLowLevelError(SSL_ERROR_DIGEST_FAILURE);
                return SECFailure;
            }
            ss->ssl3.hs.sha_clone = (void (*)(void *, void *))SHA256_Clone;
            ss->ssl3.hs.hashType = handshake_hash_single;
            ss->ssl3.hs.sha_obj->begin(ss->ssl3.hs.sha_cx);
        } else {
            ss->ssl3.hs.hashType = handshake_hash_combo;
            MD5_Begin((MD5Context *)ss->ssl3.hs.md5_cx);
            SHA1_Begin((SHA1Context *)ss->ssl3.hs.sha_cx);
        }
    } else
#endif
    {
        PORT_Assert(!ss->ssl3.hs.md5 && !ss->ssl3.hs.sha);
        /*
         * note: We should probably lookup an SSL3 slot for these
         * handshake hashes in hopes that we wind up with the same slots
         * that the master secret will wind up in ...
         */
        if (ss->version >= SSL_LIBRARY_VERSION_TLS_1_2) {
            /* We support ciphersuites where the PRF hash isn't SHA-256 */
            /* determine the hash from the prf */
            const SECOidData *hash_oid =
                SECOID_FindOIDByMechanism(ssl3_GetPrfHashMechanism(ss));

            /* Get the PKCS #11 mechanism for the Hash from the cipher suite (prf_alg)
             * Convert that to the OidTag. We can then use that OidTag to create our
             * PK11Context */
            PORT_Assert(hash_oid != NULL);
            if (hash_oid == NULL) {
                ssl_MapLowLevelError(SSL_ERROR_DIGEST_FAILURE);
                return SECFailure;
            }

            ss->ssl3.hs.sha = PK11_CreateDigestContext(hash_oid->offset);
            if (ss->ssl3.hs.sha == NULL) {
                ssl_MapLowLevelError(SSL_ERROR_SHA_DIGEST_FAILURE);
                return SECFailure;
            }
            ss->ssl3.hs.hashType = handshake_hash_single;

            if (PK11_DigestBegin(ss->ssl3.hs.sha) != SECSuccess) {
                ssl_MapLowLevelError(SSL_ERROR_DIGEST_FAILURE);
                return SECFailure;
            }

            /* Create a backup SHA-1 hash for a potential client auth
             * signature.
             *
             * In TLS 1.2, ssl3_ComputeHandshakeHashes always uses the
             * handshake hash function (SHA-256). If the server or the client
             * does not support SHA-256 as a signature hash, we can either
             * maintain a backup SHA-1 handshake hash or buffer all handshake
             * messages.
             */
            if (!ss->sec.isServer) {
                ss->ssl3.hs.backupHash = PK11_CreateDigestContext(SEC_OID_SHA1);
                if (ss->ssl3.hs.backupHash == NULL) {
                    ssl_MapLowLevelError(SSL_ERROR_SHA_DIGEST_FAILURE);
                    return SECFailure;
                }

                if (PK11_DigestBegin(ss->ssl3.hs.backupHash) != SECSuccess) {
                    ssl_MapLowLevelError(SSL_ERROR_SHA_DIGEST_FAILURE);
                    return SECFailure;
                }
            }
        } else {
            /* Both ss->ssl3.hs.md5 and ss->ssl3.hs.sha should be NULL or
             * created successfully. */
            ss->ssl3.hs.md5 = PK11_CreateDigestContext(SEC_OID_MD5);
            if (ss->ssl3.hs.md5 == NULL) {
                ssl_MapLowLevelError(SSL_ERROR_MD5_DIGEST_FAILURE);
                return SECFailure;
            }
            ss->ssl3.hs.sha = PK11_CreateDigestContext(SEC_OID_SHA1);
            if (ss->ssl3.hs.sha == NULL) {
                PK11_DestroyContext(ss->ssl3.hs.md5, PR_TRUE);
                ss->ssl3.hs.md5 = NULL;
                ssl_MapLowLevelError(SSL_ERROR_SHA_DIGEST_FAILURE);
                return SECFailure;
            }
            ss->ssl3.hs.hashType = handshake_hash_combo;

            if (PK11_DigestBegin(ss->ssl3.hs.md5) != SECSuccess) {
                ssl_MapLowLevelError(SSL_ERROR_MD5_DIGEST_FAILURE);
                return SECFailure;
            }
            if (PK11_DigestBegin(ss->ssl3.hs.sha) != SECSuccess) {
                ssl_MapLowLevelError(SSL_ERROR_SHA_DIGEST_FAILURE);
                return SECFailure;
            }
        }
    }

    if (ss->ssl3.hs.messages.len > 0) {
        if (ssl3_UpdateHandshakeHashes(ss, ss->ssl3.hs.messages.buf,
                                       ss->ssl3.hs.messages.len) !=
            SECSuccess) {
            return SECFailure;
        }
        PORT_Free(ss->ssl3.hs.messages.buf);
        ss->ssl3.hs.messages.buf = NULL;
        ss->ssl3.hs.messages.len = 0;
        ss->ssl3.hs.messages.space = 0;
    }

    return SECSuccess;
}

SECStatus
ssl3_RestartHandshakeHashes(sslSocket *ss)
{
    SECStatus rv = SECSuccess;

    SSL_TRC(30, ("%d: SSL3[%d]: reset handshake hashes",
                 SSL_GETPID(), ss->fd));
    ss->ssl3.hs.hashType = handshake_hash_unknown;
    ss->ssl3.hs.messages.len = 0;
#ifndef NO_PKCS11_BYPASS
    ss->ssl3.hs.sha_obj = NULL;
    ss->ssl3.hs.sha_clone = NULL;
#endif
    if (ss->ssl3.hs.md5) {
        PK11_DestroyContext(ss->ssl3.hs.md5, PR_TRUE);
        ss->ssl3.hs.md5 = NULL;
    }
    if (ss->ssl3.hs.sha) {
        PK11_DestroyContext(ss->ssl3.hs.sha, PR_TRUE);
        ss->ssl3.hs.sha = NULL;
    }
    return rv;
}

/*
 * Handshake messages
 */
/* Called from  ssl3_InitHandshakeHashes()
**      ssl3_AppendHandshake()
**      ssl3_HandleV2ClientHello()
**      ssl3_HandleHandshakeMessage()
** Caller must hold the ssl3Handshake lock.
*/
SECStatus
ssl3_UpdateHandshakeHashes(sslSocket *ss, const unsigned char *b,
                           unsigned int l)
{
    SECStatus rv = SECSuccess;

    PORT_Assert(ss->opt.noLocks || ssl_HaveSSL3HandshakeLock(ss));

    /* We need to buffer the handshake messages until we have established
     * which handshake hash function to use. */
    if (ss->ssl3.hs.hashType == handshake_hash_unknown) {
        return sslBuffer_Append(&ss->ssl3.hs.messages, b, l);
    }

    PRINT_BUF(90, (NULL, "handshake hash input:", b, l));

#ifndef NO_PKCS11_BYPASS
    if (ss->opt.bypassPKCS11) {
        if (ss->ssl3.hs.hashType == handshake_hash_single) {
            ss->ssl3.hs.sha_obj->update(ss->ssl3.hs.sha_cx, b, l);
        } else {
            MD5_Update((MD5Context *)ss->ssl3.hs.md5_cx, b, l);
            SHA1_Update((SHA1Context *)ss->ssl3.hs.sha_cx, b, l);
        }
        return rv;
    }
#endif
    if (ss->ssl3.hs.hashType == handshake_hash_single) {
        rv = PK11_DigestOp(ss->ssl3.hs.sha, b, l);
        if (rv != SECSuccess) {
            ssl_MapLowLevelError(SSL_ERROR_DIGEST_FAILURE);
            return rv;
        }
        if (ss->ssl3.hs.backupHash) {
            rv = PK11_DigestOp(ss->ssl3.hs.backupHash, b, l);
            if (rv != SECSuccess) {
                ssl_MapLowLevelError(SSL_ERROR_SHA_DIGEST_FAILURE);
                return rv;
            }
        }
    } else {
        rv = PK11_DigestOp(ss->ssl3.hs.md5, b, l);
        if (rv != SECSuccess) {
            ssl_MapLowLevelError(SSL_ERROR_MD5_DIGEST_FAILURE);
            return rv;
        }
        rv = PK11_DigestOp(ss->ssl3.hs.sha, b, l);
        if (rv != SECSuccess) {
            ssl_MapLowLevelError(SSL_ERROR_SHA_DIGEST_FAILURE);
            return rv;
        }
    }
    return rv;
}

/**************************************************************************
 * Append Handshake functions.
 * All these functions set appropriate error codes.
 * Most rely on ssl3_AppendHandshake to set the error code.
 **************************************************************************/
SECStatus
ssl3_AppendHandshake(sslSocket *ss, const void *void_src, PRInt32 bytes)
{
    unsigned char *src = (unsigned char *)void_src;
    int room = ss->sec.ci.sendBuf.space - ss->sec.ci.sendBuf.len;
    SECStatus rv;

    PORT_Assert(ss->opt.noLocks || ssl_HaveSSL3HandshakeLock(ss)); /* protects sendBuf. */

    if (!bytes)
        return SECSuccess;
    if (ss->sec.ci.sendBuf.space < MAX_SEND_BUF_LENGTH && room < bytes) {
        rv = sslBuffer_Grow(&ss->sec.ci.sendBuf, PR_MAX(MIN_SEND_BUF_LENGTH,
                                                        PR_MIN(MAX_SEND_BUF_LENGTH, ss->sec.ci.sendBuf.len + bytes)));
        if (rv != SECSuccess)
            return rv; /* sslBuffer_Grow has set a memory error code. */
        room = ss->sec.ci.sendBuf.space - ss->sec.ci.sendBuf.len;
    }

    PRINT_BUF(60, (ss, "Append to Handshake", (unsigned char *)void_src, bytes));
    rv = ssl3_UpdateHandshakeHashes(ss, src, bytes);
    if (rv != SECSuccess)
        return rv; /* error code set by ssl3_UpdateHandshakeHashes */

    while (bytes > room) {
        if (room > 0)
            PORT_Memcpy(ss->sec.ci.sendBuf.buf + ss->sec.ci.sendBuf.len, src,
                        room);
        ss->sec.ci.sendBuf.len += room;
        rv = ssl3_FlushHandshake(ss, ssl_SEND_FLAG_FORCE_INTO_BUFFER);
        if (rv != SECSuccess) {
            return rv; /* error code set by ssl3_FlushHandshake */
        }
        bytes -= room;
        src += room;
        room = ss->sec.ci.sendBuf.space;
        PORT_Assert(ss->sec.ci.sendBuf.len == 0);
    }
    PORT_Memcpy(ss->sec.ci.sendBuf.buf + ss->sec.ci.sendBuf.len, src, bytes);
    ss->sec.ci.sendBuf.len += bytes;
    return SECSuccess;
}

SECStatus
ssl3_AppendHandshakeNumber(sslSocket *ss, PRInt32 num, PRInt32 lenSize)
{
    SECStatus rv;
    PRUint8 b[4];
    PRUint8 *p = b;

    PORT_Assert(lenSize <= 4 && lenSize > 0);
    if (lenSize < 4 && num >= (1L << (lenSize * 8))) {
        PORT_SetError(SSL_ERROR_TX_RECORD_TOO_LONG);
        return SECFailure;
    }

    switch (lenSize) {
        case 4:
            *p++ = (num >> 24) & 0xff;
        case 3:
            *p++ = (num >> 16) & 0xff;
        case 2:
            *p++ = (num >> 8) & 0xff;
        case 1:
            *p = num & 0xff;
    }
    SSL_TRC(60, ("%d: number:", SSL_GETPID()));
    rv = ssl3_AppendHandshake(ss, &b[0], lenSize);
    return rv; /* error code set by AppendHandshake, if applicable. */
}

SECStatus
ssl3_AppendHandshakeVariable(
    sslSocket *ss, const SSL3Opaque *src, PRInt32 bytes, PRInt32 lenSize)
{
    SECStatus rv;

    PORT_Assert((bytes < (1 << 8) && lenSize == 1) ||
                (bytes < (1L << 16) && lenSize == 2) ||
                (bytes < (1L << 24) && lenSize == 3));

    SSL_TRC(60, ("%d: append variable:", SSL_GETPID()));
    rv = ssl3_AppendHandshakeNumber(ss, bytes, lenSize);
    if (rv != SECSuccess) {
        return rv; /* error code set by AppendHandshake, if applicable. */
    }
    SSL_TRC(60, ("data:"));
    rv = ssl3_AppendHandshake(ss, src, bytes);
    return rv; /* error code set by AppendHandshake, if applicable. */
}

SECStatus
ssl3_AppendHandshakeHeader(sslSocket *ss, SSL3HandshakeType t, PRUint32 length)
{
    SECStatus rv;

    /* If we already have a message in place, we need to enqueue it.
     * This empties the buffer. This is a convenient place to call
     * dtls_StageHandshakeMessage to mark the message boundary.
     */
    if (IS_DTLS(ss)) {
        rv = dtls_StageHandshakeMessage(ss);
        if (rv != SECSuccess) {
            return rv;
        }
    }

    SSL_TRC(30, ("%d: SSL3[%d]: append handshake header: type %s",
                 SSL_GETPID(), ss->fd, ssl3_DecodeHandshakeType(t)));

    rv = ssl3_AppendHandshakeNumber(ss, t, 1);
    if (rv != SECSuccess) {
        return rv; /* error code set by AppendHandshake, if applicable. */
    }
    rv = ssl3_AppendHandshakeNumber(ss, length, 3);
    if (rv != SECSuccess) {
        return rv; /* error code set by AppendHandshake, if applicable. */
    }

    if (IS_DTLS(ss)) {
        /* Note that we make an unfragmented message here. We fragment in the
         * transmission code, if necessary */
        rv = ssl3_AppendHandshakeNumber(ss, ss->ssl3.hs.sendMessageSeq, 2);
        if (rv != SECSuccess) {
            return rv; /* error code set by AppendHandshake, if applicable. */
        }
        ss->ssl3.hs.sendMessageSeq++;

        /* 0 is the fragment offset, because it's not fragmented yet */
        rv = ssl3_AppendHandshakeNumber(ss, 0, 3);
        if (rv != SECSuccess) {
            return rv; /* error code set by AppendHandshake, if applicable. */
        }

        /* Fragment length -- set to the packet length because not fragmented */
        rv = ssl3_AppendHandshakeNumber(ss, length, 3);
        if (rv != SECSuccess) {
            return rv; /* error code set by AppendHandshake, if applicable. */
        }
    }

    return rv; /* error code set by AppendHandshake, if applicable. */
}

/* ssl3_AppendSignatureAndHashAlgorithm appends the serialisation of
 * |sigAndHash| to the current handshake message. */
SECStatus
ssl3_AppendSignatureAndHashAlgorithm(
    sslSocket *ss, const SSLSignatureAndHashAlg *sigAndHash)
{
    PRUint8 serialized[2];
    SECOidTag hashAlg = ssl3_TLSHashAlgorithmToOID(sigAndHash->hashAlg);
    if (hashAlg == SEC_OID_UNKNOWN) {
        PORT_SetError(SSL_ERROR_UNSUPPORTED_HASH_ALGORITHM);
        return SECFailure;
    }

    serialized[0] = (PRUint8)sigAndHash->hashAlg;
    serialized[1] = (PRUint8)sigAndHash->sigAlg;

    return ssl3_AppendHandshake(ss, serialized, sizeof(serialized));
}

/**************************************************************************
 * Consume Handshake functions.
 *
 * All data used in these functions is protected by two locks,
 * the RecvBufLock and the SSL3HandshakeLock
 **************************************************************************/

/* Read up the next "bytes" number of bytes from the (decrypted) input
 * stream "b" (which is *length bytes long). Copy them into buffer "v".
 * Reduces *length by bytes.  Advances *b by bytes.
 *
 * If this function returns SECFailure, it has already sent an alert,
 * and has set a generic error code.  The caller should probably
 * override the generic error code by setting another.
 */
SECStatus
ssl3_ConsumeHandshake(sslSocket *ss, void *v, PRInt32 bytes, SSL3Opaque **b,
                      PRUint32 *length)
{
    PORT_Assert(ss->opt.noLocks || ssl_HaveRecvBufLock(ss));
    PORT_Assert(ss->opt.noLocks || ssl_HaveSSL3HandshakeLock(ss));

    if ((PRUint32)bytes > *length) {
        return ssl3_DecodeError(ss);
    }
    PORT_Memcpy(v, *b, bytes);
    PRINT_BUF(60, (ss, "consume bytes:", *b, bytes));
    *b += bytes;
    *length -= bytes;
    return SECSuccess;
}

/* Read up the next "bytes" number of bytes from the (decrypted) input
 * stream "b" (which is *length bytes long), and interpret them as an
 * integer in network byte order.  Returns the received value.
 * Reduces *length by bytes.  Advances *b by bytes.
 *
 * Returns SECFailure (-1) on failure.
 * This value is indistinguishable from the equivalent received value.
 * Only positive numbers are to be received this way.
 * Thus, the largest value that may be sent this way is 0x7fffffff.
 * On error, an alert has been sent, and a generic error code has been set.
 */
PRInt32
ssl3_ConsumeHandshakeNumber(sslSocket *ss, PRInt32 bytes, SSL3Opaque **b,
                            PRUint32 *length)
{
    PRUint8 *buf = *b;
    int i;
    PRInt32 num = 0;

    PORT_Assert(ss->opt.noLocks || ssl_HaveRecvBufLock(ss));
    PORT_Assert(ss->opt.noLocks || ssl_HaveSSL3HandshakeLock(ss));
    PORT_Assert(bytes <= sizeof num);

    if ((PRUint32)bytes > *length) {
        return ssl3_DecodeError(ss);
    }
    PRINT_BUF(60, (ss, "consume bytes:", *b, bytes));

    for (i = 0; i < bytes; i++)
        num = (num << 8) + buf[i];
    *b += bytes;
    *length -= bytes;
    return num;
}

/* Read in two values from the incoming decrypted byte stream "b", which is
 * *length bytes long.  The first value is a number whose size is "bytes"
 * bytes long.  The second value is a byte-string whose size is the value
 * of the first number received.  The latter byte-string, and its length,
 * is returned in the SECItem i.
 *
 * Returns SECFailure (-1) on failure.
 * On error, an alert has been sent, and a generic error code has been set.
 *
 * RADICAL CHANGE for NSS 3.11.  All callers of this function make copies
 * of the data returned in the SECItem *i, so making a copy of it here
 * is simply wasteful.  So, This function now just sets SECItem *i to
 * point to the values in the buffer **b.
 */
SECStatus
ssl3_ConsumeHandshakeVariable(sslSocket *ss, SECItem *i, PRInt32 bytes,
                              SSL3Opaque **b, PRUint32 *length)
{
    PRInt32 count;

    PORT_Assert(bytes <= 3);
    i->len = 0;
    i->data = NULL;
    i->type = siBuffer;
    count = ssl3_ConsumeHandshakeNumber(ss, bytes, b, length);
    if (count < 0) { /* Can't test for SECSuccess here. */
        return SECFailure;
    }
    if (count > 0) {
        if ((PRUint32)count > *length) {
            return ssl3_DecodeError(ss);
        }
        i->data = *b;
        i->len = count;
        *b += count;
        *length -= count;
    }
    return SECSuccess;
}

/* tlsHashOIDMap contains the mapping between TLS hash identifiers and the
 * SECOidTag used internally by NSS.
 *
 * See https://tools.ietf.org/html/whih#section-7.4.1.4.1
 *
 * Note for reviewers: The above species
 * { ssl_hash_sha224, SEC_OID_SHA224 } as one of the entries
 * in which isn't included as not recommended for TLS 1.3
 * https://tools.ietf.org/html/draft-ietf-tls-tls13-08 which
 * we plan to support. We still need to work this out, see
 * also Bug 1179338.
 */
static const struct {
    SSLHashType tlsHash;
    SECOidTag oid;
} tlsHashOIDMap[] = {
    { ssl_hash_sha1, SEC_OID_SHA1 },
    { ssl_hash_sha256, SEC_OID_SHA256 },
    { ssl_hash_sha384, SEC_OID_SHA384 },
    { ssl_hash_sha512, SEC_OID_SHA512 }
};

/* ssl3_TLSHashAlgorithmToOID converts a TLS hash identifier into an OID value.
 * If the hash is not recognised, SEC_OID_UNKNOWN is returned.
 *
 * See https://tools.ietf.org/html/rfc5246#section-7.4.1.4.1 */
SECOidTag
ssl3_TLSHashAlgorithmToOID(SSLHashType hashFunc)
{
    unsigned int i;

    for (i = 0; i < PR_ARRAY_SIZE(tlsHashOIDMap); i++) {
        if (hashFunc == tlsHashOIDMap[i].tlsHash) {
            return tlsHashOIDMap[i].oid;
        }
    }
    return SEC_OID_UNKNOWN;
}

/* ssl3_TLSSignatureAlgorithmForKeyType returns the TLS 1.2 signature algorithm
 * identifier for a given KeyType. */
static SECStatus
ssl3_TLSSignatureAlgorithmForKeyType(KeyType keyType, SSLSignType *out)
{
    switch (keyType) {
        case rsaKey:
            *out = ssl_sign_rsa;
            return SECSuccess;
        case dsaKey:
            *out = ssl_sign_dsa;
            return SECSuccess;
        case ecKey:
            *out = ssl_sign_ecdsa;
            return SECSuccess;
        default:
            PORT_SetError(SEC_ERROR_INVALID_KEY);
            return SECFailure;
    }
}

/* ssl3_TLSSignatureAlgorithmForCertificate returns the TLS 1.2 signature
 * algorithm identifier for the given certificate. */
static SECStatus
ssl3_TLSSignatureAlgorithmForCertificate(CERTCertificate *cert,
                                         SSLSignType *out)
{
    SECKEYPublicKey *key;
    KeyType keyType;

    key = CERT_ExtractPublicKey(cert);
    if (key == NULL) {
        ssl_MapLowLevelError(SSL_ERROR_EXTRACT_PUBLIC_KEY_FAILURE);
        return SECFailure;
    }

    keyType = key->keyType;
    SECKEY_DestroyPublicKey(key);
    return ssl3_TLSSignatureAlgorithmForKeyType(keyType, out);
}

/* ssl3_CheckSignatureAndHashAlgorithmConsistency checks that the signature
 * algorithm identifier in |sigAndHash| is consistent with the public key in
 * |cert|. It also checks the hash algorithm against the configured signature
 * algorithms.  If all the tests pass, SECSuccess is returned. Otherwise,
 * PORT_SetError is called and SECFailure is returned. */
SECStatus
ssl3_CheckSignatureAndHashAlgorithmConsistency(
    sslSocket *ss, const SSLSignatureAndHashAlg *sigAndHash,
    CERTCertificate *cert)
{
    SECStatus rv;
    SSLSignType sigAlg;
    unsigned int i;

    /* If we're a client, check that the signature algorithm matches the signing
     * key type of the cipher suite. */
    if (!ss->sec.isServer &&
        ss->ssl3.hs.kea_def->signKeyType != sigAndHash->sigAlg) {
        PORT_SetError(SSL_ERROR_INCORRECT_SIGNATURE_ALGORITHM);
        return SECFailure;
    }

    /* Verify that the signature algorithm used for the
     * signature matches the signing key. */
    rv = ssl3_TLSSignatureAlgorithmForCertificate(cert, &sigAlg);
    if (rv != SECSuccess) {
        return rv;
    }
    if (sigAlg != sigAndHash->sigAlg) {
        PORT_SetError(SSL_ERROR_INCORRECT_SIGNATURE_ALGORITHM);
        return SECFailure;
    }

    for (i = 0; i < ss->ssl3.signatureAlgorithmCount; ++i) {
        const SSLSignatureAndHashAlg *alg = &ss->ssl3.signatureAlgorithms[i];
        if (sigAndHash->sigAlg == alg->sigAlg &&
            sigAndHash->hashAlg == alg->hashAlg) {
            return SECSuccess;
        }
    }
    PORT_SetError(SSL_ERROR_UNSUPPORTED_SIGNATURE_ALGORITHM);
    return SECFailure;
}

PRBool
ssl3_IsSupportedSignatureAlgorithm(const SSLSignatureAndHashAlg *alg)
{
    static const SSLHashType supportedHashes[] = {
        ssl_hash_sha1,
        ssl_hash_sha256,
        ssl_hash_sha384,
        ssl_hash_sha512
    };

    static const SSLSignType supportedSigAlgs[] = {
        ssl_sign_rsa,
#ifndef NSS_DISABLE_ECC
        ssl_sign_ecdsa,
#endif
        ssl_sign_dsa
    };

    unsigned int i;
    PRBool hashOK = PR_FALSE;
    PRBool signOK = PR_FALSE;

    for (i = 0; i < PR_ARRAY_SIZE(supportedHashes); ++i) {
        if (alg->hashAlg == supportedHashes[i]) {
            hashOK = PR_TRUE;
            break;
        }
    }

    for (i = 0; i < PR_ARRAY_SIZE(supportedSigAlgs); ++i) {
        if (alg->sigAlg == supportedSigAlgs[i]) {
            signOK = PR_TRUE;
            break;
        }
    }

    return hashOK && signOK;
}

/* ssl3_ConsumeSignatureAndHashAlgorithm reads a SignatureAndHashAlgorithm
 * structure from |b| and puts the resulting value into |out|. |b| and |length|
 * are updated accordingly.
 *
 * See https://tools.ietf.org/html/rfc5246#section-7.4.1.4.1 */
SECStatus
ssl3_ConsumeSignatureAndHashAlgorithm(sslSocket *ss,
                                      SSL3Opaque **b,
                                      PRUint32 *length,
                                      SSLSignatureAndHashAlg *out)
{
    PRUint8 bytes[2];
    SECStatus rv;

    rv = ssl3_ConsumeHandshake(ss, bytes, sizeof(bytes), b, length);
    if (rv != SECSuccess) {
        return rv;
    }

    out->hashAlg = (SSLHashType)bytes[0];
    out->sigAlg = (SSLSignType)bytes[1];
    if (!ssl3_IsSupportedSignatureAlgorithm(out)) {
        PORT_SetError(SSL_ERROR_UNSUPPORTED_SIGNATURE_ALGORITHM);
        return SECFailure;
    }
    return SECSuccess;
}

/**************************************************************************
 * end of Consume Handshake functions.
 **************************************************************************/

/* Extract the hashes of handshake messages to this point.
 * Called from ssl3_SendCertificateVerify
 *             ssl3_SendFinished
 *             ssl3_HandleHandshakeMessage
 *
 * Caller must hold the SSL3HandshakeLock.
 * Caller must hold a read or write lock on the Spec R/W lock.
 *  (There is presently no way to assert on a Read lock.)
 */
SECStatus
ssl3_ComputeHandshakeHashes(sslSocket *ss,
                            ssl3CipherSpec *spec, /* uses ->master_secret */
                            SSL3Hashes *hashes,   /* output goes here. */
                            PRUint32 sender)
{
    SECStatus rv = SECSuccess;
    PRBool isTLS = (PRBool)(spec->version > SSL_LIBRARY_VERSION_3_0);
    unsigned int outLength;
    SSL3Opaque md5_inner[MAX_MAC_LENGTH];
    SSL3Opaque sha_inner[MAX_MAC_LENGTH];

    PORT_Assert(ss->opt.noLocks || ssl_HaveSSL3HandshakeLock(ss));
    if (ss->ssl3.hs.hashType == handshake_hash_unknown) {
        PORT_SetError(SEC_ERROR_LIBRARY_FAILURE);
        return SECFailure;
    }

    hashes->hashAlg = ssl_hash_none;

#ifndef NO_PKCS11_BYPASS
    if (ss->opt.bypassPKCS11 &&
        ss->ssl3.hs.hashType == handshake_hash_single) {
        /* compute them without PKCS11 */
        PRUint64 sha_cx[MAX_MAC_CONTEXT_LLONGS];

        ss->ssl3.hs.sha_clone(sha_cx, ss->ssl3.hs.sha_cx);
        ss->ssl3.hs.sha_obj->end(sha_cx, hashes->u.raw, &hashes->len,
                                 sizeof(hashes->u.raw));

        PRINT_BUF(60, (NULL, "SHA-256: result", hashes->u.raw, hashes->len));

        /* If we ever support ciphersuites where the PRF hash isn't SHA-256
         * then this will need to be updated. */
        hashes->hashAlg = ssl_hash_sha256;
        rv = SECSuccess;
    } else if (ss->opt.bypassPKCS11) {
        /* compute them without PKCS11 */
        PRUint64 md5_cx[MAX_MAC_CONTEXT_LLONGS];
        PRUint64 sha_cx[MAX_MAC_CONTEXT_LLONGS];

#define md5cx ((MD5Context *)md5_cx)
#define shacx ((SHA1Context *)sha_cx)

        MD5_Clone(md5cx, (MD5Context *)ss->ssl3.hs.md5_cx);
        SHA1_Clone(shacx, (SHA1Context *)ss->ssl3.hs.sha_cx);

        if (!isTLS) {
            /* compute hashes for SSL3. */
            unsigned char s[4];

            if (!spec->msItem.data) {
                PORT_SetError(SSL_ERROR_RX_UNEXPECTED_HANDSHAKE);
                return SECFailure;
            }

            s[0] = (unsigned char)(sender >> 24);
            s[1] = (unsigned char)(sender >> 16);
            s[2] = (unsigned char)(sender >> 8);
            s[3] = (unsigned char)sender;

            if (sender != 0) {
                MD5_Update(md5cx, s, 4);
                PRINT_BUF(95, (NULL, "MD5 inner: sender", s, 4));
            }

            PRINT_BUF(95, (NULL, "MD5 inner: MAC Pad 1", mac_pad_1,
                           mac_defs[mac_md5].pad_size));

            MD5_Update(md5cx, spec->msItem.data, spec->msItem.len);
            MD5_Update(md5cx, mac_pad_1, mac_defs[mac_md5].pad_size);
            MD5_End(md5cx, md5_inner, &outLength, MD5_LENGTH);

            PRINT_BUF(95, (NULL, "MD5 inner: result", md5_inner, outLength));

            if (sender != 0) {
                SHA1_Update(shacx, s, 4);
                PRINT_BUF(95, (NULL, "SHA inner: sender", s, 4));
            }

            PRINT_BUF(95, (NULL, "SHA inner: MAC Pad 1", mac_pad_1,
                           mac_defs[mac_sha].pad_size));

            SHA1_Update(shacx, spec->msItem.data, spec->msItem.len);
            SHA1_Update(shacx, mac_pad_1, mac_defs[mac_sha].pad_size);
            SHA1_End(shacx, sha_inner, &outLength, SHA1_LENGTH);

            PRINT_BUF(95, (NULL, "SHA inner: result", sha_inner, outLength));
            PRINT_BUF(95, (NULL, "MD5 outer: MAC Pad 2", mac_pad_2,
                           mac_defs[mac_md5].pad_size));
            PRINT_BUF(95, (NULL, "MD5 outer: MD5 inner", md5_inner, MD5_LENGTH));

            MD5_Begin(md5cx);
            MD5_Update(md5cx, spec->msItem.data, spec->msItem.len);
            MD5_Update(md5cx, mac_pad_2, mac_defs[mac_md5].pad_size);
            MD5_Update(md5cx, md5_inner, MD5_LENGTH);
        }
        MD5_End(md5cx, hashes->u.s.md5, &outLength, MD5_LENGTH);

        PRINT_BUF(60, (NULL, "MD5 outer: result", hashes->u.s.md5, MD5_LENGTH));

        if (!isTLS) {
            PRINT_BUF(95, (NULL, "SHA outer: MAC Pad 2", mac_pad_2,
                           mac_defs[mac_sha].pad_size));
            PRINT_BUF(95, (NULL, "SHA outer: SHA inner", sha_inner, SHA1_LENGTH));

            SHA1_Begin(shacx);
            SHA1_Update(shacx, spec->msItem.data, spec->msItem.len);
            SHA1_Update(shacx, mac_pad_2, mac_defs[mac_sha].pad_size);
            SHA1_Update(shacx, sha_inner, SHA1_LENGTH);
        }
        SHA1_End(shacx, hashes->u.s.sha, &outLength, SHA1_LENGTH);

        PRINT_BUF(60, (NULL, "SHA outer: result", hashes->u.s.sha, SHA1_LENGTH));

        hashes->len = MD5_LENGTH + SHA1_LENGTH;
        rv = SECSuccess;
#undef md5cx
#undef shacx
    } else
#endif
        if (ss->ssl3.hs.hashType == handshake_hash_single) {
        /* compute hashes with PKCS11 */
        PK11Context *h;
        unsigned int stateLen;
        unsigned char stackBuf[1024];
        unsigned char *stateBuf = NULL;
        const SECOidData *hashOid =
            SECOID_FindOIDByMechanism(ssl3_GetPrfHashMechanism(ss));

        h = ss->ssl3.hs.sha;
        stateBuf = PK11_SaveContextAlloc(h, stackBuf,
                                         sizeof(stackBuf), &stateLen);
        if (stateBuf == NULL) {
            ssl_MapLowLevelError(SSL_ERROR_DIGEST_FAILURE);
            goto tls12_loser;
        }
        rv |= PK11_DigestFinal(h, hashes->u.raw, &hashes->len,
                               sizeof(hashes->u.raw));
        if (rv != SECSuccess) {
            ssl_MapLowLevelError(SSL_ERROR_DIGEST_FAILURE);
            rv = SECFailure;
            goto tls12_loser;
        }

        /* updated in support of ciphersuites where the PRF hash
         * could be SHA-256 or SHA-384 */

        if (hashOid == NULL) {
            ssl_MapLowLevelError(SSL_ERROR_DIGEST_FAILURE);
            rv = SECFailure;
            goto tls12_loser;
        }

        rv = SECSuccess;

    tls12_loser:
        if (stateBuf) {
            if (PK11_RestoreContext(h, stateBuf, stateLen) != SECSuccess) {
                ssl_MapLowLevelError(SSL_ERROR_DIGEST_FAILURE);
                rv = SECFailure;
            }
            if (stateBuf != stackBuf) {
                PORT_ZFree(stateBuf, stateLen);
            }
        }
    } else {
        /* compute hashes with PKCS11 */
        PK11Context *md5;
        PK11Context *sha = NULL;
        unsigned char *md5StateBuf = NULL;
        unsigned char *shaStateBuf = NULL;
        unsigned int md5StateLen, shaStateLen;
        unsigned char md5StackBuf[256];
        unsigned char shaStackBuf[512];

        md5StateBuf = PK11_SaveContextAlloc(ss->ssl3.hs.md5, md5StackBuf,
                                            sizeof md5StackBuf, &md5StateLen);
        if (md5StateBuf == NULL) {
            ssl_MapLowLevelError(SSL_ERROR_MD5_DIGEST_FAILURE);
            goto loser;
        }
        md5 = ss->ssl3.hs.md5;

        shaStateBuf = PK11_SaveContextAlloc(ss->ssl3.hs.sha, shaStackBuf,
                                            sizeof shaStackBuf, &shaStateLen);
        if (shaStateBuf == NULL) {
            ssl_MapLowLevelError(SSL_ERROR_SHA_DIGEST_FAILURE);
            goto loser;
        }
        sha = ss->ssl3.hs.sha;

        if (!isTLS) {
            /* compute hashes for SSL3. */
            unsigned char s[4];

            if (!spec->master_secret) {
                PORT_SetError(SSL_ERROR_RX_UNEXPECTED_HANDSHAKE);
                rv = SECFailure;
                goto loser;
            }

            s[0] = (unsigned char)(sender >> 24);
            s[1] = (unsigned char)(sender >> 16);
            s[2] = (unsigned char)(sender >> 8);
            s[3] = (unsigned char)sender;

            if (sender != 0) {
                rv |= PK11_DigestOp(md5, s, 4);
                PRINT_BUF(95, (NULL, "MD5 inner: sender", s, 4));
            }

            PRINT_BUF(95, (NULL, "MD5 inner: MAC Pad 1", mac_pad_1,
                           mac_defs[mac_md5].pad_size));

            rv |= PK11_DigestKey(md5, spec->master_secret);
            rv |= PK11_DigestOp(md5, mac_pad_1, mac_defs[mac_md5].pad_size);
            rv |= PK11_DigestFinal(md5, md5_inner, &outLength, MD5_LENGTH);
            PORT_Assert(rv != SECSuccess || outLength == MD5_LENGTH);
            if (rv != SECSuccess) {
                ssl_MapLowLevelError(SSL_ERROR_MD5_DIGEST_FAILURE);
                rv = SECFailure;
                goto loser;
            }

            PRINT_BUF(95, (NULL, "MD5 inner: result", md5_inner, outLength));

            if (sender != 0) {
                rv |= PK11_DigestOp(sha, s, 4);
                PRINT_BUF(95, (NULL, "SHA inner: sender", s, 4));
            }

            PRINT_BUF(95, (NULL, "SHA inner: MAC Pad 1", mac_pad_1,
                           mac_defs[mac_sha].pad_size));

            rv |= PK11_DigestKey(sha, spec->master_secret);
            rv |= PK11_DigestOp(sha, mac_pad_1, mac_defs[mac_sha].pad_size);
            rv |= PK11_DigestFinal(sha, sha_inner, &outLength, SHA1_LENGTH);
            PORT_Assert(rv != SECSuccess || outLength == SHA1_LENGTH);
            if (rv != SECSuccess) {
                ssl_MapLowLevelError(SSL_ERROR_SHA_DIGEST_FAILURE);
                rv = SECFailure;
                goto loser;
            }

            PRINT_BUF(95, (NULL, "SHA inner: result", sha_inner, outLength));

            PRINT_BUF(95, (NULL, "MD5 outer: MAC Pad 2", mac_pad_2,
                           mac_defs[mac_md5].pad_size));
            PRINT_BUF(95, (NULL, "MD5 outer: MD5 inner", md5_inner, MD5_LENGTH));

            rv |= PK11_DigestBegin(md5);
            rv |= PK11_DigestKey(md5, spec->master_secret);
            rv |= PK11_DigestOp(md5, mac_pad_2, mac_defs[mac_md5].pad_size);
            rv |= PK11_DigestOp(md5, md5_inner, MD5_LENGTH);
        }
        rv |= PK11_DigestFinal(md5, hashes->u.s.md5, &outLength, MD5_LENGTH);
        PORT_Assert(rv != SECSuccess || outLength == MD5_LENGTH);
        if (rv != SECSuccess) {
            ssl_MapLowLevelError(SSL_ERROR_MD5_DIGEST_FAILURE);
            rv = SECFailure;
            goto loser;
        }

        PRINT_BUF(60, (NULL, "MD5 outer: result", hashes->u.s.md5, MD5_LENGTH));

        if (!isTLS) {
            PRINT_BUF(95, (NULL, "SHA outer: MAC Pad 2", mac_pad_2,
                           mac_defs[mac_sha].pad_size));
            PRINT_BUF(95, (NULL, "SHA outer: SHA inner", sha_inner, SHA1_LENGTH));

            rv |= PK11_DigestBegin(sha);
            rv |= PK11_DigestKey(sha, spec->master_secret);
            rv |= PK11_DigestOp(sha, mac_pad_2, mac_defs[mac_sha].pad_size);
            rv |= PK11_DigestOp(sha, sha_inner, SHA1_LENGTH);
        }
        rv |= PK11_DigestFinal(sha, hashes->u.s.sha, &outLength, SHA1_LENGTH);
        PORT_Assert(rv != SECSuccess || outLength == SHA1_LENGTH);
        if (rv != SECSuccess) {
            ssl_MapLowLevelError(SSL_ERROR_SHA_DIGEST_FAILURE);
            rv = SECFailure;
            goto loser;
        }

        PRINT_BUF(60, (NULL, "SHA outer: result", hashes->u.s.sha, SHA1_LENGTH));

        hashes->len = MD5_LENGTH + SHA1_LENGTH;
        rv = SECSuccess;

    loser:
        if (md5StateBuf) {
            if (PK11_RestoreContext(ss->ssl3.hs.md5, md5StateBuf, md5StateLen) !=
                SECSuccess) {
                ssl_MapLowLevelError(SSL_ERROR_MD5_DIGEST_FAILURE);
                rv = SECFailure;
            }
            if (md5StateBuf != md5StackBuf) {
                PORT_ZFree(md5StateBuf, md5StateLen);
            }
        }
        if (shaStateBuf) {
            if (PK11_RestoreContext(ss->ssl3.hs.sha, shaStateBuf, shaStateLen) !=
                SECSuccess) {
                ssl_MapLowLevelError(SSL_ERROR_SHA_DIGEST_FAILURE);
                rv = SECFailure;
            }
            if (shaStateBuf != shaStackBuf) {
                PORT_ZFree(shaStateBuf, shaStateLen);
            }
        }
    }
    return rv;
}

static SECStatus
ssl3_ComputeBackupHandshakeHashes(sslSocket *ss,
                                  SSL3Hashes *hashes) /* output goes here. */
{
    SECStatus rv = SECSuccess;

    PORT_Assert(ss->opt.noLocks || ssl_HaveSSL3HandshakeLock(ss));
    PORT_Assert(!ss->sec.isServer);
    PORT_Assert(ss->ssl3.hs.hashType == handshake_hash_single);

    rv = PK11_DigestFinal(ss->ssl3.hs.backupHash, hashes->u.raw, &hashes->len,
                          sizeof(hashes->u.raw));
    if (rv != SECSuccess) {
        ssl_MapLowLevelError(SSL_ERROR_SHA_DIGEST_FAILURE);
        rv = SECFailure;
        goto loser;
    }
    hashes->hashAlg = ssl_hash_sha1;

loser:
    PK11_DestroyContext(ss->ssl3.hs.backupHash, PR_TRUE);
    ss->ssl3.hs.backupHash = NULL;
    return rv;
}

/**************************************************************************
 * end of Handshake Hash functions.
 * Begin Send and Handle functions for handshakes.
 **************************************************************************/

/* Called from ssl3_HandleHelloRequest(),
 *             ssl3_RedoHandshake()
 *             ssl_BeginClientHandshake (when resuming ssl3 session)
 *             dtls_HandleHelloVerifyRequest(with resending=PR_TRUE)
 */
SECStatus
ssl3_SendClientHello(sslSocket *ss, PRBool resending)
{
    sslSessionID *sid;
    ssl3CipherSpec *cwSpec;
    SECStatus rv;
    int i;
    int length;
    int num_suites;
    int actual_count = 0;
    PRBool isTLS = PR_FALSE;
    PRBool requestingResume = PR_FALSE, fallbackSCSV = PR_FALSE;
    PRInt32 total_exten_len = 0;
    unsigned paddingExtensionLen;
    unsigned numCompressionMethods;
    PRInt32 flags;

    SSL_TRC(3, ("%d: SSL3[%d]: send client_hello handshake", SSL_GETPID(),
                ss->fd));

    PORT_Assert(ss->opt.noLocks || ssl_HaveSSL3HandshakeLock(ss));
    PORT_Assert(ss->opt.noLocks || ssl_HaveXmitBufLock(ss));

    rv = ssl3_InitState(ss);
    if (rv != SECSuccess) {
        return rv; /* ssl3_InitState has set the error code. */
    }
    /* These must be reset every handshake. */
    ss->ssl3.hs.sendingSCSV = PR_FALSE;
    ss->ssl3.hs.preliminaryInfo = 0;
    PORT_Assert(IS_DTLS(ss) || !resending);

    SECITEM_FreeItem(&ss->ssl3.hs.newSessionTicket.ticket, PR_FALSE);
    ss->ssl3.hs.receivedNewSessionTicket = PR_FALSE;

    /* We might be starting a session renegotiation in which case we should
     * clear previous state.
     */
    PORT_Memset(&ss->xtnData, 0, sizeof(TLSExtensionData));

    rv = ssl3_RestartHandshakeHashes(ss);
    if (rv != SECSuccess) {
        return rv;
    }

    /*
     * During a renegotiation, ss->clientHelloVersion will be used again to
     * work around a Windows SChannel bug. Ensure that it is still enabled.
     */
    if (ss->firstHsDone) {
        if (SSL_ALL_VERSIONS_DISABLED(&ss->vrange)) {
            PORT_SetError(SSL_ERROR_SSL_DISABLED);
            return SECFailure;
        }

        if (ss->clientHelloVersion < ss->vrange.min ||
            ss->clientHelloVersion > ss->vrange.max) {
            PORT_SetError(SSL_ERROR_NO_CYPHER_OVERLAP);
            return SECFailure;
        }
    }

    /* We ignore ss->sec.ci.sid here, and use ssl_Lookup because Lookup
     * handles expired entries and other details.
     * XXX If we've been called from ssl_BeginClientHandshake, then
     * this lookup is duplicative and wasteful.
     */
    sid = (ss->opt.noCache) ? NULL
                            : ssl_LookupSID(&ss->sec.ci.peer, ss->sec.ci.port, ss->peerID, ss->url);

    /* We can't resume based on a different token. If the sid exists,
     * make sure the token that holds the master secret still exists ...
     * If we previously did client-auth, make sure that the token that holds
     * the private key still exists, is logged in, hasn't been removed, etc.
     */
    if (sid) {
        PRBool sidOK = PR_TRUE;
        if (sid->u.ssl3.keys.msIsWrapped) {
            /* Session key was wrapped, which means it was using PKCS11, */
            PK11SlotInfo *slot = NULL;
            if (sid->u.ssl3.masterValid && !ss->opt.bypassPKCS11) {
                slot = SECMOD_LookupSlot(sid->u.ssl3.masterModuleID,
                                         sid->u.ssl3.masterSlotID);
            }
            if (slot == NULL) {
                sidOK = PR_FALSE;
            } else {
                PK11SymKey *wrapKey = NULL;
                if (!PK11_IsPresent(slot) ||
                    ((wrapKey = PK11_GetWrapKey(slot,
                                                sid->u.ssl3.masterWrapIndex,
                                                sid->u.ssl3.masterWrapMech,
                                                sid->u.ssl3.masterWrapSeries,
                                                ss->pkcs11PinArg)) == NULL)) {
                    sidOK = PR_FALSE;
                }
                if (wrapKey)
                    PK11_FreeSymKey(wrapKey);
                PK11_FreeSlot(slot);
                slot = NULL;
            }
        }
        /* If we previously did client-auth, make sure that the token that
        ** holds the private key still exists, is logged in, hasn't been
        ** removed, etc.
        */
        if (sidOK && !ssl3_ClientAuthTokenPresent(sid)) {
            sidOK = PR_FALSE;
        }

        if (sidOK) {
            /* Set ss->version based on the session cache */
            if (ss->firstHsDone) {
                /*
                 * Windows SChannel compares the client_version inside the RSA
                 * EncryptedPreMasterSecret of a renegotiation with the
                 * client_version of the initial ClientHello rather than the
                 * ClientHello in the renegotiation. To work around this bug, we
                 * continue to use the client_version used in the initial
                 * ClientHello when renegotiating.
                 *
                 * The client_version of the initial ClientHello is still
                 * available in ss->clientHelloVersion. Ensure that
                 * sid->version is bounded within
                 * [ss->vrange.min, ss->clientHelloVersion], otherwise we
                 * can't use sid.
                 */
                if (sid->version >= ss->vrange.min &&
                    sid->version <= ss->clientHelloVersion) {
                    ss->version = ss->clientHelloVersion;
                } else {
                    sidOK = PR_FALSE;
                }
            } else {
                /*
                 * Check sid->version is OK first.
                 * Previously, we would cap the version based on sid->version,
                 * but that prevents negotiation of a higher version if the
                 * previous session was reduced (e.g., with version fallback)
                 */
                if (sid->version < ss->vrange.min ||
                    sid->version > ss->vrange.max) {
                    sidOK = PR_FALSE;
                } else {
                    rv = ssl3_NegotiateVersion(ss, SSL_LIBRARY_VERSION_MAX_SUPPORTED,
                                               PR_TRUE);
                    if (rv != SECSuccess) {
                        return rv; /* error code was set */
                    }
                }
            }
        }

        if (!sidOK) {
            SSL_AtomicIncrementLong(&ssl3stats.sch_sid_cache_not_ok);
            if (ss->sec.uncache)
                (*ss->sec.uncache)(sid);
            ssl_FreeSID(sid);
            sid = NULL;
        }
    }

    if (sid) {
        requestingResume = PR_TRUE;
        SSL_AtomicIncrementLong(&ssl3stats.sch_sid_cache_hits);

        PRINT_BUF(4, (ss, "client, found session-id:", sid->u.ssl3.sessionID,
                      sid->u.ssl3.sessionIDLength));

        ss->ssl3.policy = sid->u.ssl3.policy;
    } else {
        SSL_AtomicIncrementLong(&ssl3stats.sch_sid_cache_misses);

        /*
         * Windows SChannel compares the client_version inside the RSA
         * EncryptedPreMasterSecret of a renegotiation with the
         * client_version of the initial ClientHello rather than the
         * ClientHello in the renegotiation. To work around this bug, we
         * continue to use the client_version used in the initial
         * ClientHello when renegotiating.
         */
        if (ss->firstHsDone) {
            ss->version = ss->clientHelloVersion;
        } else {
            rv = ssl3_NegotiateVersion(ss, SSL_LIBRARY_VERSION_MAX_SUPPORTED,
                                       PR_TRUE);
            if (rv != SECSuccess)
                return rv; /* error code was set */
        }

        sid = ssl3_NewSessionID(ss, PR_FALSE);
        if (!sid) {
            return SECFailure; /* memory error is set */
        }
    }

    if (ss->version >= SSL_LIBRARY_VERSION_TLS_1_3) {
        rv = tls13_SetupClientHello(ss);
        if (rv != SECSuccess) {
            if (sid) {
                ssl_FreeSID(sid);
            }
            return rv;
        }
    }

    isTLS = (ss->version > SSL_LIBRARY_VERSION_3_0);
    ssl_GetSpecWriteLock(ss);
    cwSpec = ss->ssl3.cwSpec;
    if (cwSpec->mac_def->mac == mac_null) {
        /* SSL records are not being MACed. */
        cwSpec->version = ss->version;
    }
    ssl_ReleaseSpecWriteLock(ss);

    if (ss->sec.ci.sid != NULL) {
        ssl_FreeSID(ss->sec.ci.sid); /* decrement ref count, free if zero */
    }
    ss->sec.ci.sid = sid;

    /* shouldn't get here if SSL3 is disabled, but ... */
    if (SSL_ALL_VERSIONS_DISABLED(&ss->vrange)) {
        PR_NOT_REACHED("No versions of SSL 3.0 or later are enabled");
        PORT_SetError(SSL_ERROR_SSL_DISABLED);
        return SECFailure;
    }

    /* how many suites does our PKCS11 support (regardless of policy)? */
    num_suites = ssl3_config_match_init(ss);
    if (!num_suites)
        return SECFailure; /* ssl3_config_match_init has set error code. */

    /* HACK for SCSV in SSL 3.0.  On initial handshake, prepend SCSV,
     * only if TLS is disabled.
     */
    if (!ss->firstHsDone && !isTLS) {
        /* Must set this before calling Hello Extension Senders,
         * to suppress sending of empty RI extension.
         */
        ss->ssl3.hs.sendingSCSV = PR_TRUE;
    }

    /* When we attempt session resumption (only), we must lock the sid to
     * prevent races with other resumption connections that receive a
     * NewSessionTicket that will cause the ticket in the sid to be replaced.
     * Once we've copied the session ticket into our ClientHello message, it
     * is OK for the ticket to change, so we just need to make sure we hold
     * the lock across the calls to ssl3_CallHelloExtensionSenders.
     */
    if (sid->u.ssl3.lock) {
        PR_RWLock_Rlock(sid->u.ssl3.lock);
    }

    if (isTLS || (ss->firstHsDone && ss->peerRequestedProtection)) {
        PRUint32 maxBytes = 65535; /* 2^16 - 1 */
        PRInt32 extLen;

        extLen = ssl3_CallHelloExtensionSenders(ss, PR_FALSE, maxBytes, NULL);
        if (extLen < 0) {
            if (sid->u.ssl3.lock) {
                PR_RWLock_Unlock(sid->u.ssl3.lock);
            }
            return SECFailure;
        }
        total_exten_len += extLen;

        if (total_exten_len > 0)
            total_exten_len += 2;
    }

#ifndef NSS_DISABLE_ECC
    if (!total_exten_len || !isTLS) {
        /* not sending the elliptic_curves and ec_point_formats extensions */
        ssl3_DisableECCSuites(ss, NULL); /* disable all ECC suites */
    }
#endif /* NSS_DISABLE_ECC */

    if (IS_DTLS(ss)) {
        ssl3_DisableNonDTLSSuites(ss);
    }

    /* how many suites are permitted by policy and user preference? */
    num_suites = count_cipher_suites(ss, ss->ssl3.policy, PR_TRUE);
    if (!num_suites) {
        if (sid->u.ssl3.lock) {
            PR_RWLock_Unlock(sid->u.ssl3.lock);
        }
        return SECFailure; /* count_cipher_suites has set error code. */
    }

    fallbackSCSV = ss->opt.enableFallbackSCSV && (!requestingResume ||
                                                  ss->version < sid->version);
    /* make room for SCSV */
    if (ss->ssl3.hs.sendingSCSV) {
        ++num_suites;
    }
    if (fallbackSCSV) {
        ++num_suites;
    }

    /* count compression methods */
    numCompressionMethods = 0;
    for (i = 0; i < compressionMethodsCount; i++) {
        if (compressionEnabled(ss, compressions[i]))
            numCompressionMethods++;
    }

    length = sizeof(SSL3ProtocolVersion) + SSL3_RANDOM_LENGTH +
            1 + (((sid == NULL) || sid->version >= SSL_LIBRARY_VERSION_TLS_1_3)
            ? 0 : sid->u.ssl3.sessionIDLength) +
            2 + num_suites * sizeof(ssl3CipherSuite) +
            1 + numCompressionMethods + total_exten_len;
    if (IS_DTLS(ss)) {
        length += 1 + ss->ssl3.hs.cookieLen;
    }

    /* A padding extension may be included to ensure that the record containing
     * the ClientHello doesn't have a length between 256 and 511 bytes
     * (inclusive). Initial, ClientHello records with such lengths trigger bugs
     * in F5 devices.
     *
     * This is not done for DTLS nor for renegotiation. */
    if (!IS_DTLS(ss) && isTLS && !ss->firstHsDone) {
        paddingExtensionLen = ssl3_CalculatePaddingExtensionLength(length);
        total_exten_len += paddingExtensionLen;
        length += paddingExtensionLen;
    } else {
        paddingExtensionLen = 0;
    }

    rv = ssl3_AppendHandshakeHeader(ss, client_hello, length);
    if (rv != SECSuccess) {
        if (sid->u.ssl3.lock) {
            PR_RWLock_Unlock(sid->u.ssl3.lock);
        }
        return rv; /* err set by ssl3_AppendHandshake* */
    }

    if (ss->firstHsDone) {
        /* The client hello version must stay unchanged to work around
         * the Windows SChannel bug described above. */
        PORT_Assert(ss->version == ss->clientHelloVersion);
    }
    ss->clientHelloVersion = ss->version;
    if (IS_DTLS(ss)) {
        PRUint16 version;

        version = dtls_TLSVersionToDTLSVersion(ss->clientHelloVersion);
        rv = ssl3_AppendHandshakeNumber(ss, version, 2);
    } else {
        rv = ssl3_AppendHandshakeNumber(ss, ss->clientHelloVersion, 2);
    }
    if (rv != SECSuccess) {
        if (sid->u.ssl3.lock) {
            PR_RWLock_Unlock(sid->u.ssl3.lock);
        }
        return rv; /* err set by ssl3_AppendHandshake* */
    }

    if (!resending) { /* Don't re-generate if we are in DTLS re-sending mode */
        rv = ssl3_GetNewRandom(&ss->ssl3.hs.client_random);
        if (rv != SECSuccess) {
            if (sid->u.ssl3.lock) {
                PR_RWLock_Unlock(sid->u.ssl3.lock);
            }
            return rv; /* err set by GetNewRandom. */
        }
    }
    rv = ssl3_AppendHandshake(ss, &ss->ssl3.hs.client_random,
                              SSL3_RANDOM_LENGTH);
    if (rv != SECSuccess) {
        if (sid->u.ssl3.lock) {
            PR_RWLock_Unlock(sid->u.ssl3.lock);
        }
        return rv; /* err set by ssl3_AppendHandshake* */
    }

    if (sid && sid->version < SSL_LIBRARY_VERSION_TLS_1_3)
        rv = ssl3_AppendHandshakeVariable(
            ss, sid->u.ssl3.sessionID, sid->u.ssl3.sessionIDLength, 1);
    else
        rv = ssl3_AppendHandshakeNumber(ss, 0, 1);
    if (rv != SECSuccess) {
        if (sid->u.ssl3.lock) {
            PR_RWLock_Unlock(sid->u.ssl3.lock);
        }
        return rv; /* err set by ssl3_AppendHandshake* */
    }

    if (IS_DTLS(ss)) {
        rv = ssl3_AppendHandshakeVariable(
            ss, ss->ssl3.hs.cookie, ss->ssl3.hs.cookieLen, 1);
        if (rv != SECSuccess) {
            if (sid->u.ssl3.lock) {
                PR_RWLock_Unlock(sid->u.ssl3.lock);
            }
            return rv; /* err set by ssl3_AppendHandshake* */
        }
    }

    rv = ssl3_AppendHandshakeNumber(ss, num_suites * sizeof(ssl3CipherSuite), 2);
    if (rv != SECSuccess) {
        if (sid->u.ssl3.lock) {
            PR_RWLock_Unlock(sid->u.ssl3.lock);
        }
        return rv; /* err set by ssl3_AppendHandshake* */
    }

    if (ss->ssl3.hs.sendingSCSV) {
        /* Add the actual SCSV */
        rv = ssl3_AppendHandshakeNumber(ss, TLS_EMPTY_RENEGOTIATION_INFO_SCSV,
                                        sizeof(ssl3CipherSuite));
        if (rv != SECSuccess) {
            if (sid->u.ssl3.lock) {
                PR_RWLock_Unlock(sid->u.ssl3.lock);
            }
            return rv; /* err set by ssl3_AppendHandshake* */
        }
        actual_count++;
    }
    if (fallbackSCSV) {
        rv = ssl3_AppendHandshakeNumber(ss, TLS_FALLBACK_SCSV,
                                        sizeof(ssl3CipherSuite));
        if (rv != SECSuccess) {
            if (sid->u.ssl3.lock) {
                PR_RWLock_Unlock(sid->u.ssl3.lock);
            }
            return rv; /* err set by ssl3_AppendHandshake* */
        }
        actual_count++;
    }
    for (i = 0; i < ssl_V3_SUITES_IMPLEMENTED; i++) {
        ssl3CipherSuiteCfg *suite = &ss->cipherSuites[i];
        if (config_match(suite, ss->ssl3.policy, PR_TRUE, &ss->vrange, ss)) {
            actual_count++;
            if (actual_count > num_suites) {
                if (sid->u.ssl3.lock) {
                    PR_RWLock_Unlock(sid->u.ssl3.lock);
                }
                /* set error card removal/insertion error */
                PORT_SetError(SSL_ERROR_TOKEN_INSERTION_REMOVAL);
                return SECFailure;
            }
            rv = ssl3_AppendHandshakeNumber(ss, suite->cipher_suite,
                                            sizeof(ssl3CipherSuite));
            if (rv != SECSuccess) {
                if (sid->u.ssl3.lock) {
                    PR_RWLock_Unlock(sid->u.ssl3.lock);
                }
                return rv; /* err set by ssl3_AppendHandshake* */
            }
        }
    }

    /* if cards were removed or inserted between count_cipher_suites and
     * generating our list, detect the error here rather than send it off to
     * the server.. */
    if (actual_count != num_suites) {
        /* Card removal/insertion error */
        if (sid->u.ssl3.lock) {
            PR_RWLock_Unlock(sid->u.ssl3.lock);
        }
        PORT_SetError(SSL_ERROR_TOKEN_INSERTION_REMOVAL);
        return SECFailure;
    }

    rv = ssl3_AppendHandshakeNumber(ss, numCompressionMethods, 1);
    if (rv != SECSuccess) {
        if (sid->u.ssl3.lock) {
            PR_RWLock_Unlock(sid->u.ssl3.lock);
        }
        return rv; /* err set by ssl3_AppendHandshake* */
    }
    for (i = 0; i < compressionMethodsCount; i++) {
        if (!compressionEnabled(ss, compressions[i]))
            continue;
        rv = ssl3_AppendHandshakeNumber(ss, compressions[i], 1);
        if (rv != SECSuccess) {
            if (sid->u.ssl3.lock) {
                PR_RWLock_Unlock(sid->u.ssl3.lock);
            }
            return rv; /* err set by ssl3_AppendHandshake* */
        }
    }

    if (total_exten_len) {
        PRUint32 maxBytes = total_exten_len - 2;
        PRInt32 extLen;

        rv = ssl3_AppendHandshakeNumber(ss, maxBytes, 2);
        if (rv != SECSuccess) {
            if (sid->u.ssl3.lock) {
                PR_RWLock_Unlock(sid->u.ssl3.lock);
            }
            return rv; /* err set by AppendHandshake. */
        }

        extLen = ssl3_CallHelloExtensionSenders(ss, PR_TRUE, maxBytes, NULL);
        if (extLen < 0) {
            if (sid->u.ssl3.lock) {
                PR_RWLock_Unlock(sid->u.ssl3.lock);
            }
            return SECFailure;
        }
        maxBytes -= extLen;

        extLen = ssl3_AppendPaddingExtension(ss, paddingExtensionLen, maxBytes);
        if (extLen < 0) {
            if (sid->u.ssl3.lock) {
                PR_RWLock_Unlock(sid->u.ssl3.lock);
            }
            return SECFailure;
        }
        maxBytes -= extLen;

        PORT_Assert(!maxBytes);
    }

    if (sid->u.ssl3.lock) {
        PR_RWLock_Unlock(sid->u.ssl3.lock);
    }

    if (ss->xtnData.sentSessionTicketInClientHello) {
        SSL_AtomicIncrementLong(&ssl3stats.sch_sid_stateless_resumes);
    }

    if (ss->ssl3.hs.sendingSCSV) {
        /* Since we sent the SCSV, pretend we sent empty RI extension. */
        TLSExtensionData *xtnData = &ss->xtnData;
        xtnData->advertised[xtnData->numAdvertised++] =
            ssl_renegotiation_info_xtn;
    }

    flags = 0;
    if (!ss->firstHsDone && !IS_DTLS(ss)) {
        flags |= ssl_SEND_FLAG_CAP_RECORD_VERSION;
    }
    rv = ssl3_FlushHandshake(ss, flags);
    if (rv != SECSuccess) {
        return rv; /* error code set by ssl3_FlushHandshake */
    }

    ss->ssl3.hs.ws = wait_server_hello;
    return rv;
}

/* Called from ssl3_HandlePostHelloHandshakeMessage() when it has deciphered a
 * complete ssl3 Hello Request.
 * Caller must hold Handshake and RecvBuf locks.
 */
static SECStatus
ssl3_HandleHelloRequest(sslSocket *ss)
{
    sslSessionID *sid = ss->sec.ci.sid;
    SECStatus rv;

    SSL_TRC(3, ("%d: SSL3[%d]: handle hello_request handshake",
                SSL_GETPID(), ss->fd));

    PORT_Assert(ss->opt.noLocks || ssl_HaveRecvBufLock(ss));
    PORT_Assert(ss->opt.noLocks || ssl_HaveSSL3HandshakeLock(ss));
    PORT_Assert(ss->version < SSL_LIBRARY_VERSION_TLS_1_3);

    if (ss->ssl3.hs.ws == wait_server_hello)
        return SECSuccess;
    if (ss->ssl3.hs.ws != idle_handshake || ss->sec.isServer) {
        (void)SSL3_SendAlert(ss, alert_fatal, unexpected_message);
        PORT_SetError(SSL_ERROR_RX_UNEXPECTED_HELLO_REQUEST);
        return SECFailure;
    }
    if (ss->opt.enableRenegotiation == SSL_RENEGOTIATE_NEVER) {
        (void)SSL3_SendAlert(ss, alert_warning, no_renegotiation);
        PORT_SetError(SSL_ERROR_RENEGOTIATION_NOT_ALLOWED);
        return SECFailure;
    }

    if (sid) {
        if (ss->sec.uncache)
            ss->sec.uncache(sid);
        ssl_FreeSID(sid);
        ss->sec.ci.sid = NULL;
    }

    if (IS_DTLS(ss)) {
        dtls_RehandshakeCleanup(ss);
    }

    ssl_GetXmitBufLock(ss);
    rv = ssl3_SendClientHello(ss, PR_FALSE);
    ssl_ReleaseXmitBufLock(ss);

    return rv;
}

#define UNKNOWN_WRAP_MECHANISM 0x7fffffff

static const CK_MECHANISM_TYPE wrapMechanismList[SSL_NUM_WRAP_MECHS] = {
    CKM_DES3_ECB,
    CKM_CAST5_ECB,
    CKM_DES_ECB,
    CKM_KEY_WRAP_LYNKS,
    CKM_IDEA_ECB,
    CKM_CAST3_ECB,
    CKM_CAST_ECB,
    CKM_RC5_ECB,
    CKM_RC2_ECB,
    CKM_CDMF_ECB,
    CKM_SKIPJACK_WRAP,
    CKM_SKIPJACK_CBC64,
    CKM_AES_ECB,
    CKM_CAMELLIA_ECB,
    CKM_SEED_ECB,
    UNKNOWN_WRAP_MECHANISM
};

static int
ssl_FindIndexByWrapMechanism(CK_MECHANISM_TYPE mech)
{
    const CK_MECHANISM_TYPE *pMech = wrapMechanismList;

    while (mech != *pMech && *pMech != UNKNOWN_WRAP_MECHANISM) {
        ++pMech;
    }
    return (*pMech == UNKNOWN_WRAP_MECHANISM) ? -1
                                              : (pMech - wrapMechanismList);
}

static PK11SymKey *
ssl_UnwrapSymWrappingKey(
    SSLWrappedSymWrappingKey *pWswk,
    SECKEYPrivateKey *svrPrivKey,
    SSLAuthType authType,
    CK_MECHANISM_TYPE masterWrapMech,
    void *pwArg)
{
    PK11SymKey *unwrappedWrappingKey = NULL;
    SECItem wrappedKey;
#ifndef NSS_DISABLE_ECC
    PK11SymKey *Ks;
    SECKEYPublicKey pubWrapKey;
    ECCWrappedKeyInfo *ecWrapped;
#endif /* NSS_DISABLE_ECC */

    /* found the wrapping key on disk. */
    PORT_Assert(pWswk->symWrapMechanism == masterWrapMech);
    PORT_Assert(pWswk->authType == authType);
    if (pWswk->symWrapMechanism != masterWrapMech ||
        pWswk->authType != authType) {
        goto loser;
    }
    wrappedKey.type = siBuffer;
    wrappedKey.data = pWswk->wrappedSymmetricWrappingkey;
    wrappedKey.len = pWswk->wrappedSymKeyLen;
    PORT_Assert(wrappedKey.len <= sizeof pWswk->wrappedSymmetricWrappingkey);

    switch (authType) {

        case ssl_auth_rsa_decrypt:
        case ssl_auth_rsa_sign: /* bad: see Bug 1248320 */
            unwrappedWrappingKey =
                    PK11_PubUnwrapSymKey(svrPrivKey, &wrappedKey,
                                         masterWrapMech, CKA_UNWRAP, 0);
            break;

#ifndef NSS_DISABLE_ECC
        case ssl_auth_ecdsa:
        case ssl_auth_ecdh_rsa:
        case ssl_auth_ecdh_ecdsa:
            /*
             * For ssl_auth_ecd*, we first create an EC public key based on
             * data stored with the wrappedSymmetricWrappingkey. Next,
             * we do an ECDH computation involving this public key and
             * the SSL server's (long-term) EC private key. The resulting
             * shared secret is treated the same way as Fortezza's Ks, i.e.,
             * it is used to recover the symmetric wrapping key.
             *
             * The data in wrappedSymmetricWrappingkey is laid out as defined
             * in the ECCWrappedKeyInfo structure.
             */
            ecWrapped = (ECCWrappedKeyInfo *)pWswk->wrappedSymmetricWrappingkey;

            PORT_Assert(ecWrapped->encodedParamLen + ecWrapped->pubValueLen +
                            ecWrapped->wrappedKeyLen <= MAX_EC_WRAPPED_KEY_BUFLEN);

            if (ecWrapped->encodedParamLen + ecWrapped->pubValueLen +
                    ecWrapped->wrappedKeyLen > MAX_EC_WRAPPED_KEY_BUFLEN) {
                PORT_SetError(SEC_ERROR_LIBRARY_FAILURE);
                goto loser;
            }

            pubWrapKey.keyType = ecKey;
            pubWrapKey.u.ec.size = ecWrapped->size;
            pubWrapKey.u.ec.DEREncodedParams.len = ecWrapped->encodedParamLen;
            pubWrapKey.u.ec.DEREncodedParams.data = ecWrapped->var;
            pubWrapKey.u.ec.publicValue.len = ecWrapped->pubValueLen;
            pubWrapKey.u.ec.publicValue.data = ecWrapped->var +
                                               ecWrapped->encodedParamLen;

            wrappedKey.len = ecWrapped->wrappedKeyLen;
            wrappedKey.data = ecWrapped->var + ecWrapped->encodedParamLen +
                              ecWrapped->pubValueLen;

            /* Derive Ks using ECDH */
            Ks = PK11_PubDeriveWithKDF(svrPrivKey, &pubWrapKey, PR_FALSE, NULL,
                                       NULL, CKM_ECDH1_DERIVE, masterWrapMech,
                                       CKA_DERIVE, 0, CKD_NULL, NULL, NULL);
            if (Ks == NULL) {
                goto loser;
            }

            /*  Use Ks to unwrap the wrapping key */
            unwrappedWrappingKey = PK11_UnwrapSymKey(Ks, masterWrapMech, NULL,
                                                     &wrappedKey, masterWrapMech,
                                                     CKA_UNWRAP, 0);
            PK11_FreeSymKey(Ks);

            break;
#endif

        default:
            /* Assert? */
            SET_ERROR_CODE
            goto loser;
    }
loser:
    return unwrappedWrappingKey;
}

/* Each process sharing the server session ID cache has its own array of SymKey
 * pointers for the symmetric wrapping keys that are used to wrap the master
 * secrets.  There is one key for each authentication type.  These Symkeys
 * correspond to the wrapped SymKeys kept in the server session cache.
 */

typedef struct {
    PK11SymKey *symWrapKey[ssl_auth_size];
} ssl3SymWrapKey;

static PZLock *symWrapKeysLock = NULL;
static ssl3SymWrapKey symWrapKeys[SSL_NUM_WRAP_MECHS];

SECStatus
ssl_FreeSymWrapKeysLock(void)
{
    if (symWrapKeysLock) {
        PZ_DestroyLock(symWrapKeysLock);
        symWrapKeysLock = NULL;
        return SECSuccess;
    }
    PORT_SetError(SEC_ERROR_NOT_INITIALIZED);
    return SECFailure;
}

SECStatus
SSL3_ShutdownServerCache(void)
{
    int i, j;

    if (!symWrapKeysLock)
        return SECSuccess; /* lock was never initialized */
    PZ_Lock(symWrapKeysLock);
    /* get rid of all symWrapKeys */
    for (i = 0; i < SSL_NUM_WRAP_MECHS; ++i) {
        for (j = 0; j < ssl_auth_size; ++j) {
            PK11SymKey **pSymWrapKey;
            pSymWrapKey = &symWrapKeys[i].symWrapKey[j];
            if (*pSymWrapKey) {
                PK11_FreeSymKey(*pSymWrapKey);
                *pSymWrapKey = NULL;
            }
        }
    }

    PZ_Unlock(symWrapKeysLock);
    ssl_FreeSessionCacheLocks();
    return SECSuccess;
}

SECStatus
ssl_InitSymWrapKeysLock(void)
{
    symWrapKeysLock = PZ_NewLock(nssILockOther);
    return symWrapKeysLock ? SECSuccess : SECFailure;
}

/* Try to get wrapping key for mechanism from in-memory array.
 * If that fails, look for one on disk.
 * If that fails, generate a new one, put the new one on disk,
 * Put the new key in the in-memory array.
 *
 * Note that this function performs some fairly inadvisable functions with
 * certificate private keys.  ECDSA keys are used with ECDH; similarly, RSA
 * signing keys are used to encrypt.  Bug 1248320.
 */
PK11SymKey *
ssl3_GetWrappingKey(sslSocket *ss,
               PK11SlotInfo *masterSecretSlot,
               const sslServerCert *serverCert,
               CK_MECHANISM_TYPE masterWrapMech,
               void *pwArg)
{
    SSLAuthType authType;
    SECKEYPrivateKey *svrPrivKey;
    SECKEYPublicKey *svrPubKey = NULL;
    PK11SymKey *unwrappedWrappingKey = NULL;
    PK11SymKey **pSymWrapKey;
    CK_MECHANISM_TYPE asymWrapMechanism = CKM_INVALID_MECHANISM;
    int length;
    int symWrapMechIndex;
    SECStatus rv;
    SECItem wrappedKey;
    SSLWrappedSymWrappingKey wswk;
#ifndef NSS_DISABLE_ECC
    PK11SymKey *Ks = NULL;
    SECKEYPublicKey *pubWrapKey = NULL;
    SECKEYPrivateKey *privWrapKey = NULL;
    ECCWrappedKeyInfo *ecWrapped;
#endif /* NSS_DISABLE_ECC */

    PORT_Assert(serverCert);
    PORT_Assert(serverCert->serverKeyPair);
    PORT_Assert(serverCert->serverKeyPair->privKey);
    PORT_Assert(serverCert->serverKeyPair->pubKey);
    if (!serverCert || !serverCert->serverKeyPair ||
        !serverCert->serverKeyPair->privKey ||
        !serverCert->serverKeyPair->pubKey) {
        PORT_SetError(SEC_ERROR_LIBRARY_FAILURE);
        return NULL; /* hmm */
    }
    authType = serverCert->certType.authType;
    svrPrivKey = serverCert->serverKeyPair->privKey;

    symWrapMechIndex = ssl_FindIndexByWrapMechanism(masterWrapMech);
    PORT_Assert(symWrapMechIndex >= 0);
    if (symWrapMechIndex < 0)
        return NULL; /* invalid masterWrapMech. */

    pSymWrapKey = &symWrapKeys[symWrapMechIndex].symWrapKey[authType];

    ssl_InitSessionCacheLocks(PR_TRUE);

    PZ_Lock(symWrapKeysLock);

    unwrappedWrappingKey = *pSymWrapKey;
    if (unwrappedWrappingKey != NULL) {
        if (PK11_VerifyKeyOK(unwrappedWrappingKey)) {
            unwrappedWrappingKey = PK11_ReferenceSymKey(unwrappedWrappingKey);
            goto done;
        }
        /* slot series has changed, so this key is no good any more. */
        PK11_FreeSymKey(unwrappedWrappingKey);
        *pSymWrapKey = unwrappedWrappingKey = NULL;
    }

    /* Try to get wrapped SymWrapping key out of the (disk) cache. */
    /* Following call fills in wswk on success. */
    if (ssl_GetWrappingKey(symWrapMechIndex, authType, &wswk)) {
        /* found the wrapped sym wrapping key on disk. */
        unwrappedWrappingKey =
            ssl_UnwrapSymWrappingKey(&wswk, svrPrivKey, authType,
                                     masterWrapMech, pwArg);
        if (unwrappedWrappingKey) {
            goto install;
        }
    }

    if (!masterSecretSlot) /* caller doesn't want to create a new one. */
        goto loser;

    length = PK11_GetBestKeyLength(masterSecretSlot, masterWrapMech);
    /* Zero length means fixed key length algorithm, or error.
     * It's ambiguous.
     */
    unwrappedWrappingKey = PK11_KeyGen(masterSecretSlot, masterWrapMech, NULL,
                                       length, pwArg);
    if (!unwrappedWrappingKey) {
        goto loser;
    }

    /* Prepare the buffer to receive the wrappedWrappingKey,
     * the symmetric wrapping key wrapped using the server's pub key.
     */
    PORT_Memset(&wswk, 0, sizeof wswk); /* eliminate UMRs. */

    svrPubKey = serverCert->serverKeyPair->pubKey;
    wrappedKey.type = siBuffer;
    wrappedKey.len = SECKEY_PublicKeyStrength(svrPubKey);
    wrappedKey.data = wswk.wrappedSymmetricWrappingkey;

    PORT_Assert(wrappedKey.len <= sizeof wswk.wrappedSymmetricWrappingkey);
    if (wrappedKey.len > sizeof wswk.wrappedSymmetricWrappingkey)
        goto loser;

    /* wrap symmetric wrapping key in server's public key. */
    switch (authType) {
        case ssl_auth_rsa_decrypt:
        case ssl_auth_rsa_sign: /* bad: see Bug 1248320 */
            asymWrapMechanism = CKM_RSA_PKCS;
            rv = PK11_PubWrapSymKey(asymWrapMechanism, svrPubKey,
                                    unwrappedWrappingKey, &wrappedKey);
            break;

#ifndef NSS_DISABLE_ECC
        case ssl_auth_ecdsa:
        case ssl_auth_ecdh_rsa:
        case ssl_auth_ecdh_ecdsa:
            /*
             * We generate an ephemeral EC key pair. Perform an ECDH
             * computation involving this ephemeral EC public key and
             * the SSL server's (long-term) EC private key. The resulting
             * shared secret is treated in the same way as Fortezza's Ks,
             * i.e., it is used to wrap the wrapping key. To facilitate
             * unwrapping in ssl_UnwrapWrappingKey, we also store all
             * relevant info about the ephemeral EC public key in
             * wswk.wrappedSymmetricWrappingkey and lay it out as
             * described in the ECCWrappedKeyInfo structure.
             */
            PORT_Assert(svrPubKey->keyType == ecKey);
            if (svrPubKey->keyType != ecKey) {
                /* something is wrong in sslsecur.c if this isn't an ecKey */
                PORT_SetError(SEC_ERROR_LIBRARY_FAILURE);
                rv = SECFailure;
                goto ec_cleanup;
            }

            privWrapKey = SECKEY_CreateECPrivateKey(
                &svrPubKey->u.ec.DEREncodedParams, &pubWrapKey, NULL);
            if ((privWrapKey == NULL) || (pubWrapKey == NULL)) {
                rv = SECFailure;
                goto ec_cleanup;
            }

            /* Set the key size in bits */
            if (pubWrapKey->u.ec.size == 0) {
                pubWrapKey->u.ec.size = SECKEY_PublicKeyStrengthInBits(svrPubKey);
            }

            PORT_Assert(pubWrapKey->u.ec.DEREncodedParams.len +
                            pubWrapKey->u.ec.publicValue.len < MAX_EC_WRAPPED_KEY_BUFLEN);
            if (pubWrapKey->u.ec.DEREncodedParams.len +
                    pubWrapKey->u.ec.publicValue.len >= MAX_EC_WRAPPED_KEY_BUFLEN) {
                PORT_SetError(SEC_ERROR_INVALID_KEY);
                rv = SECFailure;
                goto ec_cleanup;
            }

            /* Derive Ks using ECDH */
            Ks = PK11_PubDeriveWithKDF(svrPrivKey, pubWrapKey, PR_FALSE, NULL,
                                       NULL, CKM_ECDH1_DERIVE, masterWrapMech,
                                       CKA_DERIVE, 0, CKD_NULL, NULL, NULL);
            if (Ks == NULL) {
                rv = SECFailure;
                goto ec_cleanup;
            }

            ecWrapped = (ECCWrappedKeyInfo *)(wswk.wrappedSymmetricWrappingkey);
            ecWrapped->size = pubWrapKey->u.ec.size;
            ecWrapped->encodedParamLen = pubWrapKey->u.ec.DEREncodedParams.len;
            PORT_Memcpy(ecWrapped->var, pubWrapKey->u.ec.DEREncodedParams.data,
                        pubWrapKey->u.ec.DEREncodedParams.len);

            ecWrapped->pubValueLen = pubWrapKey->u.ec.publicValue.len;
            PORT_Memcpy(ecWrapped->var + ecWrapped->encodedParamLen,
                        pubWrapKey->u.ec.publicValue.data,
                        pubWrapKey->u.ec.publicValue.len);

            wrappedKey.len = MAX_EC_WRAPPED_KEY_BUFLEN -
                             (ecWrapped->encodedParamLen + ecWrapped->pubValueLen);
            wrappedKey.data = ecWrapped->var + ecWrapped->encodedParamLen +
                              ecWrapped->pubValueLen;

            /* wrap symmetricWrapping key with the local Ks */
            rv = PK11_WrapSymKey(masterWrapMech, NULL, Ks,
                                 unwrappedWrappingKey, &wrappedKey);

            if (rv != SECSuccess) {
                goto ec_cleanup;
            }

            /* Write down the length of wrapped key in the buffer
             * wswk.wrappedSymmetricWrappingkey at the appropriate offset
             */
            ecWrapped->wrappedKeyLen = wrappedKey.len;

        ec_cleanup:
            if (privWrapKey)
                SECKEY_DestroyPrivateKey(privWrapKey);
            if (pubWrapKey)
                SECKEY_DestroyPublicKey(pubWrapKey);
            if (Ks)
                PK11_FreeSymKey(Ks);
            asymWrapMechanism = masterWrapMech;
            break;
#endif /* NSS_DISABLE_ECC */

        default:
            rv = SECFailure;
            break;
    }

    if (rv != SECSuccess) {
        ssl_MapLowLevelError(SSL_ERROR_CLIENT_KEY_EXCHANGE_FAILURE);
        goto loser;
    }

    PORT_Assert(asymWrapMechanism != CKM_INVALID_MECHANISM);

    wswk.symWrapMechanism = masterWrapMech;
    wswk.symWrapMechIndex = symWrapMechIndex;
    wswk.asymWrapMechanism = asymWrapMechanism;
    wswk.authType = authType;
    wswk.wrappedSymKeyLen = wrappedKey.len;

    /* put it on disk. */
    /* If the wrapping key for this KEA type has already been set,
     * then abandon the value we just computed and
     * use the one we got from the disk.
     */
    if (ssl_SetWrappingKey(&wswk)) {
        /* somebody beat us to it.  The original contents of our wswk
         * has been replaced with the content on disk.  Now, discard
         * the key we just created and unwrap this new one.
         */
        PK11_FreeSymKey(unwrappedWrappingKey);

        unwrappedWrappingKey =
            ssl_UnwrapSymWrappingKey(&wswk, svrPrivKey, authType,
                                     masterWrapMech, pwArg);
    }

install:
    if (unwrappedWrappingKey) {
        *pSymWrapKey = PK11_ReferenceSymKey(unwrappedWrappingKey);
    }

loser:
done:
    PZ_Unlock(symWrapKeysLock);
    return unwrappedWrappingKey;
}

#ifdef NSS_ALLOW_SSLKEYLOGFILE
/* hexEncode hex encodes |length| bytes from |in| and writes it as |length*2|
 * bytes to |out|. */
static void
hexEncode(char *out, const unsigned char *in, unsigned int length)
{
    static const char hextable[] = "0123456789abcdef";
    unsigned int i;

    for (i = 0; i < length; i++) {
        *(out++) = hextable[in[i] >> 4];
        *(out++) = hextable[in[i] & 15];
    }
}
#endif

/* Called from ssl3_SendClientKeyExchange(). */
/* Presently, this always uses PKCS11.  There is no bypass for this. */
static SECStatus
sendRSAClientKeyExchange(sslSocket *ss, SECKEYPublicKey *svrPubKey)
{
    PK11SymKey *pms = NULL;
    SECStatus rv = SECFailure;
    SECItem enc_pms = { siBuffer, NULL, 0 };
    PRBool isTLS;

    PORT_Assert(ss->opt.noLocks || ssl_HaveSSL3HandshakeLock(ss));
    PORT_Assert(ss->opt.noLocks || ssl_HaveXmitBufLock(ss));

    /* Generate the pre-master secret ...  */
    ssl_GetSpecWriteLock(ss);
    isTLS = (PRBool)(ss->ssl3.pwSpec->version > SSL_LIBRARY_VERSION_3_0);

    pms = ssl3_GenerateRSAPMS(ss, ss->ssl3.pwSpec, NULL);
    ssl_ReleaseSpecWriteLock(ss);
    if (pms == NULL) {
        ssl_MapLowLevelError(SSL_ERROR_CLIENT_KEY_EXCHANGE_FAILURE);
        goto loser;
    }

    /* Get the wrapped (encrypted) pre-master secret, enc_pms */
    enc_pms.len = SECKEY_PublicKeyStrength(svrPubKey);
    enc_pms.data = (unsigned char *)PORT_Alloc(enc_pms.len);
    if (enc_pms.data == NULL) {
        goto loser; /* err set by PORT_Alloc */
    }

    /* wrap pre-master secret in server's public key. */
    rv = PK11_PubWrapSymKey(CKM_RSA_PKCS, svrPubKey, pms, &enc_pms);
    if (rv != SECSuccess) {
        ssl_MapLowLevelError(SSL_ERROR_CLIENT_KEY_EXCHANGE_FAILURE);
        goto loser;
    }

#ifdef NSS_ALLOW_SSLKEYLOGFILE
    if (ssl_keylog_iob) {
        SECStatus extractRV = PK11_ExtractKeyValue(pms);
        if (extractRV == SECSuccess) {
            SECItem *keyData = PK11_GetKeyData(pms);
            if (keyData && keyData->data && keyData->len) {
#ifdef TRACE
                if (ssl_trace >= 100) {
                    ssl_PrintBuf(ss, "Pre-Master Secret",
                                 keyData->data, keyData->len);
                }
#endif
                if (ssl_keylog_iob && enc_pms.len >= 8 && keyData->len == 48) {
                    /* https://developer.mozilla.org/en/NSS_Key_Log_Format */

                    /* There could be multiple, concurrent writers to the
                     * keylog, so we have to do everything in a single call to
                     * fwrite. */
                    char buf[4 + 8 * 2 + 1 + 48 * 2 + 1];

                    strcpy(buf, "RSA ");
                    hexEncode(buf + 4, enc_pms.data, 8);
                    buf[20] = ' ';
                    hexEncode(buf + 21, keyData->data, 48);
                    buf[sizeof(buf) - 1] = '\n';

                    fwrite(buf, sizeof(buf), 1, ssl_keylog_iob);
                    fflush(ssl_keylog_iob);
                }
            }
        }
    }
#endif

    rv = ssl3_AppendHandshakeHeader(ss, client_key_exchange,
                                    isTLS ? enc_pms.len + 2
                                          : enc_pms.len);
    if (rv != SECSuccess) {
        goto loser; /* err set by ssl3_AppendHandshake* */
    }
    if (isTLS) {
        rv = ssl3_AppendHandshakeVariable(ss, enc_pms.data, enc_pms.len, 2);
    } else {
        rv = ssl3_AppendHandshake(ss, enc_pms.data, enc_pms.len);
    }
    if (rv != SECSuccess) {
        goto loser; /* err set by ssl3_AppendHandshake* */
    }

    rv = ssl3_InitPendingCipherSpec(ss, pms);
    PK11_FreeSymKey(pms);
    pms = NULL;

    if (rv != SECSuccess) {
        ssl_MapLowLevelError(SSL_ERROR_CLIENT_KEY_EXCHANGE_FAILURE);
        goto loser;
    }

    rv = SECSuccess;

loser:
    if (enc_pms.data != NULL) {
        PORT_Free(enc_pms.data);
    }
    if (pms != NULL) {
        PK11_FreeSymKey(pms);
    }
    return rv;
}

/* Called from ssl3_SendClientKeyExchange(). */
/* Presently, this always uses PKCS11.  There is no bypass for this. */
static SECStatus
sendDHClientKeyExchange(sslSocket *ss, SECKEYPublicKey *svrPubKey)
{
    PK11SymKey *pms = NULL;
    SECStatus rv = SECFailure;
    PRBool isTLS;
    CK_MECHANISM_TYPE target;

    SECKEYDHParams dhParam;           /* DH parameters */
    SECKEYPublicKey *pubKey = NULL;   /* Ephemeral DH key */
    SECKEYPrivateKey *privKey = NULL; /* Ephemeral DH key */

    PORT_Assert(ss->opt.noLocks || ssl_HaveSSL3HandshakeLock(ss));
    PORT_Assert(ss->opt.noLocks || ssl_HaveXmitBufLock(ss));

    isTLS = (PRBool)(ss->ssl3.pwSpec->version > SSL_LIBRARY_VERSION_3_0);

    /* Copy DH parameters from server key */

    if (svrPubKey->keyType != dhKey) {
        PORT_SetError(SEC_ERROR_BAD_KEY);
        goto loser;
    }
    dhParam.prime.data = svrPubKey->u.dh.prime.data;
    dhParam.prime.len = svrPubKey->u.dh.prime.len;
    dhParam.base.data = svrPubKey->u.dh.base.data;
    dhParam.base.len = svrPubKey->u.dh.base.len;

    /* Generate ephemeral DH keypair */
    privKey = SECKEY_CreateDHPrivateKey(&dhParam, &pubKey, NULL);
    if (!privKey || !pubKey) {
        ssl_MapLowLevelError(SEC_ERROR_KEYGEN_FAIL);
        rv = SECFailure;
        goto loser;
    }
    PRINT_BUF(50, (ss, "DH public value:",
                   pubKey->u.dh.publicValue.data,
                   pubKey->u.dh.publicValue.len));

    if (isTLS)
        target = CKM_TLS_MASTER_KEY_DERIVE_DH;
    else
        target = CKM_SSL3_MASTER_KEY_DERIVE_DH;

    /* Determine the PMS */

    pms = PK11_PubDerive(privKey, svrPubKey, PR_FALSE, NULL, NULL,
                         CKM_DH_PKCS_DERIVE, target, CKA_DERIVE, 0, NULL);

    if (pms == NULL) {
        ssl_MapLowLevelError(SSL_ERROR_CLIENT_KEY_EXCHANGE_FAILURE);
        goto loser;
    }

    SECKEY_DestroyPrivateKey(privKey);
    privKey = NULL;

    rv = ssl3_AppendHandshakeHeader(ss, client_key_exchange,
                                    pubKey->u.dh.publicValue.len + 2);
    if (rv != SECSuccess) {
        goto loser; /* err set by ssl3_AppendHandshake* */
    }
    rv = ssl3_AppendHandshakeVariable(ss,
                                      pubKey->u.dh.publicValue.data,
                                      pubKey->u.dh.publicValue.len, 2);
    SECKEY_DestroyPublicKey(pubKey);
    pubKey = NULL;

    if (rv != SECSuccess) {
        goto loser; /* err set by ssl3_AppendHandshake* */
    }

    rv = ssl3_InitPendingCipherSpec(ss, pms);
    PK11_FreeSymKey(pms);
    pms = NULL;

    if (rv != SECSuccess) {
        ssl_MapLowLevelError(SSL_ERROR_CLIENT_KEY_EXCHANGE_FAILURE);
        goto loser;
    }

    rv = SECSuccess;

loser:

    if (pms)
        PK11_FreeSymKey(pms);
    if (privKey)
        SECKEY_DestroyPrivateKey(privKey);
    if (pubKey)
        SECKEY_DestroyPublicKey(pubKey);
    return rv;
}

/* Called from ssl3_HandleServerHelloDone(). */
static SECStatus
ssl3_SendClientKeyExchange(sslSocket *ss)
{
    SECKEYPublicKey *serverKey = NULL;
    SECStatus rv = SECFailure;
    PRBool isTLS;

    SSL_TRC(3, ("%d: SSL3[%d]: send client_key_exchange handshake",
                SSL_GETPID(), ss->fd));

    PORT_Assert(ss->opt.noLocks || ssl_HaveXmitBufLock(ss));
    PORT_Assert(ss->opt.noLocks || ssl_HaveSSL3HandshakeLock(ss));

    if (ss->sec.peerKey == NULL) {
        serverKey = CERT_ExtractPublicKey(ss->sec.peerCert);
        if (serverKey == NULL) {
            ssl_MapLowLevelError(SSL_ERROR_EXTRACT_PUBLIC_KEY_FAILURE);
            return SECFailure;
        }
    } else {
        serverKey = ss->sec.peerKey;
        ss->sec.peerKey = NULL; /* we're done with it now */
    }

    isTLS = (PRBool)(ss->ssl3.pwSpec->version > SSL_LIBRARY_VERSION_3_0);
    /* enforce limits on kea key sizes. */
    if (ss->ssl3.hs.kea_def->is_limited) {
        unsigned int keyLen = SECKEY_PublicKeyStrengthInBits(serverKey);

        if (keyLen > ss->ssl3.hs.kea_def->key_size_limit) {
            if (isTLS)
                (void)SSL3_SendAlert(ss, alert_fatal, export_restriction);
            else
                (void)ssl3_HandshakeFailure(ss);
            PORT_SetError(SSL_ERROR_PUB_KEY_SIZE_LIMIT_EXCEEDED);
            goto loser;
        }
    }

    ss->sec.keaType = ss->ssl3.hs.kea_def->exchKeyType;
    ss->sec.keaKeyBits = SECKEY_PublicKeyStrengthInBits(serverKey);

    switch (ss->ssl3.hs.kea_def->exchKeyType) {
        case ssl_kea_rsa:
            rv = sendRSAClientKeyExchange(ss, serverKey);
            break;

        case ssl_kea_dh:
            rv = sendDHClientKeyExchange(ss, serverKey);
            break;

#ifndef NSS_DISABLE_ECC
        case ssl_kea_ecdh:
            rv = ssl3_SendECDHClientKeyExchange(ss, serverKey);
            break;
#endif /* NSS_DISABLE_ECC */

        default:
            /* got an unknown or unsupported Key Exchange Algorithm.  */
            SEND_ALERT
            PORT_SetError(SEC_ERROR_UNSUPPORTED_KEYALG);
            break;
    }

    SSL_TRC(3, ("%d: SSL3[%d]: DONE sending client_key_exchange",
                SSL_GETPID(), ss->fd));

loser:
    if (serverKey)
        SECKEY_DestroyPublicKey(serverKey);
    return rv; /* err code already set. */
}

/* Called from ssl3_HandleServerHelloDone(). */
SECStatus
ssl3_SendCertificateVerify(sslSocket *ss, SECKEYPrivateKey *privKey)
{
    SECStatus rv = SECFailure;
    PRBool isTLS;
    PRBool isTLS12;
    PRBool isTLS13;
    SECItem buf = { siBuffer, NULL, 0 };
    SSL3Hashes hashes;
    KeyType keyType;
    unsigned int len;
    SSLSignatureAndHashAlg sigAndHash;

    PORT_Assert(ss->opt.noLocks || ssl_HaveXmitBufLock(ss));
    PORT_Assert(ss->opt.noLocks || ssl_HaveSSL3HandshakeLock(ss));

    SSL_TRC(3, ("%d: SSL3[%d]: send certificate_verify handshake",
                SSL_GETPID(), ss->fd));

    isTLS13 = (PRBool)(ss->version >= SSL_LIBRARY_VERSION_TLS_1_3);
    ssl_GetSpecReadLock(ss);
    if (ss->ssl3.hs.hashType == handshake_hash_single &&
        ss->ssl3.hs.backupHash) {
        PORT_Assert(!ss->ssl3.hs.backupHash);
        PORT_Assert(!isTLS13);
        /* TODO(ekr@rtfm.com): The backup hash here contains a SHA-1 hash
         * but in TLS 1.3, we always sign H(Context, Hash(handshake))
         * where:
         *
         * H is the negotiated signature hash and
         * Hash is the cipher-suite specific handshake hash
         * Generally this means that Hash is SHA-256.
         *
         * We need code to negotiate H but the current code is a mess.
         */
        if (isTLS13) {
            /* rv is already set to SECFailure */
            PORT_SetError(SEC_ERROR_LIBRARY_FAILURE);
        } else {
            rv = ssl3_ComputeBackupHandshakeHashes(ss, &hashes);
        }
    } else {
        ssl3CipherSpec *spec;

        if (isTLS13) {
            /* In TLS 1.3, we are already encrypted. */
            spec = ss->ssl3.cwSpec;
        } else {
            spec = ss->ssl3.pwSpec;
        }

        rv = ssl3_ComputeHandshakeHashes(ss, spec, &hashes, 0);
    }
    ssl_ReleaseSpecReadLock(ss);
    if (rv != SECSuccess) {
        goto done; /* err code was set by ssl3_ComputeHandshakeHashes */
    }

    if (isTLS13) {
        rv = tls13_AddContextToHashes(ss, &hashes, tls13_GetHash(ss), PR_TRUE);
        if (rv != SECSuccess) {
            goto done; /* err code was set by tls13_AddContextToHashes */
        }
    }

    isTLS = (PRBool)(ss->ssl3.pwSpec->version > SSL_LIBRARY_VERSION_3_0);
    isTLS12 = (PRBool)(ss->ssl3.pwSpec->version >= SSL_LIBRARY_VERSION_TLS_1_2);

    keyType = privKey->keyType;
    rv = ssl3_SignHashes(&hashes, privKey, &buf, isTLS);
    if (rv == SECSuccess && !ss->sec.isServer) {
        /* Remember the info about the slot that did the signing.
        ** Later, when doing an SSL restart handshake, verify this.
        ** These calls are mere accessors, and can't fail.
        */
        PK11SlotInfo *slot;
        sslSessionID *sid = ss->sec.ci.sid;

        slot = PK11_GetSlotFromPrivateKey(privKey);
        sid->u.ssl3.clAuthSeries = PK11_GetSlotSeries(slot);
        sid->u.ssl3.clAuthSlotID = PK11_GetSlotID(slot);
        sid->u.ssl3.clAuthModuleID = PK11_GetModuleID(slot);
        sid->u.ssl3.clAuthValid = PR_TRUE;
        PK11_FreeSlot(slot);
    }
    if (rv != SECSuccess) {
        goto done; /* err code was set by ssl3_SignHashes */
    }

    len = buf.len + 2 + (isTLS12 ? 2 : 0);

    rv = ssl3_AppendHandshakeHeader(ss, certificate_verify, len);
    if (rv != SECSuccess) {
        goto done; /* error code set by AppendHandshake */
    }
    if (isTLS12) {
        rv = ssl3_TLSSignatureAlgorithmForKeyType(keyType,
                                                  &sigAndHash.sigAlg);
        if (rv != SECSuccess) {
            goto done;
        }
        sigAndHash.hashAlg = hashes.hashAlg;

        rv = ssl3_AppendSignatureAndHashAlgorithm(ss, &sigAndHash);
        if (rv != SECSuccess) {
            goto done; /* err set by AppendHandshake. */
        }
    }
    rv = ssl3_AppendHandshakeVariable(ss, buf.data, buf.len, 2);
    if (rv != SECSuccess) {
        goto done; /* error code set by AppendHandshake */
    }

done:
    if (buf.data)
        PORT_Free(buf.data);
    return rv;
}

/* Called from ssl3_HandleHandshakeMessage() when it has deciphered a complete
 * ssl3 ServerHello message.
 * Caller must hold Handshake and RecvBuf locks.
 */
static SECStatus
ssl3_HandleServerHello(sslSocket *ss, SSL3Opaque *b, PRUint32 length)
{
    PRInt32 temp; /* allow for consume number failure */
    PRBool suite_found = PR_FALSE;
    int i;
    int errCode = SSL_ERROR_RX_MALFORMED_SERVER_HELLO;
    SECStatus rv;
    SECItem sidBytes = { siBuffer, NULL, 0 };
    PRBool isTLS = PR_FALSE;
    SSL3AlertDescription desc = illegal_parameter;
    SSL3ProtocolVersion version;
    SSL3ProtocolVersion downgradeCheckVersion;

    SSL_TRC(3, ("%d: SSL3[%d]: handle server_hello handshake",
                SSL_GETPID(), ss->fd));
    PORT_Assert(ss->opt.noLocks || ssl_HaveRecvBufLock(ss));
    PORT_Assert(ss->opt.noLocks || ssl_HaveSSL3HandshakeLock(ss));
    PORT_Assert(ss->ssl3.initialized);

    if (ss->ssl3.hs.ws != wait_server_hello) {
        errCode = SSL_ERROR_RX_UNEXPECTED_SERVER_HELLO;
        desc = unexpected_message;
        goto alert_loser;
    }

    /* clean up anything left from previous handshake. */
    if (ss->ssl3.clientCertChain != NULL) {
        CERT_DestroyCertificateList(ss->ssl3.clientCertChain);
        ss->ssl3.clientCertChain = NULL;
    }
    if (ss->ssl3.clientCertificate != NULL) {
        CERT_DestroyCertificate(ss->ssl3.clientCertificate);
        ss->ssl3.clientCertificate = NULL;
    }
    if (ss->ssl3.clientPrivateKey != NULL) {
        SECKEY_DestroyPrivateKey(ss->ssl3.clientPrivateKey);
        ss->ssl3.clientPrivateKey = NULL;
    }

    temp = ssl3_ConsumeHandshakeNumber(ss, 2, &b, &length);
    if (temp < 0) {
        goto loser; /* alert has been sent */
    }
    version = (SSL3ProtocolVersion)temp;

    if (IS_DTLS(ss)) {
        /* RFC 4347 required that you verify that the server versions
         * match (Section 4.2.1) in the HelloVerifyRequest and the
         * ServerHello.
         *
         * RFC 6347 suggests (SHOULD) that servers always use 1.0
         * in HelloVerifyRequest and allows the versions not to match,
         * especially when 1.2 is being negotiated.
         *
         * Therefore we do not check for matching here.
         */
        version = dtls_DTLSVersionToTLSVersion(version);
        if (version == 0) { /* Insane version number */
            goto alert_loser;
        }
    }

    rv = ssl3_NegotiateVersion(ss, version, PR_FALSE);
    if (rv != SECSuccess) {
        desc = (version > SSL_LIBRARY_VERSION_3_0) ? protocol_version
                                                   : handshake_failure;
        errCode = SSL_ERROR_UNSUPPORTED_VERSION;
        goto alert_loser;
    }
    ss->ssl3.hs.preliminaryInfo |= ssl_preinfo_version;
    isTLS = (ss->version > SSL_LIBRARY_VERSION_3_0);

    rv = ssl3_ConsumeHandshake(
        ss, &ss->ssl3.hs.server_random, SSL3_RANDOM_LENGTH, &b, &length);
    if (rv != SECSuccess) {
        goto loser; /* alert has been sent */
    }

    /* Check the ServerHello.random per
     * [draft-ietf-tls-tls13-11 Section 6.3.1.1].
     *
     * TLS 1.3 clients receiving a TLS 1.2 or below ServerHello MUST check
     * that the top eight octets are not equal to either of these values.
     * TLS 1.2 clients SHOULD also perform this check if the ServerHello
     * indicates TLS 1.1 or below.  If a match is found the client MUST
     * abort the handshake with a fatal "illegal_parameter" alert.
     */
    downgradeCheckVersion = ss->ssl3.downgradeCheckVersion ? ss->ssl3.downgradeCheckVersion
                                                           : ss->vrange.max;

    if (downgradeCheckVersion >= SSL_LIBRARY_VERSION_TLS_1_2 &&
        downgradeCheckVersion > ss->version) {
        if (!PORT_Memcmp(ss->ssl3.hs.server_random.rand,
                         tls13_downgrade_random,
                         sizeof(tls13_downgrade_random)) ||
            !PORT_Memcmp(ss->ssl3.hs.server_random.rand,
                         tls12_downgrade_random,
                         sizeof(tls12_downgrade_random))) {
            desc = illegal_parameter;
            errCode = SSL_ERROR_RX_MALFORMED_SERVER_HELLO;
            goto alert_loser;
        }
    }

    if (ss->version < SSL_LIBRARY_VERSION_TLS_1_3) {
        rv = ssl3_ConsumeHandshakeVariable(ss, &sidBytes, 1, &b, &length);
        if (rv != SECSuccess) {
            goto loser; /* alert has been sent */
        }
        if (sidBytes.len > SSL3_SESSIONID_BYTES) {
            if (isTLS)
                desc = decode_error;
            goto alert_loser; /* malformed. */
        }
    }

    /* find selected cipher suite in our list. */
    temp = ssl3_ConsumeHandshakeNumber(ss, 2, &b, &length);
    if (temp < 0) {
        goto loser; /* alert has been sent */
    }
    ssl3_config_match_init(ss);
    for (i = 0; i < ssl_V3_SUITES_IMPLEMENTED; i++) {
        ssl3CipherSuiteCfg *suite = &ss->cipherSuites[i];
        if (temp == suite->cipher_suite) {
            SSLVersionRange vrange = { ss->version, ss->version };
            if (!config_match(suite, ss->ssl3.policy, PR_TRUE, &vrange, ss)) {
                /* config_match already checks whether the cipher suite is
                 * acceptable for the version, but the check is repeated here
                 * in order to give a more precise error code. */
                if (!ssl3_CipherSuiteAllowedForVersionRange(temp, &vrange)) {
                    desc = handshake_failure;
                    errCode = SSL_ERROR_CIPHER_DISALLOWED_FOR_VERSION;
                    goto alert_loser;
                }

                break; /* failure */
            }

            suite_found = PR_TRUE;
            break; /* success */
        }
    }
    if (!suite_found) {
        desc = handshake_failure;
        errCode = SSL_ERROR_NO_CYPHER_OVERLAP;
        goto alert_loser;
    }
    ss->ssl3.hs.cipher_suite = (ssl3CipherSuite)temp;
    ss->ssl3.hs.suite_def = ssl_LookupCipherSuiteDef((ssl3CipherSuite)temp);
    ss->ssl3.hs.preliminaryInfo |= ssl_preinfo_cipher_suite;
    PORT_Assert(ss->ssl3.hs.suite_def);
    if (!ss->ssl3.hs.suite_def) {
        errCode = SEC_ERROR_LIBRARY_FAILURE;
        PORT_SetError(errCode);
        goto loser; /* we don't send alerts for our screw-ups. */
    }

    ss->ssl3.hs.kea_def = &kea_defs[ss->ssl3.hs.suite_def->key_exchange_alg];

    if (ss->version < SSL_LIBRARY_VERSION_TLS_1_3) {
        /* find selected compression method in our list. */
        temp = ssl3_ConsumeHandshakeNumber(ss, 1, &b, &length);
        if (temp < 0) {
            goto loser; /* alert has been sent */
        }
        suite_found = PR_FALSE;
        for (i = 0; i < compressionMethodsCount; i++) {
            if (temp == compressions[i]) {
                if (!compressionEnabled(ss, compressions[i])) {
                    break; /* failure */
                }
                suite_found = PR_TRUE;
                break; /* success */
            }
        }
        if (!suite_found) {
            desc = handshake_failure;
            errCode = SSL_ERROR_NO_COMPRESSION_OVERLAP;
            goto alert_loser;
        }
        ss->ssl3.hs.compression = (SSLCompressionMethod)temp;
    } else {
        ss->ssl3.hs.compression = ssl_compression_null;
    }

    /* Wait until we've figured out the cipher suite
     * before we initialize the handshake hashes */
    rv = ssl3_InitHandshakeHashes(ss);
    if (rv != SECSuccess) {
        desc = internal_error;
        errCode = PORT_GetError();
        goto alert_loser;
    }

    /* Note that if !isTLS and the extra stuff is not extensions, we
     * do NOT goto alert_loser.
     * There are some old SSL 3.0 implementations that do send stuff
     * after the end of the server hello, and we deliberately ignore
     * such stuff in the interest of maximal interoperability (being
     * "generous in what you accept").
     * Update: Starting in NSS 3.12.6, we handle the renegotiation_info
     * extension in SSL 3.0.
     */
    if (length != 0) {
        SECItem extensions;
        rv = ssl3_ConsumeHandshakeVariable(ss, &extensions, 2, &b, &length);
        if (rv != SECSuccess || length != 0) {
            if (isTLS)
                goto alert_loser;
        } else {
            rv = ssl3_HandleHelloExtensions(ss, &extensions.data,
                                            &extensions.len, server_hello);
            if (rv != SECSuccess)
                goto alert_loser;
        }
    }

    if (ss->version >= SSL_LIBRARY_VERSION_TLS_1_3) {
        rv = tls13_HandleServerHelloPart2(ss);
        if (rv != SECSuccess) {
            errCode = PORT_GetError();
            goto loser;
        }
    } else {
        rv = ssl3_HandleServerHelloPart2(ss, &sidBytes, &errCode);
        if (rv != SECSuccess)
            goto loser;
    }

    return SECSuccess;

alert_loser:
    (void)SSL3_SendAlert(ss, alert_fatal, desc);

loser:
    /* Clean up the temporary pointer to the handshake buffer. */
    ss->xtnData.signedCertTimestamps.data = NULL;
    ss->xtnData.signedCertTimestamps.len = 0;
    ssl_MapLowLevelError(errCode);
    return SECFailure;
}

static SECStatus
ssl3_HandleServerHelloPart2(sslSocket *ss, const SECItem *sidBytes,
                            int *retErrCode)
{
    SSL3AlertDescription desc = handshake_failure;
    int errCode = SSL_ERROR_RX_MALFORMED_SERVER_HELLO;
    SECStatus rv;
    PRBool sid_match;
    sslSessionID *sid = ss->sec.ci.sid;

    if ((ss->opt.requireSafeNegotiation ||
         (ss->firstHsDone && (ss->peerRequestedProtection ||
                              ss->opt.enableRenegotiation ==
                                  SSL_RENEGOTIATE_REQUIRES_XTN))) &&
        !ssl3_ExtensionNegotiated(ss, ssl_renegotiation_info_xtn)) {
        desc = handshake_failure;
        errCode = ss->firstHsDone ? SSL_ERROR_RENEGOTIATION_NOT_ALLOWED
                                  : SSL_ERROR_UNSAFE_NEGOTIATION;
        goto alert_loser;
    }

    /* Any errors after this point are not "malformed" errors. */
    desc = handshake_failure;

    /* we need to call ssl3_SetupPendingCipherSpec here so we can check the
     * key exchange algorithm. */
    rv = ssl3_SetupPendingCipherSpec(ss);
    if (rv != SECSuccess) {
        goto alert_loser; /* error code is set. */
    }

    /* We may or may not have sent a session id, we may get one back or
     * not and if so it may match the one we sent.
     * Attempt to restore the master secret to see if this is so...
     * Don't consider failure to find a matching SID an error.
     */
    sid_match = (PRBool)(sidBytes->len > 0 &&
                         sidBytes->len ==
                             sid->u.ssl3.sessionIDLength &&
                         !PORT_Memcmp(sid->u.ssl3.sessionID,
                                      sidBytes->data, sidBytes->len));

    if (sid_match &&
        sid->version == ss->version &&
        sid->u.ssl3.cipherSuite == ss->ssl3.hs.cipher_suite)
        do {
            ssl3CipherSpec *pwSpec = ss->ssl3.pwSpec;

            SECItem wrappedMS; /* wrapped master secret. */

            /* [draft-ietf-tls-session-hash-06; Section 5.3]
             *
             * o  If the original session did not use the "extended_master_secret"
             *    extension but the new ServerHello contains the extension, the
             *    client MUST abort the handshake.
             */
            if (!sid->u.ssl3.keys.extendedMasterSecretUsed &&
                ssl3_ExtensionNegotiated(ss, ssl_extended_master_secret_xtn)) {
                errCode = SSL_ERROR_UNEXPECTED_EXTENDED_MASTER_SECRET;
                goto alert_loser;
            }

            /*
             *   o  If the original session used an extended master secret but the new
             *      ServerHello does not contain the "extended_master_secret"
             *      extension, the client SHOULD abort the handshake.
             *
             * TODO(ekr@rtfm.com): Add option to refuse to resume when EMS is not
             * used at all (bug 1176526).
             */
            if (sid->u.ssl3.keys.extendedMasterSecretUsed &&
                !ssl3_ExtensionNegotiated(ss, ssl_extended_master_secret_xtn)) {
                errCode = SSL_ERROR_MISSING_EXTENDED_MASTER_SECRET;
                goto alert_loser;
            }

            ss->sec.authType = sid->authType;
            ss->sec.authKeyBits = sid->authKeyBits;
            ss->sec.keaType = sid->keaType;
            ss->sec.keaKeyBits = sid->keaKeyBits;

            /* 3 cases here:
             * a) key is wrapped (implies using PKCS11)
             * b) key is unwrapped, but we're still using PKCS11
             * c) key is unwrapped, and we're bypassing PKCS11.
             */
            if (sid->u.ssl3.keys.msIsWrapped) {
                PK11SlotInfo *slot;
                PK11SymKey *wrapKey; /* wrapping key */
                CK_FLAGS keyFlags = 0;

#ifndef NO_PKCS11_BYPASS
                if (ss->opt.bypassPKCS11) {
                    /* we cannot restart a non-bypass session in a
                    ** bypass socket.
                    */
                    break;
                }
#endif
                /* unwrap master secret with PKCS11 */
                slot = SECMOD_LookupSlot(sid->u.ssl3.masterModuleID,
                                         sid->u.ssl3.masterSlotID);
                if (slot == NULL) {
                    break; /* not considered an error. */
                }
                if (!PK11_IsPresent(slot)) {
                    PK11_FreeSlot(slot);
                    break; /* not considered an error. */
                }
                wrapKey = PK11_GetWrapKey(slot, sid->u.ssl3.masterWrapIndex,
                                          sid->u.ssl3.masterWrapMech,
                                          sid->u.ssl3.masterWrapSeries,
                                          ss->pkcs11PinArg);
                PK11_FreeSlot(slot);
                if (wrapKey == NULL) {
                    break; /* not considered an error. */
                }

                if (ss->version > SSL_LIBRARY_VERSION_3_0) { /* isTLS */
                    keyFlags =
                        CKF_SIGN | CKF_VERIFY;
                }

                wrappedMS.data = sid->u.ssl3.keys.wrapped_master_secret;
                wrappedMS.len = sid->u.ssl3.keys.wrapped_master_secret_len;
                pwSpec->master_secret =
                    PK11_UnwrapSymKeyWithFlags(wrapKey, sid->u.ssl3.masterWrapMech,
                                               NULL, &wrappedMS, CKM_SSL3_MASTER_KEY_DERIVE,
                                               CKA_DERIVE, sizeof(SSL3MasterSecret), keyFlags);
                errCode = PORT_GetError();
                PK11_FreeSymKey(wrapKey);
                if (pwSpec->master_secret == NULL) {
                    break; /* errorCode set just after call to UnwrapSymKey. */
                }
#ifndef NO_PKCS11_BYPASS
            } else if (ss->opt.bypassPKCS11) {
                /* MS is not wrapped */
                wrappedMS.data = sid->u.ssl3.keys.wrapped_master_secret;
                wrappedMS.len = sid->u.ssl3.keys.wrapped_master_secret_len;
                memcpy(pwSpec->raw_master_secret, wrappedMS.data, wrappedMS.len);
                pwSpec->msItem.data = pwSpec->raw_master_secret;
                pwSpec->msItem.len = wrappedMS.len;
#endif
            } else {
                /* We CAN restart a bypass session in a non-bypass socket. */
                /* need to import the raw master secret to session object */
                PK11SlotInfo *slot = PK11_GetInternalSlot();
                wrappedMS.data = sid->u.ssl3.keys.wrapped_master_secret;
                wrappedMS.len = sid->u.ssl3.keys.wrapped_master_secret_len;
                pwSpec->master_secret =
                    PK11_ImportSymKey(slot, CKM_SSL3_MASTER_KEY_DERIVE,
                                      PK11_OriginUnwrap, CKA_ENCRYPT,
                                      &wrappedMS, NULL);
                PK11_FreeSlot(slot);
                if (pwSpec->master_secret == NULL) {
                    break;
                }
            }

            /* Got a Match */
            SSL_AtomicIncrementLong(&ssl3stats.hsh_sid_cache_hits);

            /* If we sent a session ticket, then this is a stateless resume. */
            if (ss->xtnData.sentSessionTicketInClientHello)
                SSL_AtomicIncrementLong(&ssl3stats.hsh_sid_stateless_resumes);

            if (ssl3_ExtensionNegotiated(ss, ssl_session_ticket_xtn))
                ss->ssl3.hs.ws = wait_new_session_ticket;
            else
                ss->ssl3.hs.ws = wait_change_cipher;

            ss->ssl3.hs.isResuming = PR_TRUE;

            /* copy the peer cert from the SID */
            if (sid->peerCert != NULL) {
                ss->sec.peerCert = CERT_DupCertificate(sid->peerCert);
            }

            /* NULL value for PMS because we are reusing the old MS */
            rv = ssl3_InitPendingCipherSpec(ss, NULL);
            if (rv != SECSuccess) {
                goto alert_loser; /* err code was set */
            }
            return SECSuccess;
        } while (0);

    if (sid_match)
        SSL_AtomicIncrementLong(&ssl3stats.hsh_sid_cache_not_ok);
    else
        SSL_AtomicIncrementLong(&ssl3stats.hsh_sid_cache_misses);

    /* throw the old one away */
    sid->u.ssl3.keys.resumable = PR_FALSE;
    if (ss->sec.uncache)
        (*ss->sec.uncache)(sid);
    ssl_FreeSID(sid);

    /* get a new sid */
    ss->sec.ci.sid = sid = ssl3_NewSessionID(ss, PR_FALSE);
    if (sid == NULL) {
        goto alert_loser; /* memory error is set. */
    }

    sid->version = ss->version;
    sid->u.ssl3.sessionIDLength = sidBytes->len;
    PORT_Memcpy(sid->u.ssl3.sessionID, sidBytes->data, sidBytes->len);

    sid->u.ssl3.keys.extendedMasterSecretUsed =
        ssl3_ExtensionNegotiated(ss, ssl_extended_master_secret_xtn);

    /* Copy Signed Certificate Timestamps, if any. */
    if (ss->xtnData.signedCertTimestamps.data) {
        rv = SECITEM_CopyItem(NULL, &sid->u.ssl3.signedCertTimestamps,
                              &ss->xtnData.signedCertTimestamps);
        if (rv != SECSuccess)
            goto loser;
        /* Clean up the temporary pointer to the handshake buffer. */
        ss->xtnData.signedCertTimestamps.data = NULL;
        ss->xtnData.signedCertTimestamps.len = 0;
    }

    ss->ssl3.hs.isResuming = PR_FALSE;
    if (ss->ssl3.hs.kea_def->authKeyType != ssl_auth_null) {
        /* All current cipher suites other than those with ssl_auth_null (i.e.,
         * (EC)DH_anon_* suites) require a certificate, so use that signal. */
        ss->ssl3.hs.ws = wait_server_cert;
    } else {
        /* All the remaining cipher suites must be (EC)DH_anon_* and so
         * must be ephemeral. Note, if we ever add PSK this might
         * change. */
        PORT_Assert(ss->ssl3.hs.kea_def->ephemeral);
        ss->ssl3.hs.ws = wait_server_key;
    }
    return SECSuccess;

alert_loser:
    (void)SSL3_SendAlert(ss, alert_fatal, desc);

loser:
    *retErrCode = errCode;
    return SECFailure;
}

/* Called from ssl3_HandlePostHelloHandshakeMessage() when it has deciphered a
 * complete ssl3 ServerKeyExchange message.
 * Caller must hold Handshake and RecvBuf locks.
 */
static SECStatus
ssl3_HandleServerKeyExchange(sslSocket *ss, SSL3Opaque *b, PRUint32 length)
{
    PLArenaPool *arena = NULL;
    SECKEYPublicKey *peerKey = NULL;
    PRBool isTLS, isTLS12;
    SECStatus rv;
    int errCode = SSL_ERROR_RX_MALFORMED_SERVER_KEY_EXCH;
    SSL3AlertDescription desc = illegal_parameter;
    SSL3Hashes hashes;
    SECItem signature = { siBuffer, NULL, 0 };
    SSLSignatureAndHashAlg sigAndHash;

    sigAndHash.hashAlg = ssl_hash_none;

    SSL_TRC(3, ("%d: SSL3[%d]: handle server_key_exchange handshake",
                SSL_GETPID(), ss->fd));
    PORT_Assert(ss->opt.noLocks || ssl_HaveRecvBufLock(ss));
    PORT_Assert(ss->opt.noLocks || ssl_HaveSSL3HandshakeLock(ss));

    if (ss->ssl3.hs.ws != wait_server_key) {
        errCode = SSL_ERROR_RX_UNEXPECTED_SERVER_KEY_EXCH;
        desc = unexpected_message;
        goto alert_loser;
    }

    isTLS = (PRBool)(ss->ssl3.prSpec->version > SSL_LIBRARY_VERSION_3_0);
    isTLS12 = (PRBool)(ss->ssl3.prSpec->version >= SSL_LIBRARY_VERSION_TLS_1_2);

    switch (ss->ssl3.hs.kea_def->exchKeyType) {
        case ssl_kea_rsa: {
            SECItem modulus = { siBuffer, NULL, 0 };
            SECItem exponent = { siBuffer, NULL, 0 };

            rv = ssl3_ConsumeHandshakeVariable(ss, &modulus, 2, &b, &length);
            if (rv != SECSuccess) {
                goto loser; /* malformed. */
            }
            /* This exchange method is only used by export cipher suites.
             * Those are broken and so this code will eventually be removed. */
            if (SECKEY_BigIntegerBitLength(&modulus) < 512) {
                desc = isTLS ? insufficient_security : illegal_parameter;
                goto alert_loser;
            }
            rv = ssl3_ConsumeHandshakeVariable(ss, &exponent, 2, &b, &length);
            if (rv != SECSuccess) {
                goto loser; /* malformed. */
            }
            if (isTLS12) {
                rv = ssl3_ConsumeSignatureAndHashAlgorithm(ss, &b, &length,
                                                           &sigAndHash);
                if (rv != SECSuccess) {
                    goto loser; /* malformed or unsupported. */
                }
                rv = ssl3_CheckSignatureAndHashAlgorithmConsistency(ss,
                                                                    &sigAndHash, ss->sec.peerCert);
                if (rv != SECSuccess) {
                    goto loser;
                }
            }
            rv = ssl3_ConsumeHandshakeVariable(ss, &signature, 2, &b, &length);
            if (rv != SECSuccess) {
                goto loser; /* malformed. */
            }
            if (length != 0) {
                if (isTLS)
                    desc = decode_error;
                goto alert_loser; /* malformed. */
            }

            /* failures after this point are not malformed handshakes. */
            /* TLS: send decrypt_error if signature failed. */
            desc = isTLS ? decrypt_error : handshake_failure;

            /*
             *  check to make sure the hash is signed by right guy
             */
            rv = ssl3_ComputeExportRSAKeyHash(sigAndHash.hashAlg, modulus, exponent,
                                              &ss->ssl3.hs.client_random,
                                              &ss->ssl3.hs.server_random,
                                              &hashes, ss->opt.bypassPKCS11);
            if (rv != SECSuccess) {
                errCode =
                    ssl_MapLowLevelError(SSL_ERROR_SERVER_KEY_EXCHANGE_FAILURE);
                goto alert_loser;
            }
            rv = ssl3_VerifySignedHashes(&hashes, ss->sec.peerCert, &signature,
                                         isTLS, ss->pkcs11PinArg);
            if (rv != SECSuccess) {
                errCode =
                    ssl_MapLowLevelError(SSL_ERROR_SERVER_KEY_EXCHANGE_FAILURE);
                goto alert_loser;
            }

            /*
             * we really need to build a new key here because we can no longer
             * ignore calling SECKEY_DestroyPublicKey. Using the key may allocate
             * pkcs11 slots and ID's.
             */
            arena = PORT_NewArena(DER_DEFAULT_CHUNKSIZE);
            if (arena == NULL) {
                goto no_memory;
            }

            peerKey = PORT_ArenaZNew(arena, SECKEYPublicKey);
            if (peerKey == NULL) {
                goto no_memory;
            }

            peerKey->arena = arena;
            peerKey->keyType = rsaKey;
            peerKey->pkcs11Slot = NULL;
            peerKey->pkcs11ID = CK_INVALID_HANDLE;
            if (SECITEM_CopyItem(arena, &peerKey->u.rsa.modulus, &modulus) ||
                SECITEM_CopyItem(arena, &peerKey->u.rsa.publicExponent, &exponent)) {
                goto no_memory;
            }
            ss->sec.peerKey = peerKey;
            ss->ssl3.hs.ws = wait_cert_request;
            return SECSuccess;
        }

        case ssl_kea_dh: {
            SECItem dh_p = { siBuffer, NULL, 0 };
            SECItem dh_g = { siBuffer, NULL, 0 };
            SECItem dh_Ys = { siBuffer, NULL, 0 };
            unsigned dh_p_bits;
            unsigned dh_g_bits;
            unsigned dh_Ys_bits;
            PRInt32 minDH;

            rv = ssl3_ConsumeHandshakeVariable(ss, &dh_p, 2, &b, &length);
            if (rv != SECSuccess) {
                goto loser; /* malformed. */
            }

            rv = NSS_OptionGet(NSS_DH_MIN_KEY_SIZE, &minDH);
            if (rv != SECSuccess) {
                minDH = SSL_DH_MIN_P_BITS;
            }
            dh_p_bits = SECKEY_BigIntegerBitLength(&dh_p);
            if (dh_p_bits < minDH) {
                errCode = SSL_ERROR_WEAK_SERVER_EPHEMERAL_DH_KEY;
                goto alert_loser;
            }
            rv = ssl3_ConsumeHandshakeVariable(ss, &dh_g, 2, &b, &length);
            if (rv != SECSuccess) {
                goto loser; /* malformed. */
            }
            /* Abort if dh_g is 0, 1, or obviously too big. */
            dh_g_bits = SECKEY_BigIntegerBitLength(&dh_g);
            if (dh_g_bits > dh_p_bits || dh_g_bits <= 1)
                goto alert_loser;
            rv = ssl3_ConsumeHandshakeVariable(ss, &dh_Ys, 2, &b, &length);
            if (rv != SECSuccess) {
                goto loser; /* malformed. */
            }
            dh_Ys_bits = SECKEY_BigIntegerBitLength(&dh_Ys);
            if (dh_Ys_bits > dh_p_bits || dh_Ys_bits <= 1)
                goto alert_loser;
            if (isTLS12) {
                rv = ssl3_ConsumeSignatureAndHashAlgorithm(ss, &b, &length,
                                                           &sigAndHash);
                if (rv != SECSuccess) {
                    goto loser; /* malformed or unsupported. */
                }
                rv = ssl3_CheckSignatureAndHashAlgorithmConsistency(ss,
                                                                    &sigAndHash, ss->sec.peerCert);
                if (rv != SECSuccess) {
                    goto loser;
                }
            }
            rv = ssl3_ConsumeHandshakeVariable(ss, &signature, 2, &b, &length);
            if (rv != SECSuccess) {
                goto loser; /* malformed. */
            }
            if (length != 0) {
                if (isTLS)
                    desc = decode_error;
                goto alert_loser; /* malformed. */
            }

            PRINT_BUF(60, (NULL, "Server DH p", dh_p.data, dh_p.len));
            PRINT_BUF(60, (NULL, "Server DH g", dh_g.data, dh_g.len));
            PRINT_BUF(60, (NULL, "Server DH Ys", dh_Ys.data, dh_Ys.len));

            /* failures after this point are not malformed handshakes. */
            /* TLS: send decrypt_error if signature failed. */
            desc = isTLS ? decrypt_error : handshake_failure;

            /*
             *  check to make sure the hash is signed by right guy
             */
            rv = ssl3_ComputeDHKeyHash(sigAndHash.hashAlg, dh_p, dh_g, dh_Ys,
                                       &ss->ssl3.hs.client_random,
                                       &ss->ssl3.hs.server_random,
                                       &hashes, ss->opt.bypassPKCS11);
            if (rv != SECSuccess) {
                errCode =
                    ssl_MapLowLevelError(SSL_ERROR_SERVER_KEY_EXCHANGE_FAILURE);
                goto alert_loser;
            }
            rv = ssl3_VerifySignedHashes(&hashes, ss->sec.peerCert, &signature,
                                         isTLS, ss->pkcs11PinArg);
            if (rv != SECSuccess) {
                errCode =
                    ssl_MapLowLevelError(SSL_ERROR_SERVER_KEY_EXCHANGE_FAILURE);
                goto alert_loser;
            }

            /*
             * we really need to build a new key here because we can no longer
             * ignore calling SECKEY_DestroyPublicKey. Using the key may allocate
             * pkcs11 slots and ID's.
             */
            arena = PORT_NewArena(DER_DEFAULT_CHUNKSIZE);
            if (arena == NULL) {
                goto no_memory;
            }

            peerKey = PORT_ArenaZNew(arena, SECKEYPublicKey);
            if (peerKey == NULL) {
                goto no_memory;
            }

            peerKey->arena = arena;
            peerKey->keyType = dhKey;
            peerKey->pkcs11Slot = NULL;
            peerKey->pkcs11ID = CK_INVALID_HANDLE;

            if (SECITEM_CopyItem(arena, &peerKey->u.dh.prime, &dh_p) ||
                SECITEM_CopyItem(arena, &peerKey->u.dh.base, &dh_g) ||
                SECITEM_CopyItem(arena, &peerKey->u.dh.publicValue, &dh_Ys)) {
                goto no_memory;
            }
            ss->sec.peerKey = peerKey;
            ss->ssl3.hs.ws = wait_cert_request;
            return SECSuccess;
        }

#ifndef NSS_DISABLE_ECC
        case ssl_kea_ecdh:
            rv = ssl3_HandleECDHServerKeyExchange(ss, b, length);
            return rv;
#endif /* NSS_DISABLE_ECC */

        default:
            desc = handshake_failure;
            errCode = SEC_ERROR_UNSUPPORTED_KEYALG;
            break; /* goto alert_loser; */
    }

alert_loser:
    (void)SSL3_SendAlert(ss, alert_fatal, desc);
loser:
    if (arena) {
        PORT_FreeArena(arena, PR_FALSE);
    }
    PORT_SetError(errCode);
    return SECFailure;

no_memory: /* no-memory error has already been set. */
    if (arena) {
        PORT_FreeArena(arena, PR_FALSE);
    }
    ssl_MapLowLevelError(SSL_ERROR_SERVER_KEY_EXCHANGE_FAILURE);
    return SECFailure;
}

/*
 * Returns the TLS signature algorithm for the client authentication key and
 * whether it is an RSA or DSA key that may be able to sign only SHA-1 hashes.
 */
static SECStatus
ssl3_ExtractClientKeyInfo(sslSocket *ss,
                          SSLSignType *sigAlg,
                          PRBool *preferSha1)
{
    SECStatus rv = SECSuccess;
    SECKEYPublicKey *pubk;

    pubk = CERT_ExtractPublicKey(ss->ssl3.clientCertificate);
    if (pubk == NULL) {
        rv = SECFailure;
        goto done;
    }

    rv = ssl3_TLSSignatureAlgorithmForKeyType(pubk->keyType, sigAlg);
    if (rv != SECSuccess) {
        goto done;
    }

    /* If the key is a 1024-bit RSA or DSA key, assume conservatively that
     * it may be unable to sign SHA-256 hashes. This is the case for older
     * Estonian ID cards that have 1024-bit RSA keys. In FIPS 186-2 and
     * older, DSA key size is at most 1024 bits and the hash function must
     * be SHA-1.
     */
    if (pubk->keyType == rsaKey || pubk->keyType == dsaKey) {
        *preferSha1 = SECKEY_PublicKeyStrength(pubk) <= 128;
    } else {
        *preferSha1 = PR_FALSE;
    }

done:
    if (pubk)
        SECKEY_DestroyPublicKey(pubk);
    return rv;
}

/* Destroys the backup handshake hash context if we don't need it. Note that
 * this function selects the hash algorithm for client authentication
 * signatures; ssl3_SendCertificateVerify uses the presence of the backup hash
 * to determine whether to use SHA-1 or SHA-256. */
static void
ssl3_DestroyBackupHandshakeHashIfNotNeeded(sslSocket *ss,
                                           const SECItem *algorithms)
{
    SECStatus rv;
    SSLSignType sigAlg;
    PRBool preferSha1 = PR_FALSE;
    PRBool supportsSha1 = PR_FALSE;
    PRBool supportsHandshakeHash = PR_FALSE;
    PRBool needBackupHash = PR_FALSE;
    unsigned int i;

#ifndef NO_PKCS11_BYPASS
    /* Backup handshake hash is not supported in PKCS #11 bypass mode. */
    if (ss->opt.bypassPKCS11) {
        PORT_Assert(!ss->ssl3.hs.backupHash);
        return;
    }
#endif
    PORT_Assert(ss->ssl3.hs.backupHash);

    /* Determine the key's signature algorithm and whether it prefers SHA-1. */
    rv = ssl3_ExtractClientKeyInfo(ss, &sigAlg, &preferSha1);
    if (rv != SECSuccess) {
        goto done;
    }

    switch (ss->ssl3.hs.suite_def->prf_alg) {
        case prf_sha384:
        case prf_sha256:
            supportsHandshakeHash = PR_TRUE;
            break;
        default:
            supportsHandshakeHash = PR_FALSE;
            break;
    }

    /* Determine the server's hash support for that signature algorithm. */
    for (i = 0; i < algorithms->len; i += 2) {
        if (algorithms->data[i + 1] == sigAlg) {
            if (algorithms->data[i] == ssl_hash_sha1) {
                supportsSha1 = PR_TRUE;
            }
        }
    }

    /* If either the server does not support SHA-256 or the client key prefers
     * SHA-1, leave the backup hash. */
    if (supportsSha1 && (preferSha1 || !supportsHandshakeHash)) {
        needBackupHash = PR_TRUE;
    }

done:
    if (!needBackupHash) {
        PK11_DestroyContext(ss->ssl3.hs.backupHash, PR_TRUE);
        ss->ssl3.hs.backupHash = NULL;
    }
}

typedef struct dnameNode {
    struct dnameNode *next;
    SECItem name;
} dnameNode;

/*
 * Parse the ca_list structure in a CertificateRequest.
 *
 * Called from:
 * ssl3_HandleCertificateRequest
 * tls13_HandleCertificateRequest
 */
SECStatus
ssl3_ParseCertificateRequestCAs(sslSocket *ss, SSL3Opaque **b, PRUint32 *length,
                                PLArenaPool *arena, CERTDistNames *ca_list)
{
    PRInt32 remaining;
    int nnames = 0;
    dnameNode *node;
    int i;

    remaining = ssl3_ConsumeHandshakeNumber(ss, 2, b, length);
    if (remaining < 0)
        return SECFailure; /* malformed, alert has been sent */

    if ((PRUint32)remaining > *length)
        goto alert_loser;

    ca_list->head = node = PORT_ArenaZNew(arena, dnameNode);
    if (node == NULL)
        goto no_mem;

    while (remaining > 0) {
        PRInt32 len;

        if (remaining < 2)
            goto alert_loser; /* malformed */

        node->name.len = len = ssl3_ConsumeHandshakeNumber(ss, 2, b, length);
        if (len <= 0)
            return SECFailure; /* malformed, alert has been sent */

        remaining -= 2;
        if (remaining < len)
            goto alert_loser; /* malformed */

        node->name.data = *b;
        *b += len;
        *length -= len;
        remaining -= len;
        nnames++;
        if (remaining <= 0)
            break; /* success */

        node->next = PORT_ArenaZNew(arena, dnameNode);
        node = node->next;
        if (node == NULL)
            goto no_mem;
    }

    ca_list->nnames = nnames;
    ca_list->names = PORT_ArenaNewArray(arena, SECItem, nnames);
    if (nnames > 0 && ca_list->names == NULL)
        goto no_mem;

    for (i = 0, node = (dnameNode *)ca_list->head;
         i < nnames;
         i++, node = node->next) {
        ca_list->names[i] = node->name;
    }

    return SECSuccess;

no_mem:
    PORT_SetError(SEC_ERROR_NO_MEMORY);
    return SECFailure;

alert_loser:
    (void)SSL3_SendAlert(ss, alert_fatal,
                         ss->version < SSL_LIBRARY_VERSION_TLS_1_0 ? illegal_parameter
                                                                   : decode_error);
    PORT_SetError(SSL_ERROR_RX_MALFORMED_CERT_REQUEST);
    return SECFailure;
}

/* Called from ssl3_HandlePostHelloHandshakeMessage() when it has deciphered
 * a complete ssl3 Certificate Request message.
 * Caller must hold Handshake and RecvBuf locks.
 */
static SECStatus
ssl3_HandleCertificateRequest(sslSocket *ss, SSL3Opaque *b, PRUint32 length)
{
    PLArenaPool *arena = NULL;
    PRBool isTLS = PR_FALSE;
    PRBool isTLS12 = PR_FALSE;
    int errCode = SSL_ERROR_RX_MALFORMED_CERT_REQUEST;
    SECStatus rv;
    SSL3AlertDescription desc = illegal_parameter;
    SECItem cert_types = { siBuffer, NULL, 0 };
    SECItem algorithms = { siBuffer, NULL, 0 };
    CERTDistNames ca_list;

    SSL_TRC(3, ("%d: SSL3[%d]: handle certificate_request handshake",
                SSL_GETPID(), ss->fd));
    PORT_Assert(ss->opt.noLocks || ssl_HaveRecvBufLock(ss));
    PORT_Assert(ss->opt.noLocks || ssl_HaveSSL3HandshakeLock(ss));

    if (ss->ssl3.hs.ws != wait_cert_request) {
        desc = unexpected_message;
        errCode = SSL_ERROR_RX_UNEXPECTED_CERT_REQUEST;
        goto alert_loser;
    }

    PORT_Assert(ss->ssl3.clientCertChain == NULL);
    PORT_Assert(ss->ssl3.clientCertificate == NULL);
    PORT_Assert(ss->ssl3.clientPrivateKey == NULL);

    isTLS = (PRBool)(ss->ssl3.prSpec->version > SSL_LIBRARY_VERSION_3_0);
    isTLS12 = (PRBool)(ss->ssl3.prSpec->version >= SSL_LIBRARY_VERSION_TLS_1_2);
    rv = ssl3_ConsumeHandshakeVariable(ss, &cert_types, 1, &b, &length);
    if (rv != SECSuccess)
        goto loser; /* malformed, alert has been sent */

    if (isTLS12) {
        rv = ssl3_ConsumeHandshakeVariable(ss, &algorithms, 2, &b, &length);
        if (rv != SECSuccess)
            goto loser; /* malformed, alert has been sent */
        /* An empty or odd-length value is invalid.
         *    SignatureAndHashAlgorithm
         *      supported_signature_algorithms<2..2^16-2>;
         */
        if (algorithms.len == 0 || (algorithms.len & 1) != 0)
            goto alert_loser;
    }

    arena = ca_list.arena = PORT_NewArena(DER_DEFAULT_CHUNKSIZE);
    if (arena == NULL)
        goto no_mem;

    rv = ssl3_ParseCertificateRequestCAs(ss, &b, &length, arena, &ca_list);
    if (rv != SECSuccess)
        goto done; /* alert sent in ssl3_ParseCertificateRequestCAs */

    if (length != 0)
        goto alert_loser; /* malformed */

    ss->ssl3.hs.ws = wait_hello_done;

    rv = ssl3_CompleteHandleCertificateRequest(ss, &algorithms, &ca_list);
    if (rv == SECFailure) {
        PORT_Assert(0);
        errCode = SEC_ERROR_LIBRARY_FAILURE;
        desc = internal_error;
        goto alert_loser;
    }
    goto done;

no_mem:
    rv = SECFailure;
    PORT_SetError(SEC_ERROR_NO_MEMORY);
    goto done;

alert_loser:
    if (isTLS && desc == illegal_parameter)
        desc = decode_error;
    (void)SSL3_SendAlert(ss, alert_fatal, desc);
loser:
    PORT_SetError(errCode);
    rv = SECFailure;
done:
    if (arena != NULL)
        PORT_FreeArena(arena, PR_FALSE);
    return rv;
}

SECStatus
ssl3_CompleteHandleCertificateRequest(sslSocket *ss, SECItem *algorithms,
                                      CERTDistNames *ca_list)
{
    SECStatus rv;

    if (ss->getClientAuthData != NULL) {
        PORT_Assert((ss->ssl3.hs.preliminaryInfo & ssl_preinfo_all) ==
                    ssl_preinfo_all);
        /* XXX Should pass cert_types and algorithms in this call!! */
        rv = (SECStatus)(*ss->getClientAuthData)(ss->getClientAuthDataArg,
                                                 ss->fd, ca_list,
                                                 &ss->ssl3.clientCertificate,
                                                 &ss->ssl3.clientPrivateKey);
    } else {
        rv = SECFailure; /* force it to send a no_certificate alert */
    }
    switch (rv) {
        case SECWouldBlock: /* getClientAuthData has put up a dialog box. */
            ssl3_SetAlwaysBlock(ss);
            break; /* not an error */

        case SECSuccess:
            /* check what the callback function returned */
            if ((!ss->ssl3.clientCertificate) || (!ss->ssl3.clientPrivateKey)) {
                /* we are missing either the key or cert */
                if (ss->ssl3.clientCertificate) {
                    /* got a cert, but no key - free it */
                    CERT_DestroyCertificate(ss->ssl3.clientCertificate);
                    ss->ssl3.clientCertificate = NULL;
                }
                if (ss->ssl3.clientPrivateKey) {
                    /* got a key, but no cert - free it */
                    SECKEY_DestroyPrivateKey(ss->ssl3.clientPrivateKey);
                    ss->ssl3.clientPrivateKey = NULL;
                }
                goto send_no_certificate;
            }
            /* Setting ssl3.clientCertChain non-NULL will cause
             * ssl3_HandleServerHelloDone to call SendCertificate.
             */
            ss->ssl3.clientCertChain = CERT_CertChainFromCert(
                ss->ssl3.clientCertificate,
                certUsageSSLClient, PR_FALSE);
            if (ss->ssl3.clientCertChain == NULL) {
                CERT_DestroyCertificate(ss->ssl3.clientCertificate);
                ss->ssl3.clientCertificate = NULL;
                SECKEY_DestroyPrivateKey(ss->ssl3.clientPrivateKey);
                ss->ssl3.clientPrivateKey = NULL;
                goto send_no_certificate;
            }
            if (ss->ssl3.hs.hashType == handshake_hash_single) {
                ssl3_DestroyBackupHandshakeHashIfNotNeeded(ss, algorithms);
            }
            break; /* not an error */

        case SECFailure:
        default:
        send_no_certificate:
            if (ss->ssl3.prSpec->version > SSL_LIBRARY_VERSION_3_0) {
                ss->ssl3.sendEmptyCert = PR_TRUE;
            } else {
                (void)SSL3_SendAlert(ss, alert_warning, no_certificate);
            }
            rv = SECSuccess;
            break;
    }

    return rv;
}

static SECStatus
ssl3_CheckFalseStart(sslSocket *ss)
{
    PORT_Assert(ss->opt.noLocks || ssl_HaveSSL3HandshakeLock(ss));
    PORT_Assert(!ss->ssl3.hs.authCertificatePending);
    PORT_Assert(!ss->ssl3.hs.canFalseStart);

    if (!ss->canFalseStartCallback) {
        SSL_TRC(3, ("%d: SSL[%d]: no false start callback so no false start",
                    SSL_GETPID(), ss->fd));
    } else {
        PRBool maybeFalseStart;
        SECStatus rv;

        /* An attacker can control the selected ciphersuite so we only wish to
         * do False Start in the case that the selected ciphersuite is
         * sufficiently strong that the attack can gain no advantage.
         * Therefore we always require an 80-bit cipher. */
        ssl_GetSpecReadLock(ss);
        maybeFalseStart = ss->ssl3.cwSpec->cipher_def->secret_key_size >= 10;
        ssl_ReleaseSpecReadLock(ss);

        if (!maybeFalseStart) {
            SSL_TRC(3, ("%d: SSL[%d]: no false start due to weak cipher",
                        SSL_GETPID(), ss->fd));
        } else {
            PORT_Assert((ss->ssl3.hs.preliminaryInfo & ssl_preinfo_all) ==
                        ssl_preinfo_all);
            rv = (ss->canFalseStartCallback)(ss->fd,
                                             ss->canFalseStartCallbackData,
                                             &ss->ssl3.hs.canFalseStart);
            if (rv == SECSuccess) {
                SSL_TRC(3, ("%d: SSL[%d]: false start callback returned %s",
                            SSL_GETPID(), ss->fd,
                            ss->ssl3.hs.canFalseStart ? "TRUE"
                                                      : "FALSE"));
            } else {
                SSL_TRC(3, ("%d: SSL[%d]: false start callback failed (%s)",
                            SSL_GETPID(), ss->fd,
                            PR_ErrorToName(PR_GetError())));
            }
            return rv;
        }
    }

    ss->ssl3.hs.canFalseStart = PR_FALSE;
    return SECSuccess;
}

PRBool
ssl3_WaitingForServerSecondRound(sslSocket *ss)
{
    PRBool result;

    PORT_Assert(ss->opt.noLocks || ssl_HaveSSL3HandshakeLock(ss));

    switch (ss->ssl3.hs.ws) {
        case wait_new_session_ticket:
        case wait_change_cipher:
        case wait_finished:
            result = PR_TRUE;
            break;
        default:
            result = PR_FALSE;
            break;
    }

    return result;
}

static SECStatus ssl3_SendClientSecondRound(sslSocket *ss);

/* Called from ssl3_HandlePostHelloHandshakeMessage() when it has deciphered
 * a complete ssl3 Server Hello Done message.
 * Caller must hold Handshake and RecvBuf locks.
 */
static SECStatus
ssl3_HandleServerHelloDone(sslSocket *ss)
{
    SECStatus rv;
    SSL3WaitState ws = ss->ssl3.hs.ws;

    SSL_TRC(3, ("%d: SSL3[%d]: handle server_hello_done handshake",
                SSL_GETPID(), ss->fd));
    PORT_Assert(ss->opt.noLocks || ssl_HaveRecvBufLock(ss));
    PORT_Assert(ss->opt.noLocks || ssl_HaveSSL3HandshakeLock(ss));

    /* Skipping CertificateRequest is always permitted. */
    if (ws != wait_hello_done &&
        ws != wait_cert_request) {
        SSL3_SendAlert(ss, alert_fatal, unexpected_message);
        PORT_SetError(SSL_ERROR_RX_UNEXPECTED_HELLO_DONE);
        return SECFailure;
    }

    rv = ssl3_SendClientSecondRound(ss);

    return rv;
}

/* Called from ssl3_HandleServerHelloDone and ssl3_AuthCertificateComplete.
 *
 * Caller must hold Handshake and RecvBuf locks.
 */
static SECStatus
ssl3_SendClientSecondRound(sslSocket *ss)
{
    SECStatus rv;
    PRBool sendClientCert;

    PORT_Assert(ss->opt.noLocks || ssl_HaveRecvBufLock(ss));
    PORT_Assert(ss->opt.noLocks || ssl_HaveSSL3HandshakeLock(ss));

    sendClientCert = !ss->ssl3.sendEmptyCert &&
                     ss->ssl3.clientCertChain != NULL &&
                     ss->ssl3.clientPrivateKey != NULL;

    if (!sendClientCert &&
        ss->ssl3.hs.hashType == handshake_hash_single &&
        ss->ssl3.hs.backupHash) {
        /* Don't need the backup handshake hash. */
        PK11_DestroyContext(ss->ssl3.hs.backupHash, PR_TRUE);
        ss->ssl3.hs.backupHash = NULL;
    }

    /* We must wait for the server's certificate to be authenticated before
     * sending the client certificate in order to disclosing the client
     * certificate to an attacker that does not have a valid cert for the
     * domain we are connecting to.
     *
     * XXX: We should do the same for the NPN extension, but for that we
     * need an option to give the application the ability to leak the NPN
     * information to get better performance.
     *
     * During the initial handshake on a connection, we never send/receive
     * application data until we have authenticated the server's certificate;
     * i.e. we have fully authenticated the handshake before using the cipher
     * specs agreed upon for that handshake. During a renegotiation, we may
     * continue sending and receiving application data during the handshake
     * interleaved with the handshake records. If we were to send the client's
     * second round for a renegotiation before the server's certificate was
     * authenticated, then the application data sent/received after this point
     * would be using cipher spec that hadn't been authenticated. By waiting
     * until the server's certificate has been authenticated during
     * renegotiations, we ensure that renegotiations have the same property
     * as initial handshakes; i.e. we have fully authenticated the handshake
     * before using the cipher specs agreed upon for that handshake for
     * application data.
     */
    if (ss->ssl3.hs.restartTarget) {
        PR_NOT_REACHED("unexpected ss->ssl3.hs.restartTarget");
        PORT_SetError(SEC_ERROR_LIBRARY_FAILURE);
        return SECFailure;
    }
    if (ss->ssl3.hs.authCertificatePending &&
        (sendClientCert || ss->ssl3.sendEmptyCert || ss->firstHsDone)) {
        SSL_TRC(3, ("%d: SSL3[%p]: deferring ssl3_SendClientSecondRound because"
                    " certificate authentication is still pending.",
                    SSL_GETPID(), ss->fd));
        ss->ssl3.hs.restartTarget = ssl3_SendClientSecondRound;
        return SECWouldBlock;
    }

    ssl_GetXmitBufLock(ss); /*******************************/

    if (ss->ssl3.sendEmptyCert) {
        ss->ssl3.sendEmptyCert = PR_FALSE;
        rv = ssl3_SendEmptyCertificate(ss);
        /* Don't send verify */
        if (rv != SECSuccess) {
            goto loser; /* error code is set. */
        }
    } else if (sendClientCert) {
        rv = ssl3_SendCertificate(ss);
        if (rv != SECSuccess) {
            goto loser; /* error code is set. */
        }
    }

    rv = ssl3_SendClientKeyExchange(ss);
    if (rv != SECSuccess) {
        goto loser; /* err is set. */
    }

    if (sendClientCert) {
        rv = ssl3_SendCertificateVerify(ss, ss->ssl3.clientPrivateKey);
        SECKEY_DestroyPrivateKey(ss->ssl3.clientPrivateKey);
        ss->ssl3.clientPrivateKey = NULL;
        if (rv != SECSuccess) {
            goto loser; /* err is set. */
        }
    }

    rv = ssl3_SendChangeCipherSpecs(ss);
    if (rv != SECSuccess) {
        goto loser; /* err code was set. */
    }

    /* This must be done after we've set ss->ssl3.cwSpec in
     * ssl3_SendChangeCipherSpecs because SSL_GetChannelInfo uses information
     * from cwSpec. This must be done before we call ssl3_CheckFalseStart
     * because the false start callback (if any) may need the information from
     * the functions that depend on this being set.
     */
    ss->enoughFirstHsDone = PR_TRUE;

    if (!ss->firstHsDone) {
        /* XXX: If the server's certificate hasn't been authenticated by this
         * point, then we may be leaking this NPN message to an attacker.
         */
        rv = ssl3_SendNextProto(ss);
        if (rv != SECSuccess) {
            goto loser; /* err code was set. */
        }

        if (ss->opt.enableFalseStart) {
            if (!ss->ssl3.hs.authCertificatePending) {
                /* When we fix bug 589047, we will need to know whether we are
                 * false starting before we try to flush the client second
                 * round to the network. With that in mind, we purposefully
                 * call ssl3_CheckFalseStart before calling ssl3_SendFinished,
                 * which includes a call to ssl3_FlushHandshake, so that
                 * no application develops a reliance on such flushing being
                 * done before its false start callback is called.
                 */
                ssl_ReleaseXmitBufLock(ss);
                rv = ssl3_CheckFalseStart(ss);
                ssl_GetXmitBufLock(ss);
                if (rv != SECSuccess) {
                    goto loser;
                }
            } else {
                /* The certificate authentication and the server's Finished
                 * message are racing each other. If the certificate
                 * authentication wins, then we will try to false start in
                 * ssl3_AuthCertificateComplete.
                 */
                SSL_TRC(3, ("%d: SSL3[%p]: deferring false start check because"
                            " certificate authentication is still pending.",
                            SSL_GETPID(), ss->fd));
            }
        }
    }

    rv = ssl3_SendFinished(ss, 0);
    if (rv != SECSuccess) {
        goto loser; /* err code was set. */
    }

    ssl_ReleaseXmitBufLock(ss); /*******************************/

    if (ssl3_ExtensionNegotiated(ss, ssl_session_ticket_xtn))
        ss->ssl3.hs.ws = wait_new_session_ticket;
    else
        ss->ssl3.hs.ws = wait_change_cipher;

    PORT_Assert(ssl3_WaitingForServerSecondRound(ss));

    return SECSuccess;

loser:
    ssl_ReleaseXmitBufLock(ss);
    return rv;
}

/*
 * Routines used by servers
 */
static SECStatus
ssl3_SendHelloRequest(sslSocket *ss)
{
    SECStatus rv;

    SSL_TRC(3, ("%d: SSL3[%d]: send hello_request handshake", SSL_GETPID(),
                ss->fd));

    PORT_Assert(ss->opt.noLocks || ssl_HaveSSL3HandshakeLock(ss));
    PORT_Assert(ss->opt.noLocks || ssl_HaveXmitBufLock(ss));

    rv = ssl3_AppendHandshakeHeader(ss, hello_request, 0);
    if (rv != SECSuccess) {
        return rv; /* err set by AppendHandshake */
    }
    rv = ssl3_FlushHandshake(ss, 0);
    if (rv != SECSuccess) {
        return rv; /* error code set by ssl3_FlushHandshake */
    }
    ss->ssl3.hs.ws = wait_client_hello;
    return SECSuccess;
}

/*
 * Called from:
 *  ssl3_HandleClientHello()
 */
static SECComparison
ssl3_ServerNameCompare(const SECItem *name1, const SECItem *name2)
{
    if (!name1 != !name2) {
        return SECLessThan;
    }
    if (!name1) {
        return SECEqual;
    }
    if (name1->type != name2->type) {
        return SECLessThan;
    }
    return SECITEM_CompareItem(name1, name2);
}

/* Sets memory error when returning NULL.
 * Called from:
 *  ssl3_SendClientHello()
 *  ssl3_HandleServerHello()
 *  ssl3_HandleClientHello()
 *  ssl3_HandleV2ClientHello()
 */
sslSessionID *
ssl3_NewSessionID(sslSocket *ss, PRBool is_server)
{
    sslSessionID *sid;

    sid = PORT_ZNew(sslSessionID);
    if (sid == NULL)
        return sid;

    if (is_server) {
        const SECItem *srvName;
        SECStatus rv = SECSuccess;

        ssl_GetSpecReadLock(ss); /********************************/
        srvName = &ss->ssl3.prSpec->srvVirtName;
        if (srvName->len && srvName->data) {
            rv = SECITEM_CopyItem(NULL, &sid->u.ssl3.srvName, srvName);
        }
        ssl_ReleaseSpecReadLock(ss); /************************************/
        if (rv != SECSuccess) {
            PORT_Free(sid);
            return NULL;
        }
    }
    sid->peerID = (ss->peerID == NULL) ? NULL : PORT_Strdup(ss->peerID);
    sid->urlSvrName = (ss->url == NULL) ? NULL : PORT_Strdup(ss->url);
    sid->addr = ss->sec.ci.peer;
    sid->port = ss->sec.ci.port;
    sid->references = 1;
    sid->cached = never_cached;
    sid->version = ss->version;

    sid->u.ssl3.keys.resumable = PR_TRUE;
    sid->u.ssl3.policy = SSL_ALLOWED;
    sid->u.ssl3.clientWriteKey = NULL;
    sid->u.ssl3.serverWriteKey = NULL;
    sid->u.ssl3.keys.extendedMasterSecretUsed = PR_FALSE;

    if (is_server) {
        SECStatus rv;
        int pid = SSL_GETPID();

        sid->u.ssl3.sessionIDLength = SSL3_SESSIONID_BYTES;
        sid->u.ssl3.sessionID[0] = (pid >> 8) & 0xff;
        sid->u.ssl3.sessionID[1] = pid & 0xff;
        rv = PK11_GenerateRandom(sid->u.ssl3.sessionID + 2,
                                 SSL3_SESSIONID_BYTES - 2);
        if (rv != SECSuccess) {
            ssl_FreeSID(sid);
            ssl_MapLowLevelError(SSL_ERROR_GENERATE_RANDOM_FAILURE);
            return NULL;
        }
    }
    return sid;
}

/* Called from:  ssl3_HandleClientHello, ssl3_HandleV2ClientHello */
static SECStatus
ssl3_SendServerHelloSequence(sslSocket *ss)
{
    const ssl3KEADef *kea_def;
    SECStatus rv;

    SSL_TRC(3, ("%d: SSL3[%d]: begin send server_hello sequence",
                SSL_GETPID(), ss->fd));

    PORT_Assert(ss->opt.noLocks || ssl_HaveSSL3HandshakeLock(ss));
    PORT_Assert(ss->opt.noLocks || ssl_HaveXmitBufLock(ss));

    rv = ssl3_SendServerHello(ss);
    if (rv != SECSuccess) {
        return rv; /* err code is set. */
    }
    rv = ssl3_SendCertificate(ss);
    if (rv != SECSuccess) {
        return rv; /* error code is set. */
    }
    rv = ssl3_SendCertificateStatus(ss);
    if (rv != SECSuccess) {
        return rv; /* error code is set. */
    }
    /* We have to do this after the call to ssl3_SendServerHello,
     * because kea_def is set up by ssl3_SendServerHello().
     */
    kea_def = ss->ssl3.hs.kea_def;
    ss->ssl3.hs.usedStepDownKey = PR_FALSE;

    if (kea_def->is_limited) {
        /* see if we can legally use the key in the cert. */
        unsigned int keyBits;
        const sslServerCert *cert;
<<<<<<< HEAD

        /* Note that all ciphers that are limited use a SSLAuthType of
         * ssl_auth_rsa_sign.  This isn't even remotely correct, but these keys
         * need to do either signing or decryption on demand. */
        PORT_Assert(kea_def->authKeyType == ssl_auth_rsa_sign);

        cert = ssl_FindServerCertByAuthType(ss, ssl_auth_rsa_sign);
        if (!cert || !cert->serverKeyPair || !cert->serverKeyPair->pubKey) {
            PORT_SetError(SSL_ERROR_NO_CERTIFICATE);
            return SECFailure;
        }

        keyBits = SECKEY_PublicKeyStrengthInBits(cert->serverKeyPair->pubKey);
        PORT_Assert(keyBits);

=======

        /* Note that all ciphers that are limited use a SSLAuthType of
         * ssl_auth_rsa_sign.  This isn't even remotely correct, but these keys
         * need to do either signing or decryption on demand. */
        PORT_Assert(kea_def->authKeyType == ssl_auth_rsa_sign);

        cert = ssl_FindServerCertByAuthType(ss, ssl_auth_rsa_sign);
        if (!cert || !cert->serverKeyPair || !cert->serverKeyPair->pubKey) {
            PORT_SetError(SSL_ERROR_NO_CERTIFICATE);
            return SECFailure;
        }

        keyBits = SECKEY_PublicKeyStrengthInBits(cert->serverKeyPair->pubKey);
        PORT_Assert(keyBits);

>>>>>>> 489d0b4f
        if (keyBits <= kea_def->key_size_limit) {
            /* XXX AND cert is not signing only!! */
            /* just fall through and use it. */
        } else if (ss->stepDownKeyPair != NULL) {
            ss->ssl3.hs.usedStepDownKey = PR_TRUE;
            rv = ssl3_SendServerKeyExchange(ss);
            if (rv != SECSuccess) {
                return rv; /* err code was set. */
            }
        } else {
#ifndef HACKED_EXPORT_SERVER
            PORT_SetError(SSL_ERROR_PUB_KEY_SIZE_LIMIT_EXCEEDED);
            return rv;
#endif
        }
    } else if (kea_def->ephemeral) {
        rv = ssl3_SendServerKeyExchange(ss);
        if (rv != SECSuccess) {
            return rv; /* err code was set. */
        }
    }

    if (ss->opt.requestCertificate) {
        rv = ssl3_SendCertificateRequest(ss);
        if (rv != SECSuccess) {
            return rv; /* err code is set. */
        }
    }
    rv = ssl3_SendServerHelloDone(ss);
    if (rv != SECSuccess) {
        return rv; /* err code is set. */
    }

    ss->ssl3.hs.ws = (ss->opt.requestCertificate) ? wait_client_cert
                                                  : wait_client_key;
    return SECSuccess;
}

/* An empty TLS Renegotiation Info (RI) extension */
static const PRUint8 emptyRIext[5] = { 0xff, 0x01, 0x00, 0x01, 0x00 };

static PRBool
ssl3_KEASupportsTickets(const ssl3KEADef *kea_def)
{
    if (kea_def->signKeyType == ssl_sign_dsa) {
        /* TODO: Fix session tickets for DSS. The server code rejects the
         * session ticket received from the client. Bug 1174677 */
        return PR_FALSE;
    }
    return PR_TRUE;
}

/* Select a cipher suite.
**
** NOTE: This suite selection algorithm should be the same as the one in
** ssl3_HandleV2ClientHello().
**
** If TLS 1.0 is enabled, we could handle the case where the client
** offered TLS 1.1 but offered only export cipher suites by choosing TLS
** 1.0 and selecting one of those export cipher suites. However, a secure
** TLS 1.1 client should not have export cipher suites enabled at all,
** and a TLS 1.1 client should definitely not be offering *only* export
** cipher suites. Therefore, we refuse to negotiate export cipher suites
** with any client that indicates support for TLS 1.1 or higher when we
** (the server) have TLS 1.1 support enabled.
*/
SECStatus
ssl3_NegotiateCipherSuite(sslSocket *ss, const SECItem *suites)
{
    ssl3CipherSuiteCfg *chosenSuite = NULL;
    int j;
    int i;

    for (j = 0; j < ssl_V3_SUITES_IMPLEMENTED; j++) {
        ssl3CipherSuiteCfg *suite = &ss->cipherSuites[j];
        SSLVersionRange vrange = {ss->version, ss->version};
        if (!config_match(suite, ss->ssl3.policy, PR_TRUE, &vrange, ss)) {
            continue;
        }
        for (i = 0; i + 1 < suites->len; i += 2) {
            PRUint16 suite_i = (suites->data[i] << 8) | suites->data[i + 1];
            if (suite_i == suite->cipher_suite) {
                chosenSuite = suite;
                ss->ssl3.hs.cipher_suite = chosenSuite->cipher_suite;
                ss->ssl3.hs.suite_def =
                        ssl_LookupCipherSuiteDef(ss->ssl3.hs.cipher_suite);
                ss->ssl3.hs.kea_def =
                        &kea_defs[ss->ssl3.hs.suite_def->key_exchange_alg];
                ss->ssl3.hs.preliminaryInfo |= ssl_preinfo_cipher_suite;
                return SECSuccess;
            }
        }
    }
    return SECFailure;
}

/*
 * Call the SNI config hook.
 *
 * Called from:
 *   ssl3_HandleClientHello
 *   tls13_HandleClientHelloPart2
 */
SECStatus
ssl3_ServerCallSNICallback(sslSocket *ss)
{
    int errCode = SSL_ERROR_RX_MALFORMED_CLIENT_HELLO;
    SSL3AlertDescription desc  = illegal_parameter;
    int ret = 0;

    if (!ssl3_ExtensionNegotiated(ss, ssl_server_name_xtn)) {
#ifndef SSL_SNI_ALLOW_NAME_CHANGE_2HS
        if (ss->firstHsDone) {
            /* Check that we don't have the name is current spec
             * if this extension was not negotiated on the 2d hs. */
            PRBool passed = PR_TRUE;
            ssl_GetSpecReadLock(ss);  /*******************************/
            if (ss->ssl3.cwSpec->srvVirtName.data) {
                passed = PR_FALSE;
            }
            ssl_ReleaseSpecReadLock(ss);  /***************************/
            if (!passed) {
                errCode = SSL_ERROR_UNRECOGNIZED_NAME_ALERT;
                desc = handshake_failure;
                goto alert_loser;
            }
        }
#endif
        return SECSuccess;
    }

    if (ss->sniSocketConfig) do { /* not a loop */
            PORT_Assert((ss->ssl3.hs.preliminaryInfo & ssl_preinfo_all) ==
                        ssl_preinfo_all);

            ret = SSL_SNI_SEND_ALERT;
            /* If extension is negotiated, the len of names should > 0. */
            if (ss->xtnData.sniNameArrSize) {
                /* Calling client callback to reconfigure the socket. */
                ret = (SECStatus)(*ss->sniSocketConfig)(ss->fd,
                                                        ss->xtnData.sniNameArr,
                                                        ss->xtnData.sniNameArrSize,
                                                        ss->sniSocketConfigArg);
            }
            if (ret <= SSL_SNI_SEND_ALERT) {
                /* Application does not know the name or was not able to
                 * properly reconfigure the socket. */
                errCode = SSL_ERROR_UNRECOGNIZED_NAME_ALERT;
                desc = unrecognized_name;
                break;
            } else if (ret == SSL_SNI_CURRENT_CONFIG_IS_USED) {
                SECStatus       rv = SECSuccess;
                SECItem *       cwsName, *pwsName;

                ssl_GetSpecWriteLock(ss);  /*******************************/
                pwsName = &ss->ssl3.pwSpec->srvVirtName;
                cwsName = &ss->ssl3.cwSpec->srvVirtName;
#ifndef SSL_SNI_ALLOW_NAME_CHANGE_2HS
                /* not allow name change on the 2d HS */
                if (ss->firstHsDone) {
                    if (ssl3_ServerNameCompare(pwsName, cwsName)) {
                        ssl_ReleaseSpecWriteLock(ss);  /******************/
                        errCode = SSL_ERROR_UNRECOGNIZED_NAME_ALERT;
                        desc = handshake_failure;
                        ret = SSL_SNI_SEND_ALERT;
                        break;
                    }
                }
#endif
                if (pwsName->data) {
                    SECITEM_FreeItem(pwsName, PR_FALSE);
                }
                if (cwsName->data) {
                    rv = SECITEM_CopyItem(NULL, pwsName, cwsName);
                }
                ssl_ReleaseSpecWriteLock(ss);  /**************************/
                if (rv != SECSuccess) {
                    errCode = SSL_ERROR_INTERNAL_ERROR_ALERT;
                    desc = internal_error;
                    ret = SSL_SNI_SEND_ALERT;
                    break;
                }
            } else if ((unsigned int)ret < ss->xtnData.sniNameArrSize) {
                /* Application has configured new socket info. Lets check it
                 * and save the name. */
                SECStatus       rv;
                SECItem *       name = &ss->xtnData.sniNameArr[ret];
                int             configedCiphers;
                SECItem *       pwsName;

                /* get rid of the old name and save the newly picked. */
                /* This code is protected by ssl3HandshakeLock. */
                ssl_GetSpecWriteLock(ss);  /*******************************/
#ifndef SSL_SNI_ALLOW_NAME_CHANGE_2HS
                /* not allow name change on the 2d HS */
                if (ss->firstHsDone) {
                    SECItem *cwsName = &ss->ssl3.cwSpec->srvVirtName;
                    if (ssl3_ServerNameCompare(name, cwsName)) {
                        ssl_ReleaseSpecWriteLock(ss);  /******************/
                        errCode = SSL_ERROR_UNRECOGNIZED_NAME_ALERT;
                        desc = handshake_failure;
                        ret = SSL_SNI_SEND_ALERT;
                        break;
                    }
                }
#endif
                pwsName = &ss->ssl3.pwSpec->srvVirtName;
                if (pwsName->data) {
                    SECITEM_FreeItem(pwsName, PR_FALSE);
                }
                rv = SECITEM_CopyItem(NULL, pwsName, name);
                ssl_ReleaseSpecWriteLock(ss);  /***************************/
                if (rv != SECSuccess) {
                    errCode = SSL_ERROR_INTERNAL_ERROR_ALERT;
                    desc = internal_error;
                    ret = SSL_SNI_SEND_ALERT;
                    break;
                }
                configedCiphers = ssl3_config_match_init(ss);
                if (configedCiphers <= 0) {
                    /* no ciphers are working/supported */
                    errCode = PORT_GetError();
                    desc = handshake_failure;
                    ret = SSL_SNI_SEND_ALERT;
                    break;
                }
                /* Need to tell the client that application has picked
                 * the name from the offered list and reconfigured the socket.
                 */
                ssl3_RegisterServerHelloExtensionSender(ss, ssl_server_name_xtn,
                                                        ssl3_SendServerNameXtn);
            } else {
                /* Callback returned index outside of the boundary. */
                PORT_Assert((unsigned int)ret < ss->xtnData.sniNameArrSize);
                errCode = SSL_ERROR_INTERNAL_ERROR_ALERT;
                desc = internal_error;
                ret = SSL_SNI_SEND_ALERT;
                break;
            }
        } while (0);
    ssl3_FreeSniNameArray(&ss->xtnData);
    if (ret <= SSL_SNI_SEND_ALERT) {
        /* desc and errCode should be set. */
        goto alert_loser;
    }

    return SECSuccess;

alert_loser:
    (void)SSL3_SendAlert(ss, alert_fatal, desc);
    PORT_SetError(errCode);
    return SECFailure;
}

SECStatus
ssl3_SelectServerCert(sslSocket *ss)
{
    const ssl3KEADef *kea_def = ss->ssl3.hs.kea_def;
    PRCList *cursor;

    /* This picks the first certificate that has:
     * a) the right authentication method, and
     * b) the right named curve (EC only)
     *
     * We might want to do some sort of ranking here later.  For now, it's all
     * based on what order they are configured in. */
    for (cursor = PR_NEXT_LINK(&ss->serverCerts);
         cursor != &ss->serverCerts;
         cursor = PR_NEXT_LINK(cursor)) {
        sslServerCert *cert = (sslServerCert*)cursor;
        if (cert->certType.authType != kea_def->authKeyType) {
            continue;
        }
#ifndef NSS_DISABLE_ECC
        if ((cert->certType.authType == ssl_auth_ecdsa ||
             cert->certType.authType == ssl_auth_ecdh_rsa ||
             cert->certType.authType == ssl_auth_ecdh_ecdsa) &&
            !SSL_IS_CURVE_NEGOTIATED(ss->ssl3.hs.negotiatedECCurves,
                                     cert->certType.u.namedCurve)) {
            continue;
        }
#endif

        /* Found one. */
        ss->sec.serverCert = cert;
        ss->sec.authType = cert->certType.authType;
        ss->sec.authKeyBits = cert->serverKeyBits;
        return SECSuccess;
    }

    PORT_SetError(SSL_ERROR_NO_CYPHER_OVERLAP);
    return SECFailure;
}

/* Called from ssl3_HandleHandshakeMessage() when it has deciphered a complete
 * ssl3 Client Hello message.
 * Caller must hold Handshake and RecvBuf locks.
 */
static SECStatus
ssl3_HandleClientHello(sslSocket *ss, SSL3Opaque *b, PRUint32 length)
{
    sslSessionID *sid = NULL;
    PRInt32 tmp;
    unsigned int i;
    SECStatus rv;
    int errCode = SSL_ERROR_RX_MALFORMED_CLIENT_HELLO;
    SSL3AlertDescription desc = illegal_parameter;
    SSL3AlertLevel level = alert_fatal;
    SSL3ProtocolVersion version;
    SECItem sidBytes = { siBuffer, NULL, 0 };
    SECItem cookieBytes = { siBuffer, NULL, 0 };
    SECItem suites = { siBuffer, NULL, 0 };
    SECItem comps = { siBuffer, NULL, 0 };
    PRBool canOfferSessionTicket = PR_FALSE;
    PRBool isTLS13;

    SSL_TRC(3, ("%d: SSL3[%d]: handle client_hello handshake",
                SSL_GETPID(), ss->fd));

    PORT_Assert(ss->opt.noLocks || ssl_HaveRecvBufLock(ss));
    PORT_Assert(ss->opt.noLocks || ssl_HaveSSL3HandshakeLock(ss));
    PORT_Assert(ss->ssl3.initialized);
    ss->ssl3.hs.preliminaryInfo = 0;

    if (!ss->sec.isServer ||
        (ss->ssl3.hs.ws != wait_client_hello &&
         ss->ssl3.hs.ws != idle_handshake)) {
        desc = unexpected_message;
        errCode = SSL_ERROR_RX_UNEXPECTED_CLIENT_HELLO;
        goto alert_loser;
    }
    if (ss->ssl3.hs.ws == idle_handshake) {
        if (ss->version >= SSL_LIBRARY_VERSION_TLS_1_3) {
            desc = unexpected_message;
            errCode = SSL_ERROR_RENEGOTIATION_NOT_ALLOWED;
            goto alert_loser;
        }
        if (ss->opt.enableRenegotiation == SSL_RENEGOTIATE_NEVER) {
            desc = no_renegotiation;
            level = alert_warning;
            errCode = SSL_ERROR_RENEGOTIATION_NOT_ALLOWED;
            goto alert_loser;
        }
    }

    /* Get peer name of client */
    rv = ssl_GetPeerInfo(ss);
    if (rv != SECSuccess) {
        return rv; /* error code is set. */
    }

    /* We might be starting session renegotiation in which case we should
     * clear previous state.
     */
    PORT_Memset(&ss->xtnData, 0, sizeof(TLSExtensionData));
    ss->statelessResume = PR_FALSE;

    if (IS_DTLS(ss)) {
        dtls_RehandshakeCleanup(ss);
    }

    tmp = ssl3_ConsumeHandshakeNumber(ss, 2, &b, &length);
    if (tmp < 0)
        goto loser; /* malformed, alert already sent */

    /* Translate the version */
    if (IS_DTLS(ss)) {
        ss->clientHelloVersion = version =
            dtls_DTLSVersionToTLSVersion((SSL3ProtocolVersion)tmp);
    } else {
        ss->clientHelloVersion = version = (SSL3ProtocolVersion)tmp;
    }

    rv = ssl3_NegotiateVersion(ss, version, PR_TRUE);
    if (rv != SECSuccess) {
        desc = (version > SSL_LIBRARY_VERSION_3_0) ? protocol_version
                                                   : handshake_failure;
        errCode = SSL_ERROR_UNSUPPORTED_VERSION;
        goto alert_loser;
    }
    isTLS13 = ss->version >= SSL_LIBRARY_VERSION_TLS_1_3;
    ss->ssl3.hs.preliminaryInfo |= ssl_preinfo_version;

    /* Generate the Server Random now so it is available
     * when we process the ClientKeyShare in TLS 1.3 */
    rv = ssl3_GetNewRandom(&ss->ssl3.hs.server_random);
    if (rv != SECSuccess) {
        errCode = SSL_ERROR_GENERATE_RANDOM_FAILURE;
        goto loser;
    }

    /*
     * [draft-ietf-tls-tls13-11 Section 6.3.1.1].
     * TLS 1.3 server implementations which respond to a ClientHello with a
     * client_version indicating TLS 1.2 or below MUST set the first eight
     * bytes of their Random value to the bytes:
     *
     * 44 4F 57 4E 47 52 44 01
     *
     * TLS 1.2 server implementations which respond to a ClientHello with a
     * client_version indicating TLS 1.1 or below SHOULD set the first eight
     * bytes of their Random value to the bytes:
     *
     * 44 4F 57 4E 47 52 44 00
     *
     * TODO(ekr@rtfm.com): Note this change was not added in the SSLv2
     * compat processing code since that will most likely be removed before
     * we ship the final version of TLS 1.3.
     */
    if (ss->vrange.max > ss->version) {
        switch (ss->vrange.max) {
            case SSL_LIBRARY_VERSION_TLS_1_3:
                PORT_Memcpy(ss->ssl3.hs.server_random.rand,
                            tls13_downgrade_random,
                            sizeof(tls13_downgrade_random));
                break;
            case SSL_LIBRARY_VERSION_TLS_1_2:
                PORT_Memcpy(ss->ssl3.hs.server_random.rand,
                            tls12_downgrade_random,
                            sizeof(tls12_downgrade_random));
                break;
            default:
                /* Do not change random. */
                break;
        }
    }

    /* grab the client random data. */
    rv = ssl3_ConsumeHandshake(
        ss, &ss->ssl3.hs.client_random, SSL3_RANDOM_LENGTH, &b, &length);
    if (rv != SECSuccess) {
        goto loser; /* malformed */
    }

    /* grab the client's SID, if present. */
    rv = ssl3_ConsumeHandshakeVariable(ss, &sidBytes, 1, &b, &length);
    if (rv != SECSuccess) {
        goto loser; /* malformed */
    }

    /* You can't resume TLS 1.3 like this, */
    if (isTLS13 && sidBytes.len) {
        goto alert_loser;
    }

    /* grab the client's cookie, if present. */
    if (IS_DTLS(ss)) {
        rv = ssl3_ConsumeHandshakeVariable(ss, &cookieBytes, 1, &b, &length);
        if (rv != SECSuccess) {
            goto loser; /* malformed */
        }
    }

    /* grab the list of cipher suites. */
    rv = ssl3_ConsumeHandshakeVariable(ss, &suites, 2, &b, &length);
    if (rv != SECSuccess) {
        goto loser; /* malformed */
    }

    /* If the ClientHello version is less than our maximum version, check for a
     * TLS_FALLBACK_SCSV and reject the connection if found. */
    if (ss->vrange.max > ss->clientHelloVersion) {
        for (i = 0; i + 1 < suites.len; i += 2) {
            PRUint16 suite_i = (suites.data[i] << 8) | suites.data[i + 1];
            if (suite_i != TLS_FALLBACK_SCSV)
                continue;
            desc = inappropriate_fallback;
            errCode = SSL_ERROR_INAPPROPRIATE_FALLBACK_ALERT;
            goto alert_loser;
        }
    }

    /* grab the list of compression methods. */
    rv = ssl3_ConsumeHandshakeVariable(ss, &comps, 1, &b, &length);
    if (rv != SECSuccess) {
        goto loser; /* malformed */
    }

    /* TLS 1.3 requires that compression be empty */
    if (isTLS13) {
        if (comps.len != 1 || comps.data[0] != ssl_compression_null) {
            goto alert_loser;
        }
    }

    /* Handle TLS hello extensions for SSL3 & TLS. We do not know if
     * we are restarting a previous session until extensions have been
     * parsed, since we might have received a SessionTicket extension.
     * Note: we allow extensions even when negotiating SSL3 for the sake
     * of interoperability (and backwards compatibility).
     */

    if (length) {
        /* Get length of hello extensions */
        PRInt32 extension_length;
        extension_length = ssl3_ConsumeHandshakeNumber(ss, 2, &b, &length);
        if (extension_length < 0) {
            goto loser; /* alert already sent */
        }
        if (extension_length != length) {
            ssl3_DecodeError(ss); /* send alert */
            goto loser;
        }
        rv = ssl3_HandleHelloExtensions(ss, &b, &length, client_hello);
        if (rv != SECSuccess) {
            goto loser; /* malformed */
        }
    }

    /* TODO: For TLS 1.3 final, downgrade when the extension IS present. */
    if (ss->version == SSL_LIBRARY_VERSION_TLS_1_3 &&
        !ssl3_ExtensionNegotiated(ss, ssl_tls13_draft_version_xtn)) {
        SSL_TRC(30, ("%d: SSL3[%d]: Unsupported version of TLS 1.3 "
                     "advertised, expected %d",
                     SSL_GETPID(), ss->fd, TLS_1_3_DRAFT_VERSION));
        ss->version = SSL_LIBRARY_VERSION_TLS_1_2;
        /* Maybe TLS 1.2 is disabled... */
        if (ss->version < ss->vrange.min) {
            desc = protocol_version;
            level = alert_fatal;
            errCode = SSL_ERROR_UNSUPPORTED_VERSION;
            goto alert_loser;
        }
    }

    if (!ssl3_ExtensionNegotiated(ss, ssl_renegotiation_info_xtn)) {
        /* If we didn't receive an RI extension, look for the SCSV,
         * and if found, treat it just like an empty RI extension
         * by processing a local copy of an empty RI extension.
         */
        for (i = 0; i + 1 < suites.len; i += 2) {
            PRUint16 suite_i = (suites.data[i] << 8) | suites.data[i + 1];
            if (suite_i == TLS_EMPTY_RENEGOTIATION_INFO_SCSV) {
                SSL3Opaque *b2 = (SSL3Opaque *)emptyRIext;
                PRUint32 L2 = sizeof emptyRIext;
                (void)ssl3_HandleHelloExtensions(ss, &b2, &L2, client_hello);
                break;
            }
        }
    }
    if (ss->firstHsDone &&
        (ss->opt.enableRenegotiation == SSL_RENEGOTIATE_REQUIRES_XTN ||
         ss->opt.enableRenegotiation == SSL_RENEGOTIATE_TRANSITIONAL) &&
        !ssl3_ExtensionNegotiated(ss, ssl_renegotiation_info_xtn)) {
        desc = no_renegotiation;
        level = alert_warning;
        errCode = SSL_ERROR_RENEGOTIATION_NOT_ALLOWED;
        goto alert_loser;
    }
    if ((ss->opt.requireSafeNegotiation ||
         (ss->firstHsDone && ss->peerRequestedProtection)) &&
        !ssl3_ExtensionNegotiated(ss, ssl_renegotiation_info_xtn)) {
        desc = handshake_failure;
        errCode = SSL_ERROR_UNSAFE_NEGOTIATION;
        goto alert_loser;
    }

    /* We do stateful resumes only if we are in TLS < 1.3 and
     * either of the following conditions are satisfied:
     * (1) the client does not support the session ticket extension, or
     * (2) the client support the session ticket extension, but sent an
     * empty ticket.
     */
    if ((ss->version < SSL_LIBRARY_VERSION_TLS_1_3) &&
        (!ssl3_ExtensionNegotiated(ss, ssl_session_ticket_xtn) ||
         ss->xtnData.emptySessionTicket)) {
        if (sidBytes.len > 0 && !ss->opt.noCache) {
            SSL_TRC(7, ("%d: SSL3[%d]: server, lookup client session-id for 0x%08x%08x%08x%08x",
                        SSL_GETPID(), ss->fd, ss->sec.ci.peer.pr_s6_addr32[0],
                        ss->sec.ci.peer.pr_s6_addr32[1],
                        ss->sec.ci.peer.pr_s6_addr32[2],
                        ss->sec.ci.peer.pr_s6_addr32[3]));
            if (ssl_sid_lookup) {
                sid = (*ssl_sid_lookup)(&ss->sec.ci.peer, sidBytes.data,
                                        sidBytes.len, ss->dbHandle);
            } else {
                errCode = SSL_ERROR_SERVER_CACHE_NOT_CONFIGURED;
                goto loser;
            }
        }
    } else if (ss->statelessResume) {
        /* Fill in the client's session ID if doing a stateless resume.
         * (When doing stateless resumes, server echos client's SessionID.)
         * This branch also handles TLS 1.3 resumption-PSK.
         */
        sid = ss->sec.ci.sid;
        PORT_Assert(sid != NULL); /* Should have already been filled in.*/

        if (sidBytes.len > 0 && sidBytes.len <= SSL3_SESSIONID_BYTES) {
            sid->u.ssl3.sessionIDLength = sidBytes.len;
            PORT_Memcpy(sid->u.ssl3.sessionID, sidBytes.data,
                        sidBytes.len);
            sid->u.ssl3.sessionIDLength = sidBytes.len;
        } else {
            sid->u.ssl3.sessionIDLength = 0;
        }
        ss->sec.ci.sid = NULL;
    }

    /* We only send a session ticket extension if the client supports
     * the extension and we are unable to do either a stateful or
     * stateless resume.
     *
     * TODO: send a session ticket if performing a stateful
     * resumption.  (As per RFC4507, a server may issue a session
     * ticket while doing a (stateless or stateful) session resume,
     * but OpenSSL-0.9.8g does not accept session tickets while
     * resuming.)
     */
    if (ssl3_ExtensionNegotiated(ss, ssl_session_ticket_xtn) && sid == NULL) {
        canOfferSessionTicket = PR_TRUE;
    }

    if (sid != NULL) {
        /* We've found a session cache entry for this client.
         * Now, if we're going to require a client-auth cert,
         * and we don't already have this client's cert in the session cache,
         * and this is the first handshake on this connection (not a redo),
         * then drop this old cache entry and start a new session.
         */
        if ((sid->peerCert == NULL) && ss->opt.requestCertificate &&
            ((ss->opt.requireCertificate == SSL_REQUIRE_ALWAYS) ||
             (ss->opt.requireCertificate == SSL_REQUIRE_NO_ERROR) ||
             ((ss->opt.requireCertificate == SSL_REQUIRE_FIRST_HANDSHAKE) &&
              !ss->firstHsDone))) {

            SSL_AtomicIncrementLong(&ssl3stats.hch_sid_cache_not_ok);
            if (ss->sec.uncache)
                ss->sec.uncache(sid);
            ssl_FreeSID(sid);
            sid = NULL;
        }
    }

#ifndef NSS_DISABLE_ECC
    /* Disable any ECC cipher suites for which we have no cert. */
    ssl3_FilterECCipherSuitesByServerCerts(ss);
#endif

    if (IS_DTLS(ss)) {
        ssl3_DisableNonDTLSSuites(ss);
    }

#ifdef PARANOID
    /* Look for a matching cipher suite. */
    j = ssl3_config_match_init(ss);
    if (j <= 0) {                  /* no ciphers are working/supported by PK11 */
        errCode = PORT_GetError(); /* error code is already set. */
        goto alert_loser;
    }
#endif

    if (ss->version >= SSL_LIBRARY_VERSION_TLS_1_3) {
        rv = tls13_HandleClientHelloPart2(ss, &suites, sid);
    } else {
        rv = ssl3_HandleClientHelloPart2(ss, &suites, &comps, sid,
                                         canOfferSessionTicket);
    }
    if (rv != SECSuccess) {
        goto loser;
    }
    return SECSuccess;

alert_loser:
    (void)SSL3_SendAlert(ss, level, desc);
    /* FALLTHRU */
loser:
    PORT_SetError(errCode);
    return SECFailure;
}

static SECStatus ssl3_HandleClientHelloPart2(sslSocket *ss,
                                             SECItem *suites,
                                             SECItem *comps,
                                             sslSessionID *sid,
                                             PRBool canOfferSessionTicket)
{
    PRBool haveSpecWriteLock = PR_FALSE;
    PRBool haveXmitBufLock = PR_FALSE;
    int errCode = SSL_ERROR_RX_MALFORMED_CLIENT_HELLO;
    SSL3AlertDescription desc = illegal_parameter;
    SECStatus rv;
    unsigned int i;
    int j;

    /* If we already have a session for this client, be sure to pick the
    ** same cipher suite and compression method we picked before.
    ** This is not a loop, despite appearances.
    */
    if (sid)
        do {
            ssl3CipherSuiteCfg *suite;
#ifdef PARANOID
            SSLVersionRange vrange = { ss->version, ss->version };
#endif

            /* Check that the cached compression method is still enabled. */
            if (!compressionEnabled(ss, sid->u.ssl3.compression))
                break;

            /* Check that the cached compression method is in the client's list */
            for (i = 0; i < comps->len; i++) {
                if (comps->data[i] == sid->u.ssl3.compression)
                    break;
            }
            if (i == comps->len)
                break;

            suite = ss->cipherSuites;
            /* Find the entry for the cipher suite used in the cached session. */
            for (j = ssl_V3_SUITES_IMPLEMENTED; j > 0; --j, ++suite) {
                if (suite->cipher_suite == sid->u.ssl3.cipherSuite)
                    break;
            }
            PORT_Assert(j > 0);
            if (j <= 0)
                break;
#ifdef PARANOID
            /* Double check that the cached cipher suite is still enabled,
             * implemented, and allowed by policy.  Might have been disabled.
             * The product policy won't change during the process lifetime.
             * Implemented ("isPresent") shouldn't change for servers.
             */
            if (!config_match(suite, ss->ssl3.policy, PR_TRUE, &vrange, ss))
                break;
#else
            if (!suite->enabled)
                break;
#endif
            /* Double check that the cached cipher suite is in the client's list */
            for (i = 0; i + 1 < suites->len; i += 2) {
                PRUint16 suite_i = (suites->data[i] << 8) | suites->data[i + 1];
                if (suite_i == suite->cipher_suite) {
                    ss->ssl3.hs.cipher_suite =
                        suite->cipher_suite;
                    ss->ssl3.hs.suite_def =
                        ssl_LookupCipherSuiteDef(ss->ssl3.hs.cipher_suite);
                    ss->ssl3.hs.kea_def =
                        &kea_defs[ss->ssl3.hs.suite_def->key_exchange_alg];
                    ss->ssl3.hs.preliminaryInfo |= ssl_preinfo_cipher_suite;

                    /* Use the cached compression method. */
                    ss->ssl3.hs.compression =
                        sid->u.ssl3.compression;
                    goto compression_found;
                }
            }
        } while (0);
/* START A NEW SESSION */

#ifndef PARANOID
    /* Look for a matching cipher suite. */
    j = ssl3_config_match_init(ss);
    if (j <= 0) {                  /* no ciphers are working/supported by PK11 */
        desc = internal_error;
        errCode = PORT_GetError(); /* error code is already set. */
        goto alert_loser;
    }
#endif

    rv = ssl3_NegotiateCipherSuite(ss, suites);
    if (rv != SECSuccess) {
        desc = handshake_failure;
        errCode = SSL_ERROR_NO_CYPHER_OVERLAP;
        goto alert_loser;
    }

    if (canOfferSessionTicket)
        canOfferSessionTicket =
                ssl3_KEASupportsTickets(ss->ssl3.hs.kea_def);

    if (canOfferSessionTicket) {
        ssl3_RegisterServerHelloExtensionSender(ss,
                                                ssl_session_ticket_xtn, ssl3_SendSessionTicketXtn);
    }

    /* Select a compression algorithm. */
    for (i = 0; i < comps->len; i++) {
        if (!compressionEnabled(ss, comps->data[i]))
            continue;
        for (j = 0; j < compressionMethodsCount; j++) {
            if (comps->data[i] == compressions[j]) {
                ss->ssl3.hs.compression =
                    (SSLCompressionMethod)compressions[j];
                goto compression_found;
            }
        }
    }
    errCode = SSL_ERROR_NO_COMPRESSION_OVERLAP;
    /* null compression must be supported */
    goto alert_loser;

compression_found:
    suites->data = NULL;
    comps->data = NULL;

    /* Wait until we've figured out the cipher suite
     * before we initialize the handshake hashes */
    rv = ssl3_InitHandshakeHashes(ss);
    if (rv != SECSuccess) {
        desc = internal_error;
        errCode = PORT_GetError();
        goto alert_loser;
    }

    /* If there are any failures while processing the old sid,
     * we don't consider them to be errors.  Instead, We just behave
     * as if the client had sent us no sid to begin with, and make a new one.
     * The exception here is attempts to resume extended_master_secret
     * sessions without the extension, which causes an alert.
     */
    if (sid != NULL)
        do {
            ssl3CipherSpec *pwSpec;
            SECItem wrappedMS; /* wrapped key */
            const sslServerCert *serverCert;

            if (sid->version != ss->version ||
                sid->u.ssl3.cipherSuite != ss->ssl3.hs.cipher_suite ||
                sid->u.ssl3.compression != ss->ssl3.hs.compression) {
                break; /* not an error */
            }

            serverCert = ssl_FindServerCert(ss, &sid->certType);
            if (!serverCert || !serverCert->serverCert) {
                /* A compatible certificate must not have been configured.  It
                 * might not be the same certificate, but we only find that out
                 * when the ticket fails to decrypt. */
                break;
            }

            /* [draft-ietf-tls-session-hash-06; Section 5.3]
             * o  If the original session did not use the "extended_master_secret"
             *    extension but the new ClientHello contains the extension, then the
             *    server MUST NOT perform the abbreviated handshake.  Instead, it
             *    SHOULD continue with a full handshake (as described in
             *    Section 5.2) to negotiate a new session.
             *
             * o  If the original session used the "extended_master_secret"
             *    extension but the new ClientHello does not contain the extension,
             *    the server MUST abort the abbreviated handshake.
             */
            if (ssl3_ExtensionNegotiated(ss, ssl_extended_master_secret_xtn)) {
                if (!sid->u.ssl3.keys.extendedMasterSecretUsed) {
                    break; /* not an error */
                }
            } else {
                if (sid->u.ssl3.keys.extendedMasterSecretUsed) {
                    /* Note: we do not destroy the session */
                    desc = handshake_failure;
                    errCode = SSL_ERROR_MISSING_EXTENDED_MASTER_SECRET;
                    goto alert_loser;
                }
            }

            if (ss->sec.ci.sid) {
                if (ss->sec.uncache)
                    ss->sec.uncache(ss->sec.ci.sid);
                PORT_Assert(ss->sec.ci.sid != sid); /* should be impossible, but ... */
                if (ss->sec.ci.sid != sid) {
                    ssl_FreeSID(ss->sec.ci.sid);
                }
                ss->sec.ci.sid = NULL;
            }
            /* we need to resurrect the master secret.... */

            ssl_GetSpecWriteLock(ss);
            haveSpecWriteLock = PR_TRUE;
            pwSpec = ss->ssl3.pwSpec;
            if (sid->u.ssl3.keys.msIsWrapped) {
                PK11SymKey *wrapKey; /* wrapping key */
                CK_FLAGS keyFlags = 0;
#ifndef NO_PKCS11_BYPASS
                if (ss->opt.bypassPKCS11) {
                    /* we cannot restart a non-bypass session in a
                    ** bypass socket.
                    */
                    break;
                }
#endif

                wrapKey = ssl3_GetWrappingKey(ss, NULL, serverCert,
                                              sid->u.ssl3.masterWrapMech,
                                              ss->pkcs11PinArg);
                if (!wrapKey) {
                    /* we have a SID cache entry, but no wrapping key for it??? */
                    break;
                }

                if (ss->version > SSL_LIBRARY_VERSION_3_0) { /* isTLS */
                    keyFlags = CKF_SIGN | CKF_VERIFY;
                }

                wrappedMS.data = sid->u.ssl3.keys.wrapped_master_secret;
                wrappedMS.len = sid->u.ssl3.keys.wrapped_master_secret_len;

                /* unwrap the master secret. */
                pwSpec->master_secret =
                    PK11_UnwrapSymKeyWithFlags(wrapKey, sid->u.ssl3.masterWrapMech,
                                               NULL, &wrappedMS, CKM_SSL3_MASTER_KEY_DERIVE,
                                               CKA_DERIVE, sizeof(SSL3MasterSecret), keyFlags);
                PK11_FreeSymKey(wrapKey);
                if (pwSpec->master_secret == NULL) {
                    break; /* not an error */
                }
#ifndef NO_PKCS11_BYPASS
            } else if (ss->opt.bypassPKCS11) {
                wrappedMS.data = sid->u.ssl3.keys.wrapped_master_secret;
                wrappedMS.len = sid->u.ssl3.keys.wrapped_master_secret_len;
                memcpy(pwSpec->raw_master_secret, wrappedMS.data, wrappedMS.len);
                pwSpec->msItem.data = pwSpec->raw_master_secret;
                pwSpec->msItem.len = wrappedMS.len;
#endif
            } else {
                /* We CAN restart a bypass session in a non-bypass socket. */
                /* need to import the raw master secret to session object */
                PK11SlotInfo *slot;
                wrappedMS.data = sid->u.ssl3.keys.wrapped_master_secret;
                wrappedMS.len = sid->u.ssl3.keys.wrapped_master_secret_len;
                slot = PK11_GetInternalSlot();
                pwSpec->master_secret =
                    PK11_ImportSymKey(slot, CKM_SSL3_MASTER_KEY_DERIVE,
                                      PK11_OriginUnwrap, CKA_ENCRYPT, &wrappedMS,
                                      NULL);
                PK11_FreeSlot(slot);
                if (pwSpec->master_secret == NULL) {
                    break; /* not an error */
                }
            }
            ss->sec.ci.sid = sid;
            if (sid->peerCert != NULL) {
                ss->sec.peerCert = CERT_DupCertificate(sid->peerCert);
            }

            /*
             * Old SID passed all tests, so resume this old session.
             *
             * XXX make sure compression still matches
             */
            SSL_AtomicIncrementLong(&ssl3stats.hch_sid_cache_hits);
            if (ss->statelessResume)
                SSL_AtomicIncrementLong(&ssl3stats.hch_sid_stateless_resumes);
            ss->ssl3.hs.isResuming = PR_TRUE;

            ss->sec.authType = sid->authType;
            ss->sec.authKeyBits = sid->authKeyBits;
            ss->sec.keaType = sid->keaType;
            ss->sec.keaKeyBits = sid->keaKeyBits;

            /* server sids don't remember the server cert we previously sent,
            ** but they do remember the slot we originally used, so we
            ** can locate it again, provided that the current ssl socket
            ** has had its server certs configured the same as the previous one.
            */
            ss->sec.serverCert = serverCert;
            ss->sec.localCert = CERT_DupCertificate(serverCert->serverCert);

            /* Copy cached name in to pending spec */
            if (sid != NULL &&
                sid->version > SSL_LIBRARY_VERSION_3_0 &&
                sid->u.ssl3.srvName.len && sid->u.ssl3.srvName.data) {
                /* Set server name from sid */
                SECItem *sidName = &sid->u.ssl3.srvName;
                SECItem *pwsName = &ss->ssl3.pwSpec->srvVirtName;
                if (pwsName->data) {
                    SECITEM_FreeItem(pwsName, PR_FALSE);
                }
                rv = SECITEM_CopyItem(NULL, pwsName, sidName);
                if (rv != SECSuccess) {
                    errCode = PORT_GetError();
                    desc = internal_error;
                    goto alert_loser;
                }
            }

            /* Clean up sni name array */
            ssl3_FreeSniNameArray(&ss->xtnData);

            ssl_GetXmitBufLock(ss);
            haveXmitBufLock = PR_TRUE;

            rv = ssl3_SendServerHello(ss);
            if (rv != SECSuccess) {
                errCode = PORT_GetError();
                goto loser;
            }

            if (haveSpecWriteLock) {
                ssl_ReleaseSpecWriteLock(ss);
                haveSpecWriteLock = PR_FALSE;
            }

            /* NULL value for PMS because we are re-using the old MS */
            rv = ssl3_InitPendingCipherSpec(ss, NULL);
            if (rv != SECSuccess) {
                errCode = PORT_GetError();
                goto loser;
            }

            rv = ssl3_SendChangeCipherSpecs(ss);
            if (rv != SECSuccess) {
                errCode = PORT_GetError();
                goto loser;
            }
            rv = ssl3_SendFinished(ss, 0);
            ss->ssl3.hs.ws = wait_change_cipher;
            if (rv != SECSuccess) {
                errCode = PORT_GetError();
                goto loser;
            }

            if (haveXmitBufLock) {
                ssl_ReleaseXmitBufLock(ss);
            }

            return SECSuccess;
        } while (0);

    if (haveSpecWriteLock) {
        ssl_ReleaseSpecWriteLock(ss);
        haveSpecWriteLock = PR_FALSE;
    }

    if (sid) { /* we had a sid, but it's no longer valid, free it */
        SSL_AtomicIncrementLong(&ssl3stats.hch_sid_cache_not_ok);
        if (ss->sec.uncache)
            ss->sec.uncache(sid);
        ssl_FreeSID(sid);
        sid = NULL;
    }
    SSL_AtomicIncrementLong(&ssl3stats.hch_sid_cache_misses);

    rv = ssl3_ServerCallSNICallback(ss);
    if (rv != SECSuccess) {
        /* The alert has already been sent. */
        errCode = PORT_GetError();
        goto loser;
    }

    rv = ssl3_SelectServerCert(ss);
    if (rv != SECSuccess) {
        errCode = PORT_GetError();
        desc = handshake_failure;
        goto alert_loser;
    }

    sid = ssl3_NewSessionID(ss, PR_TRUE);
    if (sid == NULL) {
        errCode = PORT_GetError();
        goto loser; /* memory error is set. */
    }
    ss->sec.ci.sid = sid;

    sid->u.ssl3.keys.extendedMasterSecretUsed =
        ssl3_ExtensionNegotiated(ss, ssl_extended_master_secret_xtn);
    ss->ssl3.hs.isResuming = PR_FALSE;

    ssl_GetXmitBufLock(ss);
    rv = ssl3_SendServerHelloSequence(ss);
    ssl_ReleaseXmitBufLock(ss);
    if (rv != SECSuccess) {
        errCode = PORT_GetError();
        desc = handshake_failure;
        goto alert_loser;
    }

    if (haveXmitBufLock) {
        ssl_ReleaseXmitBufLock(ss);
    }

    return SECSuccess;

alert_loser:
    if (haveSpecWriteLock) {
        ssl_ReleaseSpecWriteLock(ss);
        haveSpecWriteLock = PR_FALSE;
    }
    (void)SSL3_SendAlert(ss, alert_fatal, desc);
    /* FALLTHRU */
loser:
    if (haveSpecWriteLock) {
        ssl_ReleaseSpecWriteLock(ss);
    }

    if (haveXmitBufLock) {
        ssl_ReleaseXmitBufLock(ss);
    }

    PORT_SetError(errCode);
    return SECFailure;
}

/*
 * ssl3_HandleV2ClientHello is used when a V2 formatted hello comes
 * in asking to use the V3 handshake.
 */
SECStatus
ssl3_HandleV2ClientHello(sslSocket *ss, unsigned char *buffer, int length,
                         PRUint8 padding)
{
    sslSessionID *sid = NULL;
    unsigned char *suites;
    unsigned char *random;
    SSL3ProtocolVersion version;
    SECStatus rv;
    int i;
    int j;
    int sid_length;
    int suite_length;
    int rand_length;
    int errCode = SSL_ERROR_RX_MALFORMED_CLIENT_HELLO;
    SSL3AlertDescription desc = handshake_failure;
    unsigned int total = SSL_HL_CLIENT_HELLO_HBYTES;

    SSL_TRC(3, ("%d: SSL3[%d]: handle v2 client_hello", SSL_GETPID(), ss->fd));

    PORT_Assert(ss->opt.noLocks || ssl_HaveRecvBufLock(ss));

    ssl_GetSSL3HandshakeLock(ss);

    PORT_Memset(&ss->xtnData, 0, sizeof(TLSExtensionData));

    version = (buffer[1] << 8) | buffer[2];
    if (version < SSL_LIBRARY_VERSION_3_0) {
        goto loser;
    }

    rv = ssl3_InitState(ss);
    if (rv != SECSuccess) {
        ssl_ReleaseSSL3HandshakeLock(ss);
        return rv; /* ssl3_InitState has set the error code. */
    }
    rv = ssl3_RestartHandshakeHashes(ss);
    if (rv != SECSuccess) {
        ssl_ReleaseSSL3HandshakeLock(ss);
        return rv;
    }

    if (ss->ssl3.hs.ws != wait_client_hello) {
        desc = unexpected_message;
        errCode = SSL_ERROR_RX_UNEXPECTED_CLIENT_HELLO;
        goto alert_loser;
    }

    total += suite_length = (buffer[3] << 8) | buffer[4];
    total += sid_length = (buffer[5] << 8) | buffer[6];
    total += rand_length = (buffer[7] << 8) | buffer[8];
    total += padding;
    ss->clientHelloVersion = version;

    if (version >= SSL_LIBRARY_VERSION_TLS_1_3) {
        /* [draft-ietf-tls-tls-11; C.3] forbids sending a TLS 1.3
         * ClientHello using the backwards-compatible format. */
        desc = illegal_parameter;
        errCode = SSL_ERROR_RX_MALFORMED_CLIENT_HELLO;
        goto alert_loser;
    }

    rv = ssl3_NegotiateVersion(ss, version, PR_TRUE);
    if (rv != SECSuccess) {
        /* send back which ever alert client will understand. */
        desc = (version > SSL_LIBRARY_VERSION_3_0) ? protocol_version
                                                   : handshake_failure;
        errCode = SSL_ERROR_UNSUPPORTED_VERSION;
        goto alert_loser;
    }
    ss->ssl3.hs.preliminaryInfo |= ssl_preinfo_version;

    /* if we get a non-zero SID, just ignore it. */
    if (length != total) {
        SSL_DBG(("%d: SSL3[%d]: bad v2 client hello message, len=%d should=%d",
                 SSL_GETPID(), ss->fd, length, total));
        desc = illegal_parameter;
        errCode = SSL_ERROR_RX_MALFORMED_CLIENT_HELLO;
        goto alert_loser;
    }

    suites = buffer + SSL_HL_CLIENT_HELLO_HBYTES;
    random = suites + suite_length + sid_length;

    if (rand_length < SSL_MIN_CHALLENGE_BYTES ||
        rand_length > SSL_MAX_CHALLENGE_BYTES) {
        desc = illegal_parameter;
        errCode = SSL_ERROR_RX_MALFORMED_CLIENT_HELLO;
        goto alert_loser;
    }

    PORT_Assert(SSL_MAX_CHALLENGE_BYTES == SSL3_RANDOM_LENGTH);

    PORT_Memset(&ss->ssl3.hs.client_random, 0, SSL3_RANDOM_LENGTH);
    PORT_Memcpy(
        &ss->ssl3.hs.client_random.rand[SSL3_RANDOM_LENGTH - rand_length],
        random, rand_length);

    PRINT_BUF(60, (ss, "client random:", &ss->ssl3.hs.client_random.rand[0],
                   SSL3_RANDOM_LENGTH));
#ifndef NSS_DISABLE_ECC
    /* Disable any ECC cipher suites for which we have no cert. */
    ssl3_FilterECCipherSuitesByServerCerts(ss);
#endif
    i = ssl3_config_match_init(ss);
    if (i <= 0) {
        errCode = PORT_GetError(); /* error code is already set. */
        goto alert_loser;
    }

    /* Select a cipher suite.
    **
    ** NOTE: This suite selection algorithm should be the same as the one in
    ** ssl3_HandleClientHello().
    **
    ** See the comments about export cipher suites in ssl3_HandleClientHello().
    */
    for (j = 0; j < ssl_V3_SUITES_IMPLEMENTED; j++) {
        ssl3CipherSuiteCfg *suite = &ss->cipherSuites[j];
        SSLVersionRange vrange = { ss->version, ss->version };
        if (!config_match(suite, ss->ssl3.policy, PR_TRUE, &vrange, ss)) {
            continue;
        }
        for (i = 0; i + 2 < suite_length; i += 3) {
            PRUint32 suite_i = (suites[i] << 16) | (suites[i + 1] << 8) | suites[i + 2];
            if (suite_i == suite->cipher_suite) {
                ss->ssl3.hs.cipher_suite = suite->cipher_suite;
                ss->ssl3.hs.suite_def =
                    ssl_LookupCipherSuiteDef(ss->ssl3.hs.cipher_suite);
                ss->ssl3.hs.kea_def =
                    &kea_defs[ss->ssl3.hs.suite_def->key_exchange_alg];
                ss->ssl3.hs.preliminaryInfo |= ssl_preinfo_cipher_suite;
                goto suite_found;
            }
        }
    }
    errCode = SSL_ERROR_NO_CYPHER_OVERLAP;
    goto alert_loser;

suite_found:

    /* If the ClientHello version is less than our maximum version, check for a
     * TLS_FALLBACK_SCSV and reject the connection if found. */
    if (ss->vrange.max > ss->clientHelloVersion) {
        for (i = 0; i + 2 < suite_length; i += 3) {
            PRUint16 suite_i = (suites[i + 1] << 8) | suites[i + 2];
            if (suite_i == TLS_FALLBACK_SCSV) {
                desc = inappropriate_fallback;
                errCode = SSL_ERROR_INAPPROPRIATE_FALLBACK_ALERT;
                goto alert_loser;
            }
        }
    }

    /* Look for the SCSV, and if found, treat it just like an empty RI
     * extension by processing a local copy of an empty RI extension.
     */
    for (i = 0; i + 2 < suite_length; i += 3) {
        PRUint32 suite_i = (suites[i] << 16) | (suites[i + 1] << 8) | suites[i + 2];
        if (suite_i == TLS_EMPTY_RENEGOTIATION_INFO_SCSV) {
            SSL3Opaque *b2 = (SSL3Opaque *)emptyRIext;
            PRUint32 L2 = sizeof emptyRIext;
            (void)ssl3_HandleHelloExtensions(ss, &b2, &L2, client_hello);
            break;
        }
    }

    if (ss->opt.requireSafeNegotiation &&
        !ssl3_ExtensionNegotiated(ss, ssl_renegotiation_info_xtn)) {
        desc = handshake_failure;
        errCode = SSL_ERROR_UNSAFE_NEGOTIATION;
        goto alert_loser;
    }

    ss->ssl3.hs.compression = ssl_compression_null;

<<<<<<< HEAD
    /* Wait until we've figured out the cipher suite
     * before we initialize the handshake hashes */
    rv = ssl3_InitHandshakeHashes(ss);
    if (rv != SECSuccess) {
        desc = internal_error;
        errCode = PORT_GetError();
        goto alert_loser;
    }

=======
>>>>>>> 489d0b4f
    rv = ssl3_SelectServerCert(ss);
    if (rv != SECSuccess) {
        errCode = PORT_GetError();
        desc = handshake_failure;
        goto alert_loser;
    }

    /* we don't even search for a cache hit here.  It's just a miss. */
    SSL_AtomicIncrementLong(&ssl3stats.hch_sid_cache_misses);
    sid = ssl3_NewSessionID(ss, PR_TRUE);
    if (sid == NULL) {
        errCode = PORT_GetError();
        goto loser; /* memory error is set. */
    }
    ss->sec.ci.sid = sid;
    /* do not worry about memory leak of sid since it now belongs to ci */

    /* We have to update the handshake hashes before we can send stuff */
    rv = ssl3_UpdateHandshakeHashes(ss, buffer, length);
    if (rv != SECSuccess) {
        errCode = PORT_GetError();
        goto loser;
    }

    ssl_GetXmitBufLock(ss);
    rv = ssl3_SendServerHelloSequence(ss);
    ssl_ReleaseXmitBufLock(ss);
    if (rv != SECSuccess) {
        errCode = PORT_GetError();
        goto loser;
    }

    ssl_ReleaseSSL3HandshakeLock(ss);
    return SECSuccess;

alert_loser:
    SSL3_SendAlert(ss, alert_fatal, desc);
loser:
    ssl_ReleaseSSL3HandshakeLock(ss);
    PORT_SetError(errCode);
    return SECFailure;
}

/* The negotiated version number has been already placed in ss->version.
**
** Called from:  ssl3_HandleClientHello                     (resuming session),
**  ssl3_SendServerHelloSequence <- ssl3_HandleClientHello   (new session),
**  ssl3_SendServerHelloSequence <- ssl3_HandleV2ClientHello (new session)
*/
SECStatus
ssl3_SendServerHello(sslSocket *ss)
{
    sslSessionID *sid;
    SECStatus rv;
    PRUint32 maxBytes = 65535;
    PRUint32 length;
    PRInt32 extensions_len = 0;
    SSL3ProtocolVersion version;

    SSL_TRC(3, ("%d: SSL3[%d]: send server_hello handshake", SSL_GETPID(),
                ss->fd));

    PORT_Assert(ss->opt.noLocks || ssl_HaveXmitBufLock(ss));
    PORT_Assert(ss->opt.noLocks || ssl_HaveSSL3HandshakeLock(ss));

    if (!IS_DTLS(ss)) {
        PORT_Assert(MSB(ss->version) == MSB(SSL_LIBRARY_VERSION_3_0));

        if (MSB(ss->version) != MSB(SSL_LIBRARY_VERSION_3_0)) {
            PORT_SetError(SSL_ERROR_NO_CYPHER_OVERLAP);
            return SECFailure;
        }
    } else {
        PORT_Assert(MSB(ss->version) == MSB(SSL_LIBRARY_VERSION_DTLS_1_0));

        if (MSB(ss->version) != MSB(SSL_LIBRARY_VERSION_DTLS_1_0)) {
            PORT_SetError(SSL_ERROR_NO_CYPHER_OVERLAP);
            return SECFailure;
        }
    }

    sid = ss->sec.ci.sid;

    extensions_len = ssl3_CallHelloExtensionSenders(
        ss, PR_FALSE, maxBytes, &ss->xtnData.serverHelloSenders[0]);
    if (extensions_len > 0)
        extensions_len += 2; /* Add sizeof total extension length */

    /* TLS 1.3 doesn't use the session_id or compression_method
     * fields in the ServerHello. */
    length = sizeof(SSL3ProtocolVersion) + SSL3_RANDOM_LENGTH;
    if (ss->version < SSL_LIBRARY_VERSION_TLS_1_3) {
        length += 1 + ((sid == NULL) ? 0 : sid->u.ssl3.sessionIDLength);
    }
    length += sizeof(ssl3CipherSuite);
    if (ss->version < SSL_LIBRARY_VERSION_TLS_1_3) {
        length += 1; /* Compression */
    }
    length += extensions_len;

    rv = ssl3_AppendHandshakeHeader(ss, server_hello, length);
    if (rv != SECSuccess) {
        return rv; /* err set by AppendHandshake. */
    }

    if (IS_DTLS(ss)) {
        version = dtls_TLSVersionToDTLSVersion(ss->version);
    } else {
        version = ss->version;
    }

    rv = ssl3_AppendHandshakeNumber(ss, version, 2);
    if (rv != SECSuccess) {
        return rv; /* err set by AppendHandshake. */
    }
    /* Random already generated in ssl3_HandleClientHello */
    rv = ssl3_AppendHandshake(
        ss, &ss->ssl3.hs.server_random, SSL3_RANDOM_LENGTH);
    if (rv != SECSuccess) {
        return rv; /* err set by AppendHandshake. */
    }

    if (ss->version < SSL_LIBRARY_VERSION_TLS_1_3) {
        if (sid) {
            rv = ssl3_AppendHandshakeVariable(
                ss, sid->u.ssl3.sessionID, sid->u.ssl3.sessionIDLength, 1);
        } else {
            rv = ssl3_AppendHandshakeNumber(ss, 0, 1);
        }
        if (rv != SECSuccess) {
            return rv; /* err set by AppendHandshake. */
        }
    }

    rv = ssl3_AppendHandshakeNumber(ss, ss->ssl3.hs.cipher_suite, 2);
    if (rv != SECSuccess) {
        return rv; /* err set by AppendHandshake. */
    }
    if (ss->version < SSL_LIBRARY_VERSION_TLS_1_3) {
        rv = ssl3_AppendHandshakeNumber(ss, ss->ssl3.hs.compression, 1);
        if (rv != SECSuccess) {
            return rv; /* err set by AppendHandshake. */
        }
    }
    if (extensions_len) {
        PRInt32 sent_len;

        extensions_len -= 2;
        rv = ssl3_AppendHandshakeNumber(ss, extensions_len, 2);
        if (rv != SECSuccess)
            return rv; /* err set by ssl3_AppendHandshakeNumber */
        sent_len = ssl3_CallHelloExtensionSenders(ss, PR_TRUE, extensions_len,
                                                  &ss->xtnData.serverHelloSenders[0]);
        PORT_Assert(sent_len == extensions_len);
        if (sent_len != extensions_len) {
            if (sent_len >= 0)
                PORT_SetError(SEC_ERROR_LIBRARY_FAILURE);
            return SECFailure;
        }
    }
    rv = ssl3_SetupPendingCipherSpec(ss);
    if (rv != SECSuccess) {
        return rv; /* err set by ssl3_SetupPendingCipherSpec */
    }

    return SECSuccess;
}

static SECStatus
ssl3_PickSignatureHashAlgorithm(sslSocket *ss,
                                SSLSignatureAndHashAlg *out);

static SECStatus
ssl3_SendDHServerKeyExchange(sslSocket *ss)
{
    const ssl3KEADef *kea_def = ss->ssl3.hs.kea_def;
    SECStatus rv = SECFailure;
    int length;
    PRBool isTLS;
    SECItem signed_hash = { siBuffer, NULL, 0 };
    SSL3Hashes hashes;
    SSLSignatureAndHashAlg sigAndHash;
    SECKEYDHParams dhParam;

    ssl3KeyPair *keyPair = NULL;
    SECKEYPublicKey *pubKey = NULL;   /* Ephemeral DH key */
    SECKEYPrivateKey *privKey = NULL; /* Ephemeral DH key */
    SECKEYPrivateKey *certPrivateKey;

    if (kea_def->kea != kea_dhe_dss && kea_def->kea != kea_dhe_rsa) {
        /* TODO: Support DH_anon. It might be sufficient to drop the signature.
                 See bug 1170510. */
        PORT_SetError(SSL_ERROR_SERVER_KEY_EXCHANGE_FAILURE);
        return SECFailure;
    }

    dhParam.prime.data = ss->dheParams->prime.data;
    dhParam.prime.len = ss->dheParams->prime.len;
    dhParam.base.data = ss->dheParams->base.data;
    dhParam.base.len = ss->dheParams->base.len;

    PRINT_BUF(60, (NULL, "Server DH p", dhParam.prime.data,
                   dhParam.prime.len));
    PRINT_BUF(60, (NULL, "Server DH g", dhParam.base.data,
                   dhParam.base.len));

    /* Generate ephemeral DH keypair */
    privKey = SECKEY_CreateDHPrivateKey(&dhParam, &pubKey, NULL);
    if (!privKey || !pubKey) {
        ssl_MapLowLevelError(SEC_ERROR_KEYGEN_FAIL);
        goto loser;
    }

    keyPair = ssl3_NewKeyPair(privKey, pubKey);
    if (!keyPair) {
        ssl_MapLowLevelError(SEC_ERROR_KEYGEN_FAIL);
        goto loser;
    }

    PRINT_BUF(50, (ss, "DH public value:",
                   pubKey->u.dh.publicValue.data,
                   pubKey->u.dh.publicValue.len));

    if (ssl3_PickSignatureHashAlgorithm(ss, &sigAndHash) != SECSuccess) {
        ssl_MapLowLevelError(SEC_ERROR_KEYGEN_FAIL);
        goto loser;
    }

    rv = ssl3_ComputeDHKeyHash(sigAndHash.hashAlg,
                               pubKey->u.dh.prime,
                               pubKey->u.dh.base,
                               pubKey->u.dh.publicValue,
                               &ss->ssl3.hs.client_random,
                               &ss->ssl3.hs.server_random,
                               &hashes, ss->opt.bypassPKCS11);
    if (rv != SECSuccess) {
        ssl_MapLowLevelError(SSL_ERROR_SERVER_KEY_EXCHANGE_FAILURE);
        goto loser;
    }

    isTLS = (PRBool)(ss->ssl3.pwSpec->version > SSL_LIBRARY_VERSION_3_0);
    certPrivateKey = ss->sec.serverCert->serverKeyPair->privKey;
    rv = ssl3_SignHashes(&hashes, certPrivateKey, &signed_hash, isTLS);
    if (rv != SECSuccess) {
        goto loser; /* ssl3_SignHashes has set err. */
    }
    if (signed_hash.data == NULL) {
        PORT_SetError(SSL_ERROR_SERVER_KEY_EXCHANGE_FAILURE);
        goto loser;
    }
    length = 2 + pubKey->u.dh.prime.len +
             2 + pubKey->u.dh.base.len +
             2 + pubKey->u.dh.publicValue.len +
             2 + signed_hash.len;

    if (ss->ssl3.pwSpec->version >= SSL_LIBRARY_VERSION_TLS_1_2) {
        length += 2;
    }

    rv = ssl3_AppendHandshakeHeader(ss, server_key_exchange, length);
    if (rv != SECSuccess) {
        goto loser; /* err set by AppendHandshake. */
    }

    rv = ssl3_AppendHandshakeVariable(ss, pubKey->u.dh.prime.data,
                                      pubKey->u.dh.prime.len, 2);
    if (rv != SECSuccess) {
        goto loser; /* err set by AppendHandshake. */
    }

    rv = ssl3_AppendHandshakeVariable(ss, pubKey->u.dh.base.data,
                                      pubKey->u.dh.base.len, 2);
    if (rv != SECSuccess) {
        goto loser; /* err set by AppendHandshake. */
    }

    rv = ssl3_AppendHandshakeVariable(ss, pubKey->u.dh.publicValue.data,
                                      pubKey->u.dh.publicValue.len, 2);
    if (rv != SECSuccess) {
        goto loser; /* err set by AppendHandshake. */
    }

    if (ss->ssl3.pwSpec->version >= SSL_LIBRARY_VERSION_TLS_1_2) {
        rv = ssl3_AppendSignatureAndHashAlgorithm(ss, &sigAndHash);
        if (rv != SECSuccess) {
            goto loser; /* err set by AppendHandshake. */
        }
    }

    rv = ssl3_AppendHandshakeVariable(ss, signed_hash.data,
                                      signed_hash.len, 2);
    if (rv != SECSuccess) {
        goto loser; /* err set by AppendHandshake. */
    }
    PORT_Free(signed_hash.data);
    ss->dheKeyPair = keyPair;
    return SECSuccess;

loser:
    if (signed_hash.data)
        PORT_Free(signed_hash.data);
    if (privKey)
        SECKEY_DestroyPrivateKey(privKey);
    if (pubKey)
        SECKEY_DestroyPublicKey(pubKey);
    return SECFailure;
}

/* ssl3_PickSignatureHashAlgorithm selects a hash algorithm to use when signing
 * elements of the handshake. (The negotiated cipher suite determines the
 * signature algorithm.) Prior to TLS 1.2, the MD5/SHA1 combination is always
 * used. With TLS 1.2, a client may advertise its support for signature and
 * hash combinations. */
static SECStatus
ssl3_PickSignatureHashAlgorithm(sslSocket *ss,
                                SSLSignatureAndHashAlg *out)
{
    PRUint32 policy;
    unsigned int i, j;

    out->sigAlg = ss->ssl3.hs.kea_def->signKeyType;

    if (ss->version <= SSL_LIBRARY_VERSION_TLS_1_1) {
        /* SEC_OID_UNKNOWN means the MD5/SHA1 combo hash used in TLS 1.1 and
         * prior. */
        out->hashAlg = ssl_hash_none;
        return SECSuccess;
    }

    if (ss->ssl3.hs.numClientSigAndHash == 0) {
        /* If the client didn't provide any signature_algorithms extension then
         * we can assume that they support SHA-1:
         * https://tools.ietf.org/html/rfc5246#section-7.4.1.4.1 */
        out->hashAlg = ssl_hash_sha1;
        return SECSuccess;
    }

    /* Here we look for the first server preference that the client has
     * indicated support for in their signature_algorithms extension. */
    for (i = 0; i < ss->ssl3.signatureAlgorithmCount; ++i) {
        const SSLSignatureAndHashAlg *serverPref =
            &ss->ssl3.signatureAlgorithms[i];
        SECOidTag hashOID;
        if (serverPref->sigAlg != out->sigAlg) {
            continue;
        }
        hashOID = ssl3_TLSHashAlgorithmToOID(serverPref->hashAlg);
        if ((NSS_GetAlgorithmPolicy(hashOID, &policy) == SECSuccess) &&
            !(policy & NSS_USE_ALG_IN_SSL_KX)) {
            /* we ignore hashes we don't support */
            continue;
        }
        for (j = 0; j < ss->ssl3.hs.numClientSigAndHash; j++) {
            const SSLSignatureAndHashAlg *clientPref =
                &ss->ssl3.hs.clientSigAndHash[j];
            if (clientPref->hashAlg == serverPref->hashAlg &&
                clientPref->sigAlg == out->sigAlg) {
                out->hashAlg = serverPref->hashAlg;
                return SECSuccess;
            }
        }
    }

    PORT_SetError(SSL_ERROR_UNSUPPORTED_HASH_ALGORITHM);
    return SECFailure;
}

static SECStatus
ssl3_SendServerKeyExchange(sslSocket *ss)
{
    const ssl3KEADef *kea_def = ss->ssl3.hs.kea_def;
    SECStatus rv = SECFailure;
    int length;
    PRBool isTLS;
    SECItem signed_hash = { siBuffer, NULL, 0 };
    SSL3Hashes hashes;
    SECKEYPublicKey *sdPub; /* public key for step-down */
    SSLSignatureAndHashAlg sigAndHash;

    SSL_TRC(3, ("%d: SSL3[%d]: send server_key_exchange handshake",
                SSL_GETPID(), ss->fd));

    PORT_Assert(ss->opt.noLocks || ssl_HaveXmitBufLock(ss));
    PORT_Assert(ss->opt.noLocks || ssl_HaveSSL3HandshakeLock(ss));

    if (ssl3_PickSignatureHashAlgorithm(ss, &sigAndHash) != SECSuccess) {
        return SECFailure;
    }

    switch (kea_def->exchKeyType) {
        case ssl_kea_rsa:
            /* Perform SSL Step-Down here. */
            sdPub = ss->stepDownKeyPair->pubKey;
            PORT_Assert(sdPub != NULL);
            if (!sdPub) {
                PORT_SetError(SSL_ERROR_SERVER_KEY_EXCHANGE_FAILURE);
                return SECFailure;
            }
            rv = ssl3_ComputeExportRSAKeyHash(sigAndHash.hashAlg,
                                              sdPub->u.rsa.modulus,
                                              sdPub->u.rsa.publicExponent,
                                              &ss->ssl3.hs.client_random,
                                              &ss->ssl3.hs.server_random,
                                              &hashes, ss->opt.bypassPKCS11);
            if (rv != SECSuccess) {
                ssl_MapLowLevelError(SSL_ERROR_SERVER_KEY_EXCHANGE_FAILURE);
                return rv;
            }

            isTLS = (PRBool)(ss->ssl3.pwSpec->version > SSL_LIBRARY_VERSION_3_0);
            rv = ssl3_SignHashes(&hashes, ss->sec.serverCert->serverKeyPair->privKey,
                                 &signed_hash, isTLS);
            if (rv != SECSuccess) {
                goto loser; /* ssl3_SignHashes has set err. */
            }
            if (signed_hash.data == NULL) {
                /* how can this happen and rv == SECSuccess ?? */
                PORT_SetError(SSL_ERROR_SERVER_KEY_EXCHANGE_FAILURE);
                goto loser;
            }
            length = 2 + sdPub->u.rsa.modulus.len +
                    2 + sdPub->u.rsa.publicExponent.len +
                    2 + signed_hash.len;

            if (ss->ssl3.pwSpec->version >= SSL_LIBRARY_VERSION_TLS_1_2) {
                length += 2;
            }

            rv = ssl3_AppendHandshakeHeader(ss, server_key_exchange, length);
            if (rv != SECSuccess) {
                goto loser; /* err set by AppendHandshake. */
            }

            rv = ssl3_AppendHandshakeVariable(ss, sdPub->u.rsa.modulus.data,
                                              sdPub->u.rsa.modulus.len, 2);
            if (rv != SECSuccess) {
                goto loser; /* err set by AppendHandshake. */
            }

            rv = ssl3_AppendHandshakeVariable(
                ss, sdPub->u.rsa.publicExponent.data,
                sdPub->u.rsa.publicExponent.len, 2);
            if (rv != SECSuccess) {
                goto loser; /* err set by AppendHandshake. */
            }

            if (ss->ssl3.pwSpec->version >= SSL_LIBRARY_VERSION_TLS_1_2) {
                rv = ssl3_AppendSignatureAndHashAlgorithm(ss, &sigAndHash);
                if (rv != SECSuccess) {
                    goto loser; /* err set by AppendHandshake. */
                }
            }

            rv = ssl3_AppendHandshakeVariable(ss, signed_hash.data,
                                              signed_hash.len, 2);
            if (rv != SECSuccess) {
                goto loser; /* err set by AppendHandshake. */
            }
            PORT_Free(signed_hash.data);
            return SECSuccess;

        case ssl_kea_dh: {
            rv = ssl3_SendDHServerKeyExchange(ss);
            return rv;
        }

#ifndef NSS_DISABLE_ECC
        case ssl_kea_ecdh: {
            rv = ssl3_SendECDHServerKeyExchange(ss, &sigAndHash);
            return rv;
        }
#endif /* NSS_DISABLE_ECC */

        case ssl_kea_null:
        default:
            PORT_SetError(SEC_ERROR_UNSUPPORTED_KEYALG);
            break;
    }
loser:
    if (signed_hash.data != NULL)
        PORT_Free(signed_hash.data);
    return SECFailure;
}

SECStatus
ssl3_EncodeCertificateRequestSigAlgs(sslSocket *ss, PRUint8 *buf,
                                     unsigned maxLen, PRUint32 *len)
{
    unsigned int i;
    SSLHashType suiteHashAlg = ssl3_GetSuiteHashAlg(ss);

    PORT_Assert(maxLen >= ss->ssl3.signatureAlgorithmCount * 2);
    if (maxLen < ss->ssl3.signatureAlgorithmCount * 2) {
        PORT_SetError(SEC_ERROR_LIBRARY_FAILURE);
        return SECFailure;
    }
    PORT_Assert(suiteHashAlg != ssl_hash_none);
    *len = 0;
    for (i = 0; i < ss->ssl3.signatureAlgorithmCount; ++i) {
        const SSLSignatureAndHashAlg *alg = &ss->ssl3.signatureAlgorithms[i];
        /* Note that we don't support a handshake hash with anything other than
         * the PRF hash, so asking for a signature from clients for something
         * else would be inviting disaster. */
        if (alg->hashAlg == suiteHashAlg) {
            buf[(*len)++] = (PRUint8)alg->hashAlg;
            buf[(*len)++] = (PRUint8)alg->sigAlg;
        }
    }

    if (*len == 0) {
        PORT_SetError(SSL_ERROR_NO_SUPPORTED_SIGNATURE_ALGORITHM);
        return SECFailure;
    }
    return SECSuccess;
}

void
ssl3_GetCertificateRequestCAs(sslSocket *ss, int *calen, SECItem **names,
                              int *nnames)
{
    SECItem *name;
    CERTDistNames *ca_list;
    int i;

    *calen = 0;
    *names = NULL;
    *nnames = 0;

    /* ssl3.ca_list is initialized to NULL, and never changed. */
    ca_list = ss->ssl3.ca_list;
    if (!ca_list) {
        ca_list = ssl3_server_ca_list;
    }

    if (ca_list != NULL) {
        *names = ca_list->names;
        *nnames = ca_list->nnames;
    }

    for (i = 0, name = *names; i < *nnames; i++, name++) {
        *calen += 2 + name->len;
    }
}

static SECStatus
ssl3_SendCertificateRequest(sslSocket *ss)
{
    PRBool isTLS12;
    const PRUint8 *certTypes;
    SECStatus rv;
    int length;
    SECItem *names;
    int calen;
    int nnames;
    SECItem *name;
    int i;
    int certTypesLength;
    PRUint8 sigAlgs[MAX_SIGNATURE_ALGORITHMS * 2];
    unsigned int sigAlgsLength = 0;
    const SSLHashType suiteHashAlg = ssl3_GetSuiteHashAlg(ss);
    PORT_Assert(suiteHashAlg != ssl_hash_none);

    SSL_TRC(3, ("%d: SSL3[%d]: send certificate_request handshake",
                SSL_GETPID(), ss->fd));

    PORT_Assert(ss->opt.noLocks || ssl_HaveXmitBufLock(ss));
    PORT_Assert(ss->opt.noLocks || ssl_HaveSSL3HandshakeLock(ss));

    isTLS12 = (PRBool)(ss->ssl3.pwSpec->version >= SSL_LIBRARY_VERSION_TLS_1_2);

    ssl3_GetCertificateRequestCAs(ss, &calen, &names, &nnames);
    certTypes = certificate_types;
    certTypesLength = sizeof certificate_types;

    length = 1 + certTypesLength + 2 + calen;

    if (isTLS12) {
        rv = ssl3_EncodeCertificateRequestSigAlgs(ss, sigAlgs, sizeof(sigAlgs),
                                                  &sigAlgsLength);
        if (rv != SECSuccess) {
            return rv;
        }
        length += 2 + sigAlgsLength;
    }

    rv = ssl3_AppendHandshakeHeader(ss, certificate_request, length);
    if (rv != SECSuccess) {
        return rv; /* err set by AppendHandshake. */
    }
    rv = ssl3_AppendHandshakeVariable(ss, certTypes, certTypesLength, 1);
    if (rv != SECSuccess) {
        return rv; /* err set by AppendHandshake. */
    }
    if (isTLS12) {
        rv = ssl3_AppendHandshakeVariable(ss, sigAlgs, sigAlgsLength, 2);
        if (rv != SECSuccess) {
            return rv; /* err set by AppendHandshake. */
        }
    }
    rv = ssl3_AppendHandshakeNumber(ss, calen, 2);
    if (rv != SECSuccess) {
        return rv; /* err set by AppendHandshake. */
    }
    for (i = 0, name = names; i < nnames; i++, name++) {
        rv = ssl3_AppendHandshakeVariable(ss, name->data, name->len, 2);
        if (rv != SECSuccess) {
            return rv; /* err set by AppendHandshake. */
        }
    }

    return SECSuccess;
}

static SECStatus
ssl3_SendServerHelloDone(sslSocket *ss)
{
    SECStatus rv;

    SSL_TRC(3, ("%d: SSL3[%d]: send server_hello_done handshake",
                SSL_GETPID(), ss->fd));

    PORT_Assert(ss->opt.noLocks || ssl_HaveXmitBufLock(ss));
    PORT_Assert(ss->opt.noLocks || ssl_HaveSSL3HandshakeLock(ss));

    rv = ssl3_AppendHandshakeHeader(ss, server_hello_done, 0);
    if (rv != SECSuccess) {
        return rv; /* err set by AppendHandshake. */
    }
    rv = ssl3_FlushHandshake(ss, 0);
    if (rv != SECSuccess) {
        return rv; /* error code set by ssl3_FlushHandshake */
    }
    return SECSuccess;
}

/* Called from ssl3_HandlePostHelloHandshakeMessage() when it has deciphered
 * a complete ssl3 Certificate Verify message
 * Caller must hold Handshake and RecvBuf locks.
 */
static SECStatus
ssl3_HandleCertificateVerify(sslSocket *ss, SSL3Opaque *b, PRUint32 length,
                             SSL3Hashes *hashes)
{
    SECItem signed_hash = { siBuffer, NULL, 0 };
    SECStatus rv;
    int errCode = SSL_ERROR_RX_MALFORMED_CERT_VERIFY;
    SSL3AlertDescription desc = handshake_failure;
    PRBool isTLS, isTLS12;
    SSLSignatureAndHashAlg sigAndHash;

    SSL_TRC(3, ("%d: SSL3[%d]: handle certificate_verify handshake",
                SSL_GETPID(), ss->fd));
    PORT_Assert(ss->opt.noLocks || ssl_HaveRecvBufLock(ss));
    PORT_Assert(ss->opt.noLocks || ssl_HaveSSL3HandshakeLock(ss));

    isTLS = (PRBool)(ss->ssl3.prSpec->version > SSL_LIBRARY_VERSION_3_0);
    isTLS12 = (PRBool)(ss->ssl3.prSpec->version >= SSL_LIBRARY_VERSION_TLS_1_2);

    if (ss->ssl3.hs.ws != wait_cert_verify) {
        desc = unexpected_message;
        errCode = SSL_ERROR_RX_UNEXPECTED_CERT_VERIFY;
        goto alert_loser;
    }

    if (!hashes) {
        PORT_Assert(0);
        desc = internal_error;
        errCode = SEC_ERROR_LIBRARY_FAILURE;
        goto alert_loser;
    }

    if (isTLS12) {
        rv = ssl3_ConsumeSignatureAndHashAlgorithm(ss, &b, &length,
                                                   &sigAndHash);
        if (rv != SECSuccess) {
            goto loser; /* malformed or unsupported. */
        }
        rv = ssl3_CheckSignatureAndHashAlgorithmConsistency(
            ss, &sigAndHash, ss->sec.peerCert);
        if (rv != SECSuccess) {
            errCode = PORT_GetError();
            desc = decrypt_error;
            goto alert_loser;
        }

        /* We only support CertificateVerify messages that use the handshake
         * hash. */
        if (sigAndHash.hashAlg != hashes->hashAlg) {
            errCode = SSL_ERROR_UNSUPPORTED_HASH_ALGORITHM;
            desc = decrypt_error;
            goto alert_loser;
        }
    }

    rv = ssl3_ConsumeHandshakeVariable(ss, &signed_hash, 2, &b, &length);
    if (rv != SECSuccess) {
        goto loser; /* malformed. */
    }

    /* XXX verify that the key & kea match */
    rv = ssl3_VerifySignedHashes(hashes, ss->sec.peerCert, &signed_hash,
                                 isTLS, ss->pkcs11PinArg);
    if (rv != SECSuccess) {
        errCode = PORT_GetError();
        desc = isTLS ? decrypt_error : handshake_failure;
        goto alert_loser;
    }

    signed_hash.data = NULL;

    if (length != 0) {
        desc = isTLS ? decode_error : illegal_parameter;
        goto alert_loser; /* malformed */
    }
    ss->ssl3.hs.ws = wait_change_cipher;
    return SECSuccess;

alert_loser:
    SSL3_SendAlert(ss, alert_fatal, desc);
loser:
    PORT_SetError(errCode);
    return SECFailure;
}

/* find a slot that is able to generate a PMS and wrap it with RSA.
 * Then generate and return the PMS.
 * If the serverKeySlot parameter is non-null, this function will use
 * that slot to do the job, otherwise it will find a slot.
 *
 * Called from  ssl3_DeriveConnectionKeysPKCS11()  (above)
 *      sendRSAClientKeyExchange()         (above)
 *      ssl3_HandleRSAClientKeyExchange()  (below)
 * Caller must hold the SpecWriteLock, the SSL3HandshakeLock
 */
static PK11SymKey *
ssl3_GenerateRSAPMS(sslSocket *ss, ssl3CipherSpec *spec,
                    PK11SlotInfo *serverKeySlot)
{
    PK11SymKey *pms = NULL;
    PK11SlotInfo *slot = serverKeySlot;
    void *pwArg = ss->pkcs11PinArg;
    SECItem param;
    CK_VERSION version;
    CK_MECHANISM_TYPE mechanism_array[3];

    PORT_Assert(ss->opt.noLocks || ssl_HaveSSL3HandshakeLock(ss));

    if (slot == NULL) {
        SSLCipherAlgorithm calg;
        /* The specReadLock would suffice here, but we cannot assert on
        ** read locks.  Also, all the callers who call with a non-null
        ** slot already hold the SpecWriteLock.
        */
        PORT_Assert(ss->opt.noLocks || ssl_HaveSpecWriteLock(ss));
        PORT_Assert(ss->ssl3.prSpec == ss->ssl3.pwSpec);

        calg = spec->cipher_def->calg;

        /* First get an appropriate slot.  */
        mechanism_array[0] = CKM_SSL3_PRE_MASTER_KEY_GEN;
        mechanism_array[1] = CKM_RSA_PKCS;
        mechanism_array[2] = ssl3_Alg2Mech(calg);

        slot = PK11_GetBestSlotMultiple(mechanism_array, 3, pwArg);
        if (slot == NULL) {
            /* can't find a slot with all three, find a slot with the minimum */
            slot = PK11_GetBestSlotMultiple(mechanism_array, 2, pwArg);
            if (slot == NULL) {
                PORT_SetError(SSL_ERROR_TOKEN_SLOT_NOT_FOUND);
                return pms; /* which is NULL */
            }
        }
    }

    /* Generate the pre-master secret ...  */
    if (IS_DTLS(ss)) {
        SSL3ProtocolVersion temp;

        temp = dtls_TLSVersionToDTLSVersion(ss->clientHelloVersion);
        version.major = MSB(temp);
        version.minor = LSB(temp);
    } else {
        version.major = MSB(ss->clientHelloVersion);
        version.minor = LSB(ss->clientHelloVersion);
    }

    param.data = (unsigned char *)&version;
    param.len = sizeof version;

    pms = PK11_KeyGen(slot, CKM_SSL3_PRE_MASTER_KEY_GEN, &param, 0, pwArg);
    if (!serverKeySlot)
        PK11_FreeSlot(slot);
    if (pms == NULL) {
        ssl_MapLowLevelError(SSL_ERROR_CLIENT_KEY_EXCHANGE_FAILURE);
    }
    return pms;
}

/* Note: The Bleichenbacher attack on PKCS#1 necessitates that we NEVER
 * return any indication of failure of the Client Key Exchange message,
 * where that failure is caused by the content of the client's message.
 * This function must not return SECFailure for any reason that is directly
 * or indirectly caused by the content of the client's encrypted PMS.
 * We must not send an alert and also not drop the connection.
 * Instead, we generate a random PMS.  This will cause a failure
 * in the processing the finished message, which is exactly where
 * the failure must occur.
 *
 * Called from ssl3_HandleClientKeyExchange
 */
static SECStatus
ssl3_HandleRSAClientKeyExchange(sslSocket *ss,
                                SSL3Opaque *b,
                                PRUint32 length,
                                SECKEYPrivateKey *serverKey)
{
#ifndef NO_PKCS11_BYPASS
    unsigned char *cr = (unsigned char *)&ss->ssl3.hs.client_random;
    unsigned char *sr = (unsigned char *)&ss->ssl3.hs.server_random;
    ssl3CipherSpec *pwSpec = ss->ssl3.pwSpec;
    unsigned int outLen = 0;
    PRBool isTLS = PR_FALSE;
    SECItem pmsItem = { siBuffer, NULL, 0 };
    unsigned char rsaPmsBuf[SSL3_RSA_PMS_LENGTH];
#endif
    SECStatus rv;
    SECItem enc_pms;

    PORT_Assert(ss->opt.noLocks || ssl_HaveRecvBufLock(ss));
    PORT_Assert(ss->opt.noLocks || ssl_HaveSSL3HandshakeLock(ss));
    PORT_Assert(ss->ssl3.prSpec == ss->ssl3.pwSpec);

    enc_pms.data = b;
    enc_pms.len = length;
#ifndef NO_PKCS11_BYPASS
    pmsItem.data = rsaPmsBuf;
    pmsItem.len = sizeof rsaPmsBuf;
#endif

    if (ss->ssl3.prSpec->version > SSL_LIBRARY_VERSION_3_0) { /* isTLS */
        PRInt32 kLen;
        kLen = ssl3_ConsumeHandshakeNumber(ss, 2, &enc_pms.data, &enc_pms.len);
        if (kLen < 0) {
            PORT_SetError(SSL_ERROR_CLIENT_KEY_EXCHANGE_FAILURE);
            return SECFailure;
        }
        if ((unsigned)kLen < enc_pms.len) {
            enc_pms.len = kLen;
        }
#ifndef NO_PKCS11_BYPASS
        isTLS = PR_TRUE;
#endif
    } else {
#ifndef NO_PKCS11_BYPASS
        isTLS = (PRBool)(ss->ssl3.hs.kea_def->tls_keygen != 0);
#endif
    }

#ifndef NO_PKCS11_BYPASS
    if (ss->opt.bypassPKCS11) {
        /* We have not implemented a tls_ExtendedMasterKeyDeriveBypass
         * and will not negotiate this extension in bypass mode. This
         * assert just double-checks that.
         */
        PORT_Assert(
            !ssl3_ExtensionNegotiated(ss, ssl_extended_master_secret_xtn));

        /* TRIPLE BYPASS, get PMS directly from RSA decryption.
         * Use PK11_PrivDecryptPKCS1 to decrypt the PMS to a buffer,
         * then, check for version rollback attack, then
         * do the equivalent of ssl3_DeriveMasterSecret, placing the MS in
         * pwSpec->msItem.  Finally call ssl3_InitPendingCipherSpec with
         * ss and NULL, so that it will use the MS we've already derived here.
         */

        rv = PK11_PrivDecryptPKCS1(serverKey, rsaPmsBuf, &outLen,
                                   sizeof rsaPmsBuf, enc_pms.data, enc_pms.len);
        if (rv != SECSuccess) {
            /* triple bypass failed.  Let's try for a double bypass. */
            goto double_bypass;
        } else if (ss->opt.detectRollBack) {
            SSL3ProtocolVersion client_version =
                (rsaPmsBuf[0] << 8) | rsaPmsBuf[1];

            if (IS_DTLS(ss)) {
                client_version = dtls_DTLSVersionToTLSVersion(client_version);
            }

            if (client_version != ss->clientHelloVersion) {
                /* Version roll-back detected. ensure failure.  */
                rv = PK11_GenerateRandom(rsaPmsBuf, sizeof rsaPmsBuf);
            }
        }
        /* have PMS, build MS without PKCS11 */
        rv = ssl3_MasterSecretDeriveBypass(pwSpec, cr, sr, &pmsItem, isTLS,
                                           PR_TRUE);
        if (rv != SECSuccess) {
            pwSpec->msItem.data = pwSpec->raw_master_secret;
            pwSpec->msItem.len = SSL3_MASTER_SECRET_LENGTH;
            PK11_GenerateRandom(pwSpec->msItem.data, pwSpec->msItem.len);
        }
        rv = ssl3_InitPendingCipherSpec(ss, NULL);
    } else
#endif
    {
        PK11SymKey *tmpPms[2] = { NULL, NULL };
        PK11SlotInfo *slot;
        int useFauxPms = 0;
#define currentPms tmpPms[!useFauxPms]
#define unusedPms tmpPms[useFauxPms]
#define realPms tmpPms[1]
#define fauxPms tmpPms[0]

#ifndef NO_PKCS11_BYPASS
    double_bypass:
#endif

        /*
         * Get as close to algorithm 2 from RFC 5246; Section 7.4.7.1
         * as we can within the constraints of the PKCS#11 interface.
         *
         * 1. Unconditionally generate a bogus PMS (what RFC 5246
         *    calls R).
         * 2. Attempt the RSA decryption to recover the PMS (what
         *    RFC 5246 calls M).
         * 3. Set PMS = (M == NULL) ? R : M
         * 4. Use ssl3_ComputeMasterSecret(PMS) to attempt to derive
         *    the MS from PMS. This includes performing the version
         *    check and length check.
         * 5. If either the initial RSA decryption failed or
         *    ssl3_ComputeMasterSecret(PMS) failed, then discard
         *    M and set PMS = R. Else, discard R and set PMS = M.
         *
         * We do two derivations here because we can't rely on having
         * a function that only performs the PMS version and length
         * check. The only redundant cost is that this runs the PRF,
         * which isn't necessary here.
         */

        /* Generate the bogus PMS (R) */
        slot = PK11_GetSlotFromPrivateKey(serverKey);
        if (!slot) {
            PORT_SetError(SEC_ERROR_LIBRARY_FAILURE);
            return SECFailure;
        }

        if (!PK11_DoesMechanism(slot, CKM_SSL3_MASTER_KEY_DERIVE)) {
            PK11_FreeSlot(slot);
            slot = PK11_GetBestSlot(CKM_SSL3_MASTER_KEY_DERIVE, NULL);
            if (!slot) {
                PORT_SetError(SEC_ERROR_LIBRARY_FAILURE);
                return SECFailure;
            }
        }

        ssl_GetSpecWriteLock(ss);
        fauxPms = ssl3_GenerateRSAPMS(ss, ss->ssl3.prSpec, slot);
        ssl_ReleaseSpecWriteLock(ss);
        PK11_FreeSlot(slot);

        if (fauxPms == NULL) {
            ssl_MapLowLevelError(SSL_ERROR_CLIENT_KEY_EXCHANGE_FAILURE);
            return SECFailure;
        }

        /*
         * unwrap pms out of the incoming buffer
         * Note: CKM_SSL3_MASTER_KEY_DERIVE is NOT the mechanism used to do
         *  the unwrap.  Rather, it is the mechanism with which the
         *      unwrapped pms will be used.
         */
        realPms = PK11_PubUnwrapSymKey(serverKey, &enc_pms,
                                       CKM_SSL3_MASTER_KEY_DERIVE, CKA_DERIVE, 0);
        /* Temporarily use the PMS if unwrapping the real PMS fails. */
        useFauxPms |= (realPms == NULL);

        /* Attempt to derive the MS from the PMS. This is the only way to
         * check the version field in the RSA PMS. If this fails, we
         * then use the faux PMS in place of the PMS. Note that this
         * operation should never fail if we are using the faux PMS
         * since it is correctly formatted. */
        rv = ssl3_ComputeMasterSecret(ss, currentPms, NULL);

        /* If we succeeded, then select the true PMS and discard the
         * FPMS. Else, select the FPMS and select the true PMS */
        useFauxPms |= (rv != SECSuccess);

        if (unusedPms) {
            PK11_FreeSymKey(unusedPms);
        }

        /* This step will derive the MS from the PMS, among other things. */
        rv = ssl3_InitPendingCipherSpec(ss, currentPms);
        PK11_FreeSymKey(currentPms);
    }

    if (rv != SECSuccess) {
        SEND_ALERT
        return SECFailure; /* error code set by ssl3_InitPendingCipherSpec */
    }

#undef currentPms
#undef unusedPms
#undef realPms
#undef fauxPms

    return SECSuccess;
}

static SECStatus
ssl3_HandleDHClientKeyExchange(sslSocket *ss,
                               SSL3Opaque *b,
                               PRUint32 length,
                               SECKEYPublicKey *srvrPubKey,
                               SECKEYPrivateKey *serverKey)
{
    PK11SymKey *pms;
    SECStatus rv;
    SECKEYPublicKey clntPubKey;
    CK_MECHANISM_TYPE target;
    PRBool isTLS;

    PORT_Assert(ss->opt.noLocks || ssl_HaveRecvBufLock(ss));
    PORT_Assert(ss->opt.noLocks || ssl_HaveSSL3HandshakeLock(ss));
    PORT_Assert(srvrPubKey);

    clntPubKey.keyType = dhKey;
    clntPubKey.u.dh.prime.len = srvrPubKey->u.dh.prime.len;
    clntPubKey.u.dh.prime.data = srvrPubKey->u.dh.prime.data;
    clntPubKey.u.dh.base.len = srvrPubKey->u.dh.base.len;
    clntPubKey.u.dh.base.data = srvrPubKey->u.dh.base.data;

    rv = ssl3_ConsumeHandshakeVariable(ss, &clntPubKey.u.dh.publicValue,
                                       2, &b, &length);
    if (rv != SECSuccess) {
        goto loser;
    }

    isTLS = (PRBool)(ss->ssl3.prSpec->version > SSL_LIBRARY_VERSION_3_0);

    if (isTLS)
        target = CKM_TLS_MASTER_KEY_DERIVE_DH;
    else
        target = CKM_SSL3_MASTER_KEY_DERIVE_DH;

    /*  Determine the PMS */
    pms = PK11_PubDerive(serverKey, &clntPubKey, PR_FALSE, NULL, NULL,
                         CKM_DH_PKCS_DERIVE, target, CKA_DERIVE, 0, NULL);
    if (pms == NULL) {
        ssl_MapLowLevelError(SSL_ERROR_CLIENT_KEY_EXCHANGE_FAILURE);
        goto loser;
    }

    rv = ssl3_InitPendingCipherSpec(ss, pms);
    PK11_FreeSymKey(pms);
    pms = NULL;

loser:
    if (ss->dheKeyPair) {
        ssl3_FreeKeyPair(ss->dheKeyPair);
        ss->dheKeyPair = NULL;
    }
    return rv;
}

/* Called from ssl3_HandlePostHelloHandshakeMessage() when it has deciphered
 * a complete ssl3 ClientKeyExchange message from the remote client
 * Caller must hold Handshake and RecvBuf locks.
 */
static SECStatus
ssl3_HandleClientKeyExchange(sslSocket *ss, SSL3Opaque *b, PRUint32 length)
{
    SECKEYPrivateKey *serverKey = NULL;
    SECStatus rv;
    const ssl3KEADef *kea_def;
    ssl3KeyPair *serverKeyPair = NULL;
    SECKEYPublicKey *serverPubKey = NULL;

    SSL_TRC(3, ("%d: SSL3[%d]: handle client_key_exchange handshake",
                SSL_GETPID(), ss->fd));

    PORT_Assert(ss->opt.noLocks || ssl_HaveRecvBufLock(ss));
    PORT_Assert(ss->opt.noLocks || ssl_HaveSSL3HandshakeLock(ss));

    if (ss->ssl3.hs.ws != wait_client_key) {
        SSL3_SendAlert(ss, alert_fatal, unexpected_message);
        PORT_SetError(SSL_ERROR_RX_UNEXPECTED_CLIENT_KEY_EXCH);
        return SECFailure;
    }

    kea_def = ss->ssl3.hs.kea_def;

    if (ss->ssl3.hs.usedStepDownKey) {
        PORT_Assert(kea_def->is_limited /* XXX OR cert is signing only */
                    && kea_def->authKeyType == ssl_auth_rsa_sign
                    && ss->stepDownKeyPair != NULL);
        if (!kea_def->is_limited ||
            kea_def->authKeyType != ssl_auth_rsa_sign ||
            ss->stepDownKeyPair == NULL) {
            /* shouldn't happen, don't use step down if it does */
            goto skip;
        }
        serverKeyPair = ss->stepDownKeyPair;
        ss->sec.keaKeyBits = EXPORT_RSA_KEY_LENGTH * BPB;
    } else
    skip:
    if (kea_def->ephemeral) {
        if (kea_def->exchKeyType == ssl_kea_dh && ss->dheKeyPair) {
            serverKeyPair = ss->dheKeyPair;
            if (serverKeyPair->pubKey) {
                ss->sec.keaKeyBits =
                    SECKEY_PublicKeyStrengthInBits(serverKeyPair->pubKey);
            }
        }
#ifndef NSS_DISABLE_ECC
        else if (kea_def->exchKeyType == ssl_kea_ecdh &&
                 ss->ephemeralECDHKeyPair) {
            serverKeyPair = ss->ephemeralECDHKeyPair;
            if (serverKeyPair->pubKey) {
                ss->sec.keaKeyBits =
                        SECKEY_PublicKeyStrengthInBits(serverKeyPair->pubKey);
            }
        }
#endif
    } else {
        serverKeyPair = ss->sec.serverCert->serverKeyPair;
        ss->sec.keaKeyBits = ss->sec.serverCert->serverKeyBits;
    }

    if (serverKeyPair) {
        serverKey = serverKeyPair->privKey;
    }

    if (serverKey == NULL) {
        SEND_ALERT
        PORT_SetError(SSL_ERROR_NO_SERVER_KEY_FOR_ALG);
        return SECFailure;
    }

    ss->sec.keaType = kea_def->exchKeyType;

    switch (kea_def->exchKeyType) {
        case ssl_kea_rsa:
            rv = ssl3_HandleRSAClientKeyExchange(ss, b, length, serverKey);
            if (rv != SECSuccess) {
                SEND_ALERT
                return SECFailure; /* error code set */
            }
            break;

        case ssl_kea_dh:
            if (ss->dheKeyPair && ss->dheKeyPair->pubKey) {
                serverPubKey = ss->dheKeyPair->pubKey;
            }
            if (!serverPubKey) {
                PORT_SetError(SSL_ERROR_EXTRACT_PUBLIC_KEY_FAILURE);
                return SECFailure;
            }
            rv = ssl3_HandleDHClientKeyExchange(ss, b, length,
                                                serverPubKey, serverKey);
            if (rv != SECSuccess) {
                SSL3_SendAlert(ss, alert_fatal, handshake_failure);
                return SECFailure; /* error code set */
            }
            break;

#ifndef NSS_DISABLE_ECC
        case ssl_kea_ecdh:
            if (serverKeyPair) {
                serverPubKey = serverKeyPair->pubKey;
            }
            if (serverPubKey == NULL) {
                /* XXX Is this the right error code? */
                PORT_SetError(SSL_ERROR_EXTRACT_PUBLIC_KEY_FAILURE);
                return SECFailure;
            }
            rv = ssl3_HandleECDHClientKeyExchange(ss, b, length,
                                                  serverPubKey, serverKey);
            if (ss->ephemeralECDHKeyPair) {
                ssl3_FreeKeyPair(ss->ephemeralECDHKeyPair);
                ss->ephemeralECDHKeyPair = NULL;
            }
            if (rv != SECSuccess) {
                return SECFailure; /* error code set */
            }
            break;
#endif /* NSS_DISABLE_ECC */

        default:
            (void)ssl3_HandshakeFailure(ss);
            PORT_SetError(SEC_ERROR_UNSUPPORTED_KEYALG);
            return SECFailure;
    }
    ss->ssl3.hs.ws = ss->sec.peerCert ? wait_cert_verify : wait_change_cipher;
    return SECSuccess;
}

/* This is TLS's equivalent of sending a no_certificate alert. */
SECStatus
ssl3_SendEmptyCertificate(sslSocket *ss)
{
    SECStatus rv;
    unsigned int len = 0;
    PRBool isTLS13 = PR_FALSE;

    if (ss->version >= SSL_LIBRARY_VERSION_TLS_1_3) {
        len = ss->ssl3.hs.certReqContextLen + 1;
        isTLS13 = PR_TRUE;
    }

    rv = ssl3_AppendHandshakeHeader(ss, certificate, len + 3);
    if (rv != SECSuccess) {
        return rv;
    }

    if (isTLS13) {
        rv = ssl3_AppendHandshakeVariable(ss, ss->ssl3.hs.certReqContext,
                                          ss->ssl3.hs.certReqContextLen, 1);
        if (rv != SECSuccess) {
            return rv;
        }
    }

    return ssl3_AppendHandshakeNumber(ss, 0, 3);
}

SECStatus
ssl3_HandleNewSessionTicket(sslSocket *ss, SSL3Opaque *b, PRUint32 length)
{
    SECStatus rv;
    SECItem ticketData;

    SSL_TRC(3, ("%d: SSL3[%d]: handle session_ticket handshake",
                SSL_GETPID(), ss->fd));

    PORT_Assert(ss->opt.noLocks || ssl_HaveRecvBufLock(ss));
    PORT_Assert(ss->opt.noLocks || ssl_HaveSSL3HandshakeLock(ss));

    PORT_Assert(!ss->ssl3.hs.newSessionTicket.ticket.data);
    PORT_Assert(!ss->ssl3.hs.receivedNewSessionTicket);

    if (ss->ssl3.hs.ws != wait_new_session_ticket) {
        SSL3_SendAlert(ss, alert_fatal, unexpected_message);
        PORT_SetError(SSL_ERROR_RX_UNEXPECTED_NEW_SESSION_TICKET);
        return SECFailure;
    }

    /* RFC5077 Section 3.3: "The client MUST NOT treat the ticket as valid
     * until it has verified the server's Finished message." See the comment in
     * ssl3_FinishHandshake for more details.
     */
    ss->ssl3.hs.newSessionTicket.received_timestamp = ssl_Time();
    if (length < 4) {
        (void)SSL3_SendAlert(ss, alert_fatal, decode_error);
        PORT_SetError(SSL_ERROR_RX_MALFORMED_NEW_SESSION_TICKET);
        return SECFailure;
    }
    ss->ssl3.hs.newSessionTicket.ticket_lifetime_hint =
        (PRUint32)ssl3_ConsumeHandshakeNumber(ss, 4, &b, &length);

    rv = ssl3_ConsumeHandshakeVariable(ss, &ticketData, 2, &b, &length);
    if (rv != SECSuccess || length != 0) {
        (void)SSL3_SendAlert(ss, alert_fatal, decode_error);
        PORT_SetError(SSL_ERROR_RX_MALFORMED_NEW_SESSION_TICKET);
        return SECFailure; /* malformed */
    }
    /* If the server sent a zero-length ticket, ignore it and keep the
     * existing ticket. */
    if (ticketData.len != 0) {
        rv = SECITEM_CopyItem(NULL, &ss->ssl3.hs.newSessionTicket.ticket,
                              &ticketData);
        if (rv != SECSuccess) {
            return rv;
        }
        ss->ssl3.hs.receivedNewSessionTicket = PR_TRUE;
    }

    ss->ssl3.hs.ws = wait_change_cipher;
    return SECSuccess;
}

#ifdef NISCC_TEST
static PRInt32 connNum = 0;

static SECStatus
get_fake_cert(SECItem *pCertItem, int *pIndex)
{
    PRFileDesc *cf;
    char *testdir;
    char *startat;
    char *stopat;
    const char *extension;
    int fileNum;
    PRInt32 numBytes = 0;
    PRStatus prStatus;
    PRFileInfo info;
    char cfn[100];

    pCertItem->data = 0;
    if ((testdir = PR_GetEnvSecure("NISCC_TEST")) == NULL) {
        return SECSuccess;
    }
    *pIndex = (NULL != strstr(testdir, "root"));
    extension = (strstr(testdir, "simple") ? "" : ".der");
    fileNum = PR_ATOMIC_INCREMENT(&connNum) - 1;
    if ((startat = PR_GetEnvSecure("START_AT")) != NULL) {
        fileNum += atoi(startat);
    }
    if ((stopat = PR_GetEnvSecure("STOP_AT")) != NULL &&
        fileNum >= atoi(stopat)) {
        *pIndex = -1;
        return SECSuccess;
    }
    sprintf(cfn, "%s/%08d%s", testdir, fileNum, extension);
    cf = PR_Open(cfn, PR_RDONLY, 0);
    if (!cf) {
        goto loser;
    }
    prStatus = PR_GetOpenFileInfo(cf, &info);
    if (prStatus != PR_SUCCESS) {
        PR_Close(cf);
        goto loser;
    }
    pCertItem = SECITEM_AllocItem(NULL, pCertItem, info.size);
    if (pCertItem) {
        numBytes = PR_Read(cf, pCertItem->data, info.size);
    }
    PR_Close(cf);
    if (numBytes != info.size) {
        SECITEM_FreeItem(pCertItem, PR_FALSE);
        PORT_SetError(SEC_ERROR_IO);
        goto loser;
    }
    fprintf(stderr, "using %s\n", cfn);
    return SECSuccess;

loser:
    fprintf(stderr, "failed to use %s\n", cfn);
    *pIndex = -1;
    return SECFailure;
}
#endif

/*
 * Used by both client and server.
 * Called from HandleServerHelloDone and from SendServerHelloSequence.
 */
SECStatus
ssl3_SendCertificate(sslSocket *ss)
{
    SECStatus rv;
    CERTCertificateList *certChain;
    int certChainLen = 0;
    int i;
#ifdef NISCC_TEST
    SECItem fakeCert;
    int ndex = -1;
#endif
    PRBool isTLS13 = ss->version >= SSL_LIBRARY_VERSION_TLS_1_3;
    unsigned int contextLen = 0;

    SSL_TRC(3, ("%d: SSL3[%d]: send certificate handshake",
                SSL_GETPID(), ss->fd));

    PORT_Assert(ss->opt.noLocks || ssl_HaveXmitBufLock(ss));
    PORT_Assert(ss->opt.noLocks || ssl_HaveSSL3HandshakeLock(ss));

    if (ss->sec.localCert)
        CERT_DestroyCertificate(ss->sec.localCert);
    if (ss->sec.isServer) {
        /* A server certificate is selected in ssl3_HandleClientHello. */
        PORT_Assert(ss->sec.serverCert);

        certChain = ss->sec.serverCert->serverCertChain;
        ss->sec.localCert = CERT_DupCertificate(ss->sec.serverCert->serverCert);
    } else {
        certChain = ss->ssl3.clientCertChain;
        ss->sec.localCert = CERT_DupCertificate(ss->ssl3.clientCertificate);
    }

#ifdef NISCC_TEST
    rv = get_fake_cert(&fakeCert, &ndex);
#endif

    if (isTLS13) {
        contextLen = 1; /* Length of the context */
        if (!ss->sec.isServer) {
            contextLen += ss->ssl3.hs.certReqContextLen;
        }
    }
    if (certChain) {
        for (i = 0; i < certChain->len; i++) {
#ifdef NISCC_TEST
            if (fakeCert.len > 0 && i == ndex) {
                certChainLen += fakeCert.len + 3;
            } else {
                certChainLen += certChain->certs[i].len + 3;
            }
#else
            certChainLen += certChain->certs[i].len + 3;
#endif
        }
    }

    rv = ssl3_AppendHandshakeHeader(ss, certificate,
                                    contextLen + certChainLen + 3);
    if (rv != SECSuccess) {
        return rv; /* err set by AppendHandshake. */
    }

    if (isTLS13) {
        if (ss->sec.isServer) {
            rv = ssl3_AppendHandshakeNumber(ss, 0, 1);
        } else {
            rv = ssl3_AppendHandshakeVariable(ss,
                                              ss->ssl3.hs.certReqContext,
                                              ss->ssl3.hs.certReqContextLen, 1);
        }
        if (rv != SECSuccess) {
            return rv; /* err set by AppendHandshake. */
        }
    }

    rv = ssl3_AppendHandshakeNumber(ss, certChainLen, 3);
    if (rv != SECSuccess) {
        return rv; /* err set by AppendHandshake. */
    }
    if (certChain) {
        for (i = 0; i < certChain->len; i++) {
#ifdef NISCC_TEST
            if (fakeCert.len > 0 && i == ndex) {
                rv = ssl3_AppendHandshakeVariable(ss, fakeCert.data,
                                                  fakeCert.len, 3);
                SECITEM_FreeItem(&fakeCert, PR_FALSE);
            } else {
                rv = ssl3_AppendHandshakeVariable(ss, certChain->certs[i].data,
                                                  certChain->certs[i].len, 3);
            }
#else
            rv = ssl3_AppendHandshakeVariable(ss, certChain->certs[i].data,
                                              certChain->certs[i].len, 3);
#endif
            if (rv != SECSuccess) {
                return rv; /* err set by AppendHandshake. */
            }
        }
    }

    return SECSuccess;
}

/*
 * Used by server only.
 * single-stapling, send only a single cert status
 */
SECStatus
ssl3_SendCertificateStatus(sslSocket *ss)
{
    SECStatus rv;
    int len = 0;
    SECItemArray *statusToSend = NULL;
    const sslServerCert *serverCert;

    SSL_TRC(3, ("%d: SSL3[%d]: send certificate status handshake",
                SSL_GETPID(), ss->fd));

    PORT_Assert(ss->opt.noLocks || ssl_HaveXmitBufLock(ss));
    PORT_Assert(ss->opt.noLocks || ssl_HaveSSL3HandshakeLock(ss));
    PORT_Assert(ss->sec.isServer);

    if (!ssl3_ExtensionNegotiated(ss, ssl_cert_status_xtn))
        return SECSuccess;

    /* Use certStatus based on the cert being used. */
    serverCert = ss->sec.serverCert;
    if (serverCert->certStatusArray && serverCert->certStatusArray->len) {
        statusToSend = serverCert->certStatusArray;
    }
    if (!statusToSend)
        return SECSuccess;

    /* Use the array's first item only (single stapling) */
    len = 1 + statusToSend->items[0].len + 3;

    rv = ssl3_AppendHandshakeHeader(ss, certificate_status, len);
    if (rv != SECSuccess) {
        return rv; /* err set by AppendHandshake. */
    }
    rv = ssl3_AppendHandshakeNumber(ss, 1 /*ocsp*/, 1);
    if (rv != SECSuccess)
        return rv; /* err set by AppendHandshake. */

    rv = ssl3_AppendHandshakeVariable(ss,
                                      statusToSend->items[0].data,
                                      statusToSend->items[0].len,
                                      3);
    if (rv != SECSuccess)
        return rv; /* err set by AppendHandshake. */

    return SECSuccess;
}

/* This is used to delete the CA certificates in the peer certificate chain
 * from the cert database after they've been validated.
 */
static void
ssl3_CleanupPeerCerts(sslSocket *ss)
{
    PLArenaPool *arena = ss->ssl3.peerCertArena;
    ssl3CertNode *certs = (ssl3CertNode *)ss->ssl3.peerCertChain;

    for (; certs; certs = certs->next) {
        CERT_DestroyCertificate(certs->cert);
    }
    if (arena)
        PORT_FreeArena(arena, PR_FALSE);
    ss->ssl3.peerCertArena = NULL;
    ss->ssl3.peerCertChain = NULL;
}

/* Called from ssl3_HandlePostHelloHandshakeMessage() when it has deciphered
 * a complete ssl3 CertificateStatus message.
 * Caller must hold Handshake and RecvBuf locks.
 */
static SECStatus
ssl3_HandleCertificateStatus(sslSocket *ss, SSL3Opaque *b, PRUint32 length)
{
    if (ss->ssl3.hs.ws != wait_certificate_status) {
        (void)SSL3_SendAlert(ss, alert_fatal, unexpected_message);
        PORT_SetError(SSL_ERROR_RX_UNEXPECTED_CERT_STATUS);
        return SECFailure;
    }

    return ssl3_CompleteHandleCertificateStatus(ss, b, length);
}

/* Called from:
 *      ssl3_HandleCertificateStatus
 *      tls13_HandleCertificateStatus
 */
SECStatus
ssl3_CompleteHandleCertificateStatus(sslSocket *ss, SSL3Opaque *b,
                                     PRUint32 length)
{
    PRInt32 status, len;

    PORT_Assert(!ss->sec.isServer);

    /* Consume the CertificateStatusType enum */
    status = ssl3_ConsumeHandshakeNumber(ss, 1, &b, &length);
    if (status != 1 /* ocsp */) {
        goto format_loser;
    }

    len = ssl3_ConsumeHandshakeNumber(ss, 3, &b, &length);
    if (len != length) {
        goto format_loser;
    }

#define MAX_CERTSTATUS_LEN 0x1ffff /* 128k - 1 */
    if (length > MAX_CERTSTATUS_LEN)
        goto format_loser;
#undef MAX_CERTSTATUS_LEN

    /* Array size 1, because we currently implement single-stapling only */
    SECITEM_AllocArray(NULL, &ss->sec.ci.sid->peerCertStatus, 1);
    if (!ss->sec.ci.sid->peerCertStatus.items)
        return SECFailure;

    ss->sec.ci.sid->peerCertStatus.items[0].data = PORT_Alloc(length);

    if (!ss->sec.ci.sid->peerCertStatus.items[0].data) {
        SECITEM_FreeArray(&ss->sec.ci.sid->peerCertStatus, PR_FALSE);
        return SECFailure;
    }

    PORT_Memcpy(ss->sec.ci.sid->peerCertStatus.items[0].data, b, length);
    ss->sec.ci.sid->peerCertStatus.items[0].len = length;
    ss->sec.ci.sid->peerCertStatus.items[0].type = siBuffer;

    return ssl3_AuthCertificate(ss);

format_loser:
    return ssl3_DecodeError(ss);
}

/* Called from ssl3_HandlePostHelloHandshakeMessage() when it has deciphered
 * a complete ssl3 Certificate message.
 * Caller must hold Handshake and RecvBuf locks.
 */
static SECStatus
ssl3_HandleCertificate(sslSocket *ss, SSL3Opaque *b, PRUint32 length)
{
    SSL_TRC(3, ("%d: SSL3[%d]: handle certificate handshake",
                SSL_GETPID(), ss->fd));
    PORT_Assert(ss->opt.noLocks || ssl_HaveRecvBufLock(ss));
    PORT_Assert(ss->opt.noLocks || ssl_HaveSSL3HandshakeLock(ss));

    if ((ss->sec.isServer && ss->ssl3.hs.ws != wait_client_cert) ||
        (!ss->sec.isServer && ss->ssl3.hs.ws != wait_server_cert)) {
        (void)SSL3_SendAlert(ss, alert_fatal, unexpected_message);
        PORT_SetError(SSL_ERROR_RX_UNEXPECTED_CERTIFICATE);
        return SECFailure;
    }

    return ssl3_CompleteHandleCertificate(ss, b, length);
}

/* Called from ssl3_HandleCertificate
 */
SECStatus
ssl3_CompleteHandleCertificate(sslSocket *ss, SSL3Opaque *b, PRUint32 length)
{
    ssl3CertNode *c;
    ssl3CertNode *lastCert = NULL;
    PRInt32 remaining = 0;
    PRInt32 size;
    SECStatus rv;
    PRBool isServer = (PRBool)(!!ss->sec.isServer);
    PRBool isTLS;
    SSL3AlertDescription desc;
    int errCode = SSL_ERROR_RX_MALFORMED_CERTIFICATE;
    SECItem certItem;

    if (ss->sec.peerCert != NULL) {
        if (ss->sec.peerKey) {
            SECKEY_DestroyPublicKey(ss->sec.peerKey);
            ss->sec.peerKey = NULL;
        }
        CERT_DestroyCertificate(ss->sec.peerCert);
        ss->sec.peerCert = NULL;
    }

    ssl3_CleanupPeerCerts(ss);
    isTLS = (PRBool)(ss->ssl3.prSpec->version > SSL_LIBRARY_VERSION_3_0);

    /* It is reported that some TLS client sends a Certificate message
    ** with a zero-length message body.  We'll treat that case like a
    ** normal no_certificates message to maximize interoperability.
    */
    if (length) {
        remaining = ssl3_ConsumeHandshakeNumber(ss, 3, &b, &length);
        if (remaining < 0)
            goto loser; /* fatal alert already sent by ConsumeHandshake. */
        if ((PRUint32)remaining > length)
            goto decode_loser;
    }

    if (!remaining) {
        if (!(isTLS && isServer)) {
            desc = bad_certificate;
            goto alert_loser;
        }
        /* This is TLS's version of a no_certificate alert. */
        /* I'm a server. I've requested a client cert. He hasn't got one. */
        rv = ssl3_HandleNoCertificate(ss);
        if (rv != SECSuccess) {
            errCode = PORT_GetError();
            goto loser;
        }

        if (ss->version < SSL_LIBRARY_VERSION_TLS_1_3) {
            ss->ssl3.hs.ws = wait_client_key;
        } else {
            TLS13_SET_HS_STATE(ss, wait_finished);
        }
        return SECSuccess;
    }

    ss->ssl3.peerCertArena = PORT_NewArena(DER_DEFAULT_CHUNKSIZE);
    if (ss->ssl3.peerCertArena == NULL) {
        goto loser; /* don't send alerts on memory errors */
    }

    /* First get the peer cert. */
    remaining -= 3;
    if (remaining < 0)
        goto decode_loser;

    size = ssl3_ConsumeHandshakeNumber(ss, 3, &b, &length);
    if (size <= 0)
        goto loser; /* fatal alert already sent by ConsumeHandshake. */

    if (remaining < size)
        goto decode_loser;

    certItem.data = b;
    certItem.len = size;
    b += size;
    length -= size;
    remaining -= size;

    ss->sec.peerCert = CERT_NewTempCertificate(ss->dbHandle, &certItem, NULL,
                                               PR_FALSE, PR_TRUE);
    if (ss->sec.peerCert == NULL) {
        /* We should report an alert if the cert was bad, but not if the
         * problem was just some local problem, like memory error.
         */
        goto ambiguous_err;
    }

    /* Now get all of the CA certs. */
    while (remaining > 0) {
        remaining -= 3;
        if (remaining < 0)
            goto decode_loser;

        size = ssl3_ConsumeHandshakeNumber(ss, 3, &b, &length);
        if (size <= 0)
            goto loser; /* fatal alert already sent by ConsumeHandshake. */

        if (remaining < size)
            goto decode_loser;

        certItem.data = b;
        certItem.len = size;
        b += size;
        length -= size;
        remaining -= size;

        c = PORT_ArenaNew(ss->ssl3.peerCertArena, ssl3CertNode);
        if (c == NULL) {
            goto loser; /* don't send alerts on memory errors */
        }

        c->cert = CERT_NewTempCertificate(ss->dbHandle, &certItem, NULL,
                                          PR_FALSE, PR_TRUE);
        if (c->cert == NULL) {
            goto ambiguous_err;
        }

        c->next = NULL;
        if (lastCert) {
            lastCert->next = c;
        } else {
            ss->ssl3.peerCertChain = c;
        }
        lastCert = c;
    }

    if (remaining != 0)
        goto decode_loser;

    SECKEY_UpdateCertPQG(ss->sec.peerCert);

    if (!isServer && ssl3_ExtensionNegotiated(ss, ssl_cert_status_xtn)) {
        ss->ssl3.hs.ws = wait_certificate_status;
        rv = SECSuccess;
    } else {
        rv = ssl3_AuthCertificate(ss); /* sets ss->ssl3.hs.ws */
    }

    return rv;

ambiguous_err:
    errCode = PORT_GetError();
    switch (errCode) {
        case PR_OUT_OF_MEMORY_ERROR:
        case SEC_ERROR_BAD_DATABASE:
        case SEC_ERROR_NO_MEMORY:
            if (isTLS) {
                desc = internal_error;
                goto alert_loser;
            }
            goto loser;
    }
    ssl3_SendAlertForCertError(ss, errCode);
    goto loser;

decode_loser:
    desc = isTLS ? decode_error : bad_certificate;

alert_loser:
    (void)SSL3_SendAlert(ss, alert_fatal, desc);

loser:
    (void)ssl_MapLowLevelError(errCode);
    return SECFailure;
}

static SECStatus
ssl3_AuthCertificate(sslSocket *ss)
{
    SECStatus rv;
    PRBool isServer = (PRBool)(!!ss->sec.isServer);
    int errCode;

    ss->ssl3.hs.authCertificatePending = PR_FALSE;

    PORT_Assert((ss->ssl3.hs.preliminaryInfo & ssl_preinfo_all) ==
                ssl_preinfo_all);
    /*
     * Ask caller-supplied callback function to validate cert chain.
     */
    rv = (SECStatus)(*ss->authCertificate)(ss->authCertificateArg, ss->fd,
                                           PR_TRUE, isServer);
    if (rv != SECSuccess) {
        errCode = PORT_GetError();
        if (rv != SECWouldBlock) {
            if (ss->handleBadCert) {
                rv = (*ss->handleBadCert)(ss->badCertArg, ss->fd);
            }
        }

        if (rv == SECWouldBlock) {
            if (ss->sec.isServer) {
                errCode = SSL_ERROR_FEATURE_NOT_SUPPORTED_FOR_SERVERS;
                goto loser;
            }
            /* TODO(ekr@rtfm.com): Reenable for TLS 1.3 */
            if (ss->version >= SSL_LIBRARY_VERSION_TLS_1_3) {
                errCode = SSL_ERROR_FEATURE_NOT_SUPPORTED_FOR_VERSION;
                goto loser;
            }

            ss->ssl3.hs.authCertificatePending = PR_TRUE;
            rv = SECSuccess;
        }

        if (rv != SECSuccess) {
            ssl3_SendAlertForCertError(ss, errCode);
            goto loser;
        }
    }

    ss->sec.ci.sid->peerCert = CERT_DupCertificate(ss->sec.peerCert);

    if (!ss->sec.isServer) {
        CERTCertificate *cert = ss->sec.peerCert;

        /* set the server authentication type and size from the value
        ** in the cert. */
        SECKEYPublicKey *pubKey = CERT_ExtractPublicKey(cert);
        ss->sec.authType = ss->ssl3.hs.kea_def->authKeyType;
        ss->sec.keaType = ss->ssl3.hs.kea_def->exchKeyType;
        if (pubKey) {
            KeyType pubKeyType;
            PRInt32 minKey;
            /* This partly fixes Bug 124230 and may cause problems for
             * callers which depend on the old (wrong) behavior. */
            ss->sec.authKeyBits = SECKEY_PublicKeyStrengthInBits(pubKey);
            pubKeyType = SECKEY_GetPublicKeyType(pubKey);
            minKey = ss->sec.authKeyBits;
            switch (pubKeyType) {
                case rsaKey:
                case rsaPssKey:
                case rsaOaepKey:
                    rv =
                        NSS_OptionGet(NSS_RSA_MIN_KEY_SIZE, &minKey);
                    if (rv !=
                        SECSuccess) {
                        minKey =
                            SSL_RSA_MIN_MODULUS_BITS;
                    }
                    break;
                case dsaKey:
                    rv =
                        NSS_OptionGet(NSS_DSA_MIN_KEY_SIZE, &minKey);
                    if (rv !=
                        SECSuccess) {
                        minKey =
                            SSL_DSA_MIN_P_BITS;
                    }
                    break;
                case dhKey:
                    rv =
                        NSS_OptionGet(NSS_DH_MIN_KEY_SIZE, &minKey);
                    if (rv !=
                        SECSuccess) {
                        minKey =
                            SSL_DH_MIN_P_BITS;
                    }
                    break;
                default:
                    break;
            }

            /* Too small: not good enough. Send a fatal alert. */
            /* We aren't checking EC here on the understanding that we only
             * support curves we like, a decision that might need revisiting. */
            if (ss->sec.authKeyBits < minKey) {
                PORT_SetError(SSL_ERROR_WEAK_SERVER_CERT_KEY);
                (void)SSL3_SendAlert(ss, alert_fatal,
                                     ss->version >= SSL_LIBRARY_VERSION_TLS_1_0
                                         ? insufficient_security
                                         : illegal_parameter);
                SECKEY_DestroyPublicKey(pubKey);
                return SECFailure;
            }
            SECKEY_DestroyPublicKey(pubKey);
            pubKey = NULL;
        }

        if (ss->version >= SSL_LIBRARY_VERSION_TLS_1_3) {
            TLS13_SET_HS_STATE(ss, wait_cert_verify);
        } else {
            /* Ephemeral suites require ServerKeyExchange. Export cipher suites
             * with RSA key exchange also require ServerKeyExchange if the
             * authentication key exceeds the key size limit. */
            if (ss->ssl3.hs.kea_def->ephemeral ||
                (ss->ssl3.hs.kea_def->is_limited &&
                 ss->ssl3.hs.kea_def->exchKeyType == ssl_kea_rsa &&
                 ss->sec.authKeyBits > ss->ssl3.hs.kea_def->key_size_limit)) {
                /* require server_key_exchange */
                ss->ssl3.hs.ws = wait_server_key;
            } else {
                /* disallow server_key_exchange */
                ss->ssl3.hs.ws = wait_cert_request;
                /* This is static RSA key exchange so set the key bits to
                 * auth bits. */
                ss->sec.keaKeyBits = ss->sec.authKeyBits;
            }
        }
    } else {
        /* Server */
        if (ss->version < SSL_LIBRARY_VERSION_TLS_1_3) {
            ss->ssl3.hs.ws = wait_client_key;
        } else {
            TLS13_SET_HS_STATE(ss, wait_cert_verify);
        }
    }

    PORT_Assert(rv == SECSuccess);
    if (rv != SECSuccess) {
        errCode = SEC_ERROR_LIBRARY_FAILURE;
        goto loser;
    }

    return SECSuccess;

loser:
    (void)ssl_MapLowLevelError(errCode);
    return SECFailure;
}

static SECStatus ssl3_FinishHandshake(sslSocket *ss);

static SECStatus
ssl3_AlwaysFail(sslSocket *ss)
{
    PORT_SetError(PR_INVALID_STATE_ERROR);
    return SECFailure;
}

/* Caller must hold 1stHandshakeLock.
*/
SECStatus
ssl3_AuthCertificateComplete(sslSocket *ss, PRErrorCode error)
{
    SECStatus rv;

    PORT_Assert(ss->opt.noLocks || ssl_Have1stHandshakeLock(ss));

    if (ss->sec.isServer) {
        PORT_SetError(SSL_ERROR_FEATURE_NOT_SUPPORTED_FOR_SERVERS);
        return SECFailure;
    }

    ssl_GetRecvBufLock(ss);
    ssl_GetSSL3HandshakeLock(ss);

    if (!ss->ssl3.hs.authCertificatePending) {
        PORT_SetError(PR_INVALID_STATE_ERROR);
        rv = SECFailure;
        goto done;
    }

    ss->ssl3.hs.authCertificatePending = PR_FALSE;

    if (error != 0) {
        ss->ssl3.hs.restartTarget = ssl3_AlwaysFail;
        ssl3_SendAlertForCertError(ss, error);
        rv = SECSuccess;
    } else if (ss->ssl3.hs.restartTarget != NULL) {
        sslRestartTarget target = ss->ssl3.hs.restartTarget;
        ss->ssl3.hs.restartTarget = NULL;

        if (target == ssl3_FinishHandshake) {
            SSL_TRC(3, ("%d: SSL3[%p]: certificate authentication lost the race"
                        " with peer's finished message",
                        SSL_GETPID(), ss->fd));
        }

        rv = target(ss);
        /* Even if we blocked here, we have accomplished enough to claim
         * success. Any remaining work will be taken care of by subsequent
         * calls to SSL_ForceHandshake/PR_Send/PR_Read/etc.
         */
        if (rv == SECWouldBlock) {
            rv = SECSuccess;
        }
    } else {
        SSL_TRC(3, ("%d: SSL3[%p]: certificate authentication won the race with"
                    " peer's finished message",
                    SSL_GETPID(), ss->fd));

        PORT_Assert(!ss->ssl3.hs.isResuming);
        PORT_Assert(ss->ssl3.hs.ws != idle_handshake);

        if (ss->opt.enableFalseStart &&
            !ss->firstHsDone &&
            !ss->ssl3.hs.isResuming &&
            ssl3_WaitingForServerSecondRound(ss)) {
            /* ssl3_SendClientSecondRound deferred the false start check because
             * certificate authentication was pending, so we do it now if we still
             * haven't received all of the server's second round yet.
             */
            rv = ssl3_CheckFalseStart(ss);
        } else {
            rv = SECSuccess;
        }
    }

done:
    ssl_ReleaseSSL3HandshakeLock(ss);
    ssl_ReleaseRecvBufLock(ss);

    return rv;
}

static SECStatus
ssl3_ComputeTLSFinished(sslSocket *ss, ssl3CipherSpec *spec,
                        PRBool isServer,
                        const SSL3Hashes *hashes,
                        TLSFinished *tlsFinished)
{
    SECStatus rv;
    CK_TLS_MAC_PARAMS tls_mac_params;
    SECItem param = { siBuffer, NULL, 0 };
    PK11Context *prf_context;
    unsigned int retLen;

    if (!spec->master_secret || spec->bypassCiphers) {
        const char *label = isServer ? "server finished" : "client finished";
        unsigned int len = 15;

        return ssl3_TLSPRFWithMasterSecret(spec, label, len, hashes->u.raw,
                                           hashes->len, tlsFinished->verify_data,
                                           sizeof tlsFinished->verify_data);
    }

    if (spec->version < SSL_LIBRARY_VERSION_TLS_1_2) {
        tls_mac_params.prfMechanism = CKM_TLS_PRF;
    } else {
        tls_mac_params.prfMechanism = ssl3_GetPrfHashMechanism(ss);
    }
    tls_mac_params.ulMacLength = 12;
    tls_mac_params.ulServerOrClient = isServer ? 1 : 2;
    param.data = (unsigned char *)&tls_mac_params;
    param.len = sizeof(tls_mac_params);
    prf_context = PK11_CreateContextBySymKey(CKM_TLS_MAC, CKA_SIGN,
                                             spec->master_secret, &param);
    if (!prf_context)
        return SECFailure;

    rv = PK11_DigestBegin(prf_context);
    rv |= PK11_DigestOp(prf_context, hashes->u.raw, hashes->len);
    rv |= PK11_DigestFinal(prf_context, tlsFinished->verify_data, &retLen,
                           sizeof tlsFinished->verify_data);
    PORT_Assert(rv != SECSuccess || retLen == sizeof tlsFinished->verify_data);

    PK11_DestroyContext(prf_context, PR_TRUE);

    return rv;
}

/* The calling function must acquire and release the appropriate
 * lock (e.g., ssl_GetSpecReadLock / ssl_ReleaseSpecReadLock for
 * ss->ssl3.crSpec).
 */
SECStatus
ssl3_TLSPRFWithMasterSecret(ssl3CipherSpec *spec, const char *label,
                            unsigned int labelLen, const unsigned char *val, unsigned int valLen,
                            unsigned char *out, unsigned int outLen)
{
    SECStatus rv = SECSuccess;

    if (spec->master_secret && !spec->bypassCiphers) {
        SECItem param = { siBuffer, NULL, 0 };
        CK_MECHANISM_TYPE mech = CKM_TLS_PRF_GENERAL;
        PK11Context *prf_context;
        unsigned int retLen;

        if (spec->version >= SSL_LIBRARY_VERSION_TLS_1_2) {
            mech = CKM_NSS_TLS_PRF_GENERAL_SHA256;
        }
        prf_context = PK11_CreateContextBySymKey(mech, CKA_SIGN,
                                                 spec->master_secret, &param);
        if (!prf_context)
            return SECFailure;

        rv = PK11_DigestBegin(prf_context);
        rv |= PK11_DigestOp(prf_context, (unsigned char *)label, labelLen);
        rv |= PK11_DigestOp(prf_context, val, valLen);
        rv |= PK11_DigestFinal(prf_context, out, &retLen, outLen);
        PORT_Assert(rv != SECSuccess || retLen == outLen);

        PK11_DestroyContext(prf_context, PR_TRUE);
    } else {
/* bypass PKCS11 */
#ifdef NO_PKCS11_BYPASS
        PORT_Assert(spec->master_secret);
        PORT_SetError(SEC_ERROR_LIBRARY_FAILURE);
        rv = SECFailure;
#else
        SECItem inData = { siBuffer };
        SECItem outData = { siBuffer };
        PRBool isFIPS = PR_FALSE;

        inData.data = (unsigned char *)val;
        inData.len = valLen;
        outData.data = out;
        outData.len = outLen;
        if (spec->version >= SSL_LIBRARY_VERSION_TLS_1_2) {
            rv = TLS_P_hash(HASH_AlgSHA256, &spec->msItem, label, &inData,
                            &outData, isFIPS);
        } else {
            rv = TLS_PRF(&spec->msItem, label, &inData, &outData, isFIPS);
        }
        PORT_Assert(rv != SECSuccess || outData.len == outLen);
#endif
    }
    return rv;
}

/* called from ssl3_SendClientSecondRound
 *             ssl3_HandleFinished
 */
static SECStatus
ssl3_SendNextProto(sslSocket *ss)
{
    SECStatus rv;
    int padding_len;
    static const unsigned char padding[32] = { 0 };

    if (ss->ssl3.nextProto.len == 0 ||
        ss->ssl3.nextProtoState == SSL_NEXT_PROTO_SELECTED) {
        return SECSuccess;
    }

    PORT_Assert(ss->opt.noLocks || ssl_HaveXmitBufLock(ss));
    PORT_Assert(ss->opt.noLocks || ssl_HaveSSL3HandshakeLock(ss));

    padding_len = 32 - ((ss->ssl3.nextProto.len + 2) % 32);

    rv = ssl3_AppendHandshakeHeader(ss, next_proto, ss->ssl3.nextProto.len +
                                                        2 +
                                                        padding_len);
    if (rv != SECSuccess) {
        return rv; /* error code set by AppendHandshakeHeader */
    }
    rv = ssl3_AppendHandshakeVariable(ss, ss->ssl3.nextProto.data,
                                      ss->ssl3.nextProto.len, 1);
    if (rv != SECSuccess) {
        return rv; /* error code set by AppendHandshake */
    }
    rv = ssl3_AppendHandshakeVariable(ss, padding, padding_len, 1);
    if (rv != SECSuccess) {
        return rv; /* error code set by AppendHandshake */
    }
    return rv;
}

/* called from ssl3_SendFinished
 *
 * This function is simply a debugging aid and therefore does not return a
 * SECStatus. */
static void
ssl3_RecordKeyLog(sslSocket *ss)
{
#ifdef NSS_ALLOW_SSLKEYLOGFILE
    SECStatus rv;
    SECItem *keyData;
    char buf[14 /* "CLIENT_RANDOM " */ +
             SSL3_RANDOM_LENGTH * 2 /* client_random */ +
             1 /* " " */ +
             48 * 2 /* master secret */ +
             1 /* new line */];
    unsigned int j;

    PORT_Assert(ss->opt.noLocks || ssl_HaveSSL3HandshakeLock(ss));

    if (!ssl_keylog_iob)
        return;

    rv = PK11_ExtractKeyValue(ss->ssl3.cwSpec->master_secret);
    if (rv != SECSuccess)
        return;

    ssl_GetSpecReadLock(ss);

    /* keyData does not need to be freed. */
    keyData = PK11_GetKeyData(ss->ssl3.cwSpec->master_secret);
    if (!keyData || !keyData->data || keyData->len != 48) {
        ssl_ReleaseSpecReadLock(ss);
        return;
    }

    /* https://developer.mozilla.org/en/NSS_Key_Log_Format */

    /* There could be multiple, concurrent writers to the
     * keylog, so we have to do everything in a single call to
     * fwrite. */

    memcpy(buf, "CLIENT_RANDOM ", 14);
    j = 14;
    hexEncode(buf + j, ss->ssl3.hs.client_random.rand, SSL3_RANDOM_LENGTH);
    j += SSL3_RANDOM_LENGTH * 2;
    buf[j++] = ' ';
    hexEncode(buf + j, keyData->data, 48);
    j += 48 * 2;
    buf[j++] = '\n';

    PORT_Assert(j == sizeof(buf));

    ssl_ReleaseSpecReadLock(ss);

    if (fwrite(buf, sizeof(buf), 1, ssl_keylog_iob) != 1)
        return;
    fflush(ssl_keylog_iob);
    return;
#endif
}

/* called from ssl3_SendClientSecondRound
 *             ssl3_HandleClientHello
 *             ssl3_HandleFinished
 */
static SECStatus
ssl3_SendFinished(sslSocket *ss, PRInt32 flags)
{
    ssl3CipherSpec *cwSpec;
    PRBool isTLS;
    PRBool isServer = ss->sec.isServer;
    SECStatus rv;
    SSL3Sender sender = isServer ? sender_server : sender_client;
    SSL3Hashes hashes;
    TLSFinished tlsFinished;

    SSL_TRC(3, ("%d: SSL3[%d]: send finished handshake", SSL_GETPID(), ss->fd));

    PORT_Assert(ss->opt.noLocks || ssl_HaveXmitBufLock(ss));
    PORT_Assert(ss->opt.noLocks || ssl_HaveSSL3HandshakeLock(ss));

    ssl_GetSpecReadLock(ss);
    cwSpec = ss->ssl3.cwSpec;
    isTLS = (PRBool)(cwSpec->version > SSL_LIBRARY_VERSION_3_0);
    rv = ssl3_ComputeHandshakeHashes(ss, cwSpec, &hashes, sender);
    if (isTLS && rv == SECSuccess) {
        rv = ssl3_ComputeTLSFinished(ss, cwSpec, isServer, &hashes, &tlsFinished);
    }
    ssl_ReleaseSpecReadLock(ss);
    if (rv != SECSuccess) {
        goto fail; /* err code was set by ssl3_ComputeHandshakeHashes */
    }

    if (isTLS) {
        if (isServer)
            ss->ssl3.hs.finishedMsgs.tFinished[1] = tlsFinished;
        else
            ss->ssl3.hs.finishedMsgs.tFinished[0] = tlsFinished;
        ss->ssl3.hs.finishedBytes = sizeof tlsFinished;
        rv = ssl3_AppendHandshakeHeader(ss, finished, sizeof tlsFinished);
        if (rv != SECSuccess)
            goto fail; /* err set by AppendHandshake. */
        rv = ssl3_AppendHandshake(ss, &tlsFinished, sizeof tlsFinished);
        if (rv != SECSuccess)
            goto fail; /* err set by AppendHandshake. */
    } else {
        if (isServer)
            ss->ssl3.hs.finishedMsgs.sFinished[1] = hashes.u.s;
        else
            ss->ssl3.hs.finishedMsgs.sFinished[0] = hashes.u.s;
        PORT_Assert(hashes.len == sizeof hashes.u.s);
        ss->ssl3.hs.finishedBytes = sizeof hashes.u.s;
        rv = ssl3_AppendHandshakeHeader(ss, finished, sizeof hashes.u.s);
        if (rv != SECSuccess)
            goto fail; /* err set by AppendHandshake. */
        rv = ssl3_AppendHandshake(ss, &hashes.u.s, sizeof hashes.u.s);
        if (rv != SECSuccess)
            goto fail; /* err set by AppendHandshake. */
    }
    rv = ssl3_FlushHandshake(ss, flags);
    if (rv != SECSuccess) {
        goto fail; /* error code set by ssl3_FlushHandshake */
    }

    ssl3_RecordKeyLog(ss);

    return SECSuccess;

fail:
    return rv;
}

/* wrap the master secret, and put it into the SID.
 * Caller holds the Spec read lock.
 */
SECStatus
ssl3_CacheWrappedMasterSecret(sslSocket *ss, sslSessionID *sid,
                              ssl3CipherSpec *spec, SSLAuthType authType)
{
    PK11SymKey *wrappingKey = NULL;
    PK11SlotInfo *symKeySlot;
    void *pwArg = ss->pkcs11PinArg;
    SECStatus rv = SECFailure;
    PRBool isServer = ss->sec.isServer;
    CK_MECHANISM_TYPE mechanism = CKM_INVALID_MECHANISM;

    symKeySlot = PK11_GetSlotFromKey(spec->master_secret);
    if (!isServer) {
        int wrapKeyIndex;
        int incarnation;

        /* these next few functions are mere accessors and don't fail. */
        sid->u.ssl3.masterWrapIndex = wrapKeyIndex =
            PK11_GetCurrentWrapIndex(symKeySlot);
        PORT_Assert(wrapKeyIndex == 0); /* array has only one entry! */

        sid->u.ssl3.masterWrapSeries = incarnation =
            PK11_GetSlotSeries(symKeySlot);
        sid->u.ssl3.masterSlotID = PK11_GetSlotID(symKeySlot);
        sid->u.ssl3.masterModuleID = PK11_GetModuleID(symKeySlot);
        sid->u.ssl3.masterValid = PR_TRUE;
        /* Get the default wrapping key, for wrapping the master secret before
         * placing it in the SID cache entry. */
        wrappingKey = PK11_GetWrapKey(symKeySlot, wrapKeyIndex,
                                      CKM_INVALID_MECHANISM, incarnation,
                                      pwArg);
        if (wrappingKey) {
            mechanism = PK11_GetMechanism(wrappingKey); /* can't fail. */
        } else {
            int keyLength;
            /* if the wrappingKey doesn't exist, attempt to create it.
             * Note: we intentionally ignore errors here.  If we cannot
             * generate a wrapping key, it is not fatal to this SSL connection,
             * but we will not be able to restart this session.
             */
            mechanism = PK11_GetBestWrapMechanism(symKeySlot);
            keyLength = PK11_GetBestKeyLength(symKeySlot, mechanism);
            /* Zero length means fixed key length algorithm, or error.
             * It's ambiguous.
             */
            wrappingKey = PK11_KeyGen(symKeySlot, mechanism, NULL,
                                      keyLength, pwArg);
            if (wrappingKey) {
                PK11_SetWrapKey(symKeySlot, wrapKeyIndex, wrappingKey);
            }
        }
    } else {
        /* server socket using session cache. */
        mechanism = PK11_GetBestWrapMechanism(symKeySlot);
        if (mechanism != CKM_INVALID_MECHANISM) {
            wrappingKey =
                ssl3_GetWrappingKey(ss, symKeySlot, ss->sec.serverCert,
                                    mechanism, pwArg);
            if (wrappingKey) {
                mechanism = PK11_GetMechanism(wrappingKey); /* can't fail. */
            }
        }
    }

    sid->u.ssl3.masterWrapMech = mechanism;
    PK11_FreeSlot(symKeySlot);

    if (wrappingKey) {
        SECItem wmsItem;

        wmsItem.data = sid->u.ssl3.keys.wrapped_master_secret;
        wmsItem.len = sizeof sid->u.ssl3.keys.wrapped_master_secret;
        rv = PK11_WrapSymKey(mechanism, NULL, wrappingKey,
                             spec->master_secret, &wmsItem);
        /* rv is examined below. */
        sid->u.ssl3.keys.wrapped_master_secret_len = wmsItem.len;
        PK11_FreeSymKey(wrappingKey);
    }
    return rv;
}

/* Called from ssl3_HandlePostHelloHandshakeMessage() when it has deciphered
 * a complete ssl3 Finished message from the peer.
 * Caller must hold Handshake and RecvBuf locks.
 */
static SECStatus
ssl3_HandleFinished(sslSocket *ss, SSL3Opaque *b, PRUint32 length,
                    const SSL3Hashes *hashes)
{
    sslSessionID *sid = ss->sec.ci.sid;
    SECStatus rv = SECSuccess;
    PRBool isServer = ss->sec.isServer;
    PRBool isTLS;

    PORT_Assert(ss->opt.noLocks || ssl_HaveRecvBufLock(ss));
    PORT_Assert(ss->opt.noLocks || ssl_HaveSSL3HandshakeLock(ss));

    SSL_TRC(3, ("%d: SSL3[%d]: handle finished handshake",
                SSL_GETPID(), ss->fd));

    if (ss->ssl3.hs.ws != wait_finished) {
        SSL3_SendAlert(ss, alert_fatal, unexpected_message);
        PORT_SetError(SSL_ERROR_RX_UNEXPECTED_FINISHED);
        return SECFailure;
    }

    if (!hashes) {
        PORT_Assert(0);
        SSL3_SendAlert(ss, alert_fatal, internal_error);
        PORT_SetError(SEC_ERROR_LIBRARY_FAILURE);
        return SECFailure;
    }

    isTLS = (PRBool)(ss->ssl3.crSpec->version > SSL_LIBRARY_VERSION_3_0);
    if (isTLS) {
        TLSFinished tlsFinished;

        if (length != sizeof tlsFinished) {
            (void)SSL3_SendAlert(ss, alert_fatal, decode_error);
            PORT_SetError(SSL_ERROR_RX_MALFORMED_FINISHED);
            return SECFailure;
        }
        rv = ssl3_ComputeTLSFinished(ss, ss->ssl3.crSpec, !isServer,
                                     hashes, &tlsFinished);
        if (!isServer)
            ss->ssl3.hs.finishedMsgs.tFinished[1] = tlsFinished;
        else
            ss->ssl3.hs.finishedMsgs.tFinished[0] = tlsFinished;
        ss->ssl3.hs.finishedBytes = sizeof tlsFinished;
        if (rv != SECSuccess ||
            0 != NSS_SecureMemcmp(&tlsFinished, b, length)) {
            (void)SSL3_SendAlert(ss, alert_fatal, decrypt_error);
            PORT_SetError(SSL_ERROR_BAD_HANDSHAKE_HASH_VALUE);
            return SECFailure;
        }
    } else {
        if (length != sizeof(SSL3Finished)) {
            (void)ssl3_IllegalParameter(ss);
            PORT_SetError(SSL_ERROR_RX_MALFORMED_FINISHED);
            return SECFailure;
        }

        if (!isServer)
            ss->ssl3.hs.finishedMsgs.sFinished[1] = hashes->u.s;
        else
            ss->ssl3.hs.finishedMsgs.sFinished[0] = hashes->u.s;
        PORT_Assert(hashes->len == sizeof hashes->u.s);
        ss->ssl3.hs.finishedBytes = sizeof hashes->u.s;
        if (0 != NSS_SecureMemcmp(&hashes->u.s, b, length)) {
            (void)ssl3_HandshakeFailure(ss);
            PORT_SetError(SSL_ERROR_BAD_HANDSHAKE_HASH_VALUE);
            return SECFailure;
        }
    }

    ssl_GetXmitBufLock(ss); /*************************************/

    if ((isServer && !ss->ssl3.hs.isResuming) ||
        (!isServer && ss->ssl3.hs.isResuming)) {
        PRInt32 flags = 0;

        /* Send a NewSessionTicket message if the client sent us
         * either an empty session ticket, or one that did not verify.
         * (Note that if either of these conditions was met, then the
         * server has sent a SessionTicket extension in the
         * ServerHello message.)
         */
        if (isServer && !ss->ssl3.hs.isResuming &&
            ssl3_ExtensionNegotiated(ss, ssl_session_ticket_xtn) &&
            ssl3_KEASupportsTickets(ss->ssl3.hs.kea_def)) {
            /* RFC 5077 Section 3.3: "In the case of a full handshake, the
             * server MUST verify the client's Finished message before sending
             * the ticket." Presumably, this also means that the client's
             * certificate, if any, must be verified beforehand too.
             */
            rv = ssl3_SendNewSessionTicket(ss);
            if (rv != SECSuccess) {
                goto xmit_loser;
            }
        }

        rv = ssl3_SendChangeCipherSpecs(ss);
        if (rv != SECSuccess) {
            goto xmit_loser; /* err is set. */
        }
        /* If this thread is in SSL_SecureSend (trying to write some data)
        ** then set the ssl_SEND_FLAG_FORCE_INTO_BUFFER flag, so that the
        ** last two handshake messages (change cipher spec and finished)
        ** will be sent in the same send/write call as the application data.
        */
        if (ss->writerThread == PR_GetCurrentThread()) {
            flags = ssl_SEND_FLAG_FORCE_INTO_BUFFER;
        }

        if (!isServer && !ss->firstHsDone) {
            rv = ssl3_SendNextProto(ss);
            if (rv != SECSuccess) {
                goto xmit_loser; /* err code was set. */
            }
        }

        if (IS_DTLS(ss)) {
            flags |= ssl_SEND_FLAG_NO_RETRANSMIT;
        }

        rv = ssl3_SendFinished(ss, flags);
        if (rv != SECSuccess) {
            goto xmit_loser; /* err is set. */
        }
    }

xmit_loser:
    ssl_ReleaseXmitBufLock(ss); /*************************************/
    if (rv != SECSuccess) {
        return rv;
    }

    if (sid->cached == never_cached && !ss->opt.noCache && ss->sec.cache) {
        rv = ssl3_FillInCachedSID(ss, sid);

        /* If the wrap failed, we don't cache the sid.
         * The connection continues normally however.
         */
        ss->ssl3.hs.cacheSID = rv == SECSuccess;
    }

    if (ss->ssl3.hs.authCertificatePending) {
        if (ss->ssl3.hs.restartTarget) {
            PR_NOT_REACHED("ssl3_HandleFinished: unexpected restartTarget");
            PORT_SetError(SEC_ERROR_LIBRARY_FAILURE);
            return SECFailure;
        }

        ss->ssl3.hs.restartTarget = ssl3_FinishHandshake;
        return SECWouldBlock;
    }

    rv = ssl3_FinishHandshake(ss);
    return rv;
}

SECStatus
ssl3_FillInCachedSID(sslSocket *ss, sslSessionID *sid)
{
    SECStatus rv;

    /* fill in the sid */
    sid->u.ssl3.cipherSuite =
            ss->version >= SSL_LIBRARY_VERSION_TLS_1_3 ?
            ss->ssl3.hs.origCipherSuite : ss->ssl3.hs.cipher_suite;
    sid->u.ssl3.compression = ss->ssl3.hs.compression;
    sid->u.ssl3.policy = ss->ssl3.policy;
#ifndef NSS_DISABLE_ECC
    sid->u.ssl3.negotiatedECCurves = ss->ssl3.hs.negotiatedECCurves;
#endif
    sid->version = ss->version;
    sid->authType = ss->sec.authType;
    sid->authKeyBits = ss->sec.authKeyBits;
    sid->keaType = ss->sec.keaType;
    sid->keaKeyBits = ss->sec.keaKeyBits;
    sid->lastAccessTime = sid->creationTime = ssl_Time();
    sid->expirationTime = sid->creationTime + ssl3_sid_timeout;
    sid->localCert = CERT_DupCertificate(ss->sec.localCert);
    if (ss->sec.isServer) {
        memcpy(&sid->certType, &ss->sec.serverCert->certType, sizeof(sid->certType));
    } else {
        sid->certType.authType = ssl_auth_null;
    }

    ssl_GetSpecReadLock(ss); /*************************************/

    /* Copy the master secret (wrapped or unwrapped) into the sid */
    if (ss->ssl3.crSpec->msItem.len && ss->ssl3.crSpec->msItem.data) {
        sid->u.ssl3.keys.wrapped_master_secret_len =
                ss->ssl3.crSpec->msItem.len;
        memcpy(sid->u.ssl3.keys.wrapped_master_secret,
               ss->ssl3.crSpec->msItem.data, ss->ssl3.crSpec->msItem.len);
        sid->u.ssl3.masterValid = PR_TRUE;
        sid->u.ssl3.keys.msIsWrapped = PR_FALSE;
        rv = SECSuccess;
    } else {
        rv = ssl3_CacheWrappedMasterSecret(ss, ss->sec.ci.sid,
                                           ss->ssl3.crSpec,
                                           ss->ssl3.hs.kea_def->authKeyType);
        sid->u.ssl3.keys.msIsWrapped = PR_TRUE;
    }
    ssl_ReleaseSpecReadLock(ss); /*************************************/

    return rv;
}

/* The return type is SECStatus instead of void because this function needs
 * to have type sslRestartTarget.
 */
SECStatus
ssl3_FinishHandshake(sslSocket *ss)
{
    PORT_Assert(ss->opt.noLocks || ssl_HaveRecvBufLock(ss));
    PORT_Assert(ss->opt.noLocks || ssl_HaveSSL3HandshakeLock(ss));
    PORT_Assert(ss->ssl3.hs.restartTarget == NULL);

    /* The first handshake is now completed. */
    ss->handshake = NULL;

    /* RFC 5077 Section 3.3: "The client MUST NOT treat the ticket as valid
     * until it has verified the server's Finished message." When the server
     * sends a NewSessionTicket in a resumption handshake, we must wait until
     * the handshake is finished (we have verified the server's Finished
     * AND the server's certificate) before we update the ticket in the sid.
     *
     * This must be done before we call (*ss->sec.cache)(ss->sec.ci.sid)
     * because CacheSID requires the session ticket to already be set, and also
     * because of the lazy lock creation scheme used by CacheSID and
     * ssl3_SetSIDSessionTicket.
     */
    if (ss->ssl3.hs.receivedNewSessionTicket) {
        PORT_Assert(!ss->sec.isServer);
        ssl3_SetSIDSessionTicket(ss->sec.ci.sid, &ss->ssl3.hs.newSessionTicket);
        /* The sid took over the ticket data */
        PORT_Assert(!ss->ssl3.hs.newSessionTicket.ticket.data);
        ss->ssl3.hs.receivedNewSessionTicket = PR_FALSE;
    }

    if (ss->ssl3.hs.cacheSID) {
        PORT_Assert(ss->sec.ci.sid->cached == never_cached);
        PORT_Assert(ss->sec.cache);
        (*ss->sec.cache)(ss->sec.ci.sid);
        ss->ssl3.hs.cacheSID = PR_FALSE;
    }

    ss->ssl3.hs.canFalseStart = PR_FALSE; /* False Start phase is complete */
    ss->ssl3.hs.ws = idle_handshake;

    ssl_FinishHandshake(ss);

    return SECSuccess;
}

/* Called from ssl3_HandleHandshake() when it has gathered a complete ssl3
 * hanshake message.
 * Caller must hold Handshake and RecvBuf locks.
 */
SECStatus
ssl3_HandleHandshakeMessage(sslSocket *ss, SSL3Opaque *b, PRUint32 length)
{
    SECStatus rv = SECSuccess;
    SSL3HandshakeType type = ss->ssl3.hs.msg_type;
    SSL3Hashes hashes; /* computed hashes are put here. */
    SSL3Hashes *hashesPtr = NULL; /* Set when hashes are computed */
    PRUint8 hdr[4];
    PRUint8 dtlsData[8];
    PRBool computeHashes = PR_FALSE;

    PORT_Assert(ss->opt.noLocks || ssl_HaveRecvBufLock(ss));
    PORT_Assert(ss->opt.noLocks || ssl_HaveSSL3HandshakeLock(ss));
    /*
     * We have to compute the hashes before we update them with the
     * current message.
     */
    if (ss->version < SSL_LIBRARY_VERSION_TLS_1_3) {
        if (((type == finished) && (ss->ssl3.hs.ws == wait_finished)) ||
            ((type == certificate_verify) &&
             (ss->ssl3.hs.ws == wait_cert_verify))) {
            computeHashes = PR_TRUE;
        }
    } else {
        if (type == certificate_verify) {
            computeHashes =
                TLS13_IN_HS_STATE(ss, wait_cert_verify);
        } else if (type == finished) {
            computeHashes =
                TLS13_IN_HS_STATE(ss, wait_cert_request, wait_finished);
        }
    }

    ssl_GetSpecReadLock(ss); /************************************/
    if (computeHashes) {
        SSL3Sender sender = (SSL3Sender)0;
        ssl3CipherSpec *rSpec = ss->version >= SSL_LIBRARY_VERSION_TLS_1_3 ? ss->ssl3.crSpec
                                                                           : ss->ssl3.prSpec;

        if (type == finished) {
            sender = ss->sec.isServer ? sender_client : sender_server;
            rSpec = ss->ssl3.crSpec;
        }
        rv = ssl3_ComputeHandshakeHashes(ss, rSpec, &hashes, sender);
        if (rv == SECSuccess) {
            hashesPtr = &hashes;
        }
    }
    ssl_ReleaseSpecReadLock(ss); /************************************/
    if (rv != SECSuccess) {
        return rv; /* error code was set by ssl3_ComputeHandshakeHashes*/
    }
    SSL_TRC(30, ("%d: SSL3[%d]: handle handshake message: %s", SSL_GETPID(),
                 ss->fd, ssl3_DecodeHandshakeType(ss->ssl3.hs.msg_type)));

    hdr[0] = (PRUint8)ss->ssl3.hs.msg_type;
    hdr[1] = (PRUint8)(length >> 16);
    hdr[2] = (PRUint8)(length >> 8);
    hdr[3] = (PRUint8)(length);

    /* Start new handshake hashes when we start a new handshake */
    if (ss->ssl3.hs.msg_type == client_hello) {
        rv = ssl3_RestartHandshakeHashes(ss);
        if (rv != SECSuccess) {
            return rv;
        }
    }
    /* We should not include hello_request and hello_verify_request messages
     * in the handshake hashes */
    if ((ss->ssl3.hs.msg_type != hello_request) &&
        (ss->ssl3.hs.msg_type != hello_verify_request)) {
        rv = ssl3_UpdateHandshakeHashes(ss, (unsigned char *)hdr, 4);
        if (rv != SECSuccess)
            return rv; /* err code already set. */

        /* Extra data to simulate a complete DTLS handshake fragment */
        if (IS_DTLS(ss)) {
            /* Sequence number */
            dtlsData[0] = MSB(ss->ssl3.hs.recvMessageSeq);
            dtlsData[1] = LSB(ss->ssl3.hs.recvMessageSeq);

            /* Fragment offset */
            dtlsData[2] = 0;
            dtlsData[3] = 0;
            dtlsData[4] = 0;

            /* Fragment length */
            dtlsData[5] = (PRUint8)(length >> 16);
            dtlsData[6] = (PRUint8)(length >> 8);
            dtlsData[7] = (PRUint8)(length);

            rv = ssl3_UpdateHandshakeHashes(ss, (unsigned char *)dtlsData,
                                            sizeof(dtlsData));
            if (rv != SECSuccess)
                return rv; /* err code already set. */
        }

        /* The message body */
        rv = ssl3_UpdateHandshakeHashes(ss, b, length);
        if (rv != SECSuccess)
            return rv; /* err code already set. */
    }

    PORT_SetError(0); /* each message starts with no error. */

    if (ss->ssl3.hs.ws == wait_certificate_status &&
        ss->ssl3.hs.msg_type != certificate_status) {
        /* If we negotiated the certificate_status extension then we deferred
         * certificate validation until we get the CertificateStatus messsage.
         * But the CertificateStatus message is optional. If the server did
         * not send it then we need to validate the certificate now. If the
         * server does send the CertificateStatus message then we will
         * authenticate the certificate in ssl3_HandleCertificateStatus.
         */
        rv = ssl3_AuthCertificate(ss); /* sets ss->ssl3.hs.ws */
        PORT_Assert(rv != SECWouldBlock);
        if (rv != SECSuccess) {
            return rv;
        }
    }

    switch (ss->ssl3.hs.msg_type) {
        case client_hello:
            if (!ss->sec.isServer) {
                (void)SSL3_SendAlert(ss, alert_fatal, unexpected_message);
                PORT_SetError(SSL_ERROR_RX_UNEXPECTED_CLIENT_HELLO);
                return SECFailure;
            }
            rv = ssl3_HandleClientHello(ss, b, length);
            break;
        case server_hello:
            if (ss->sec.isServer) {
                (void)SSL3_SendAlert(ss, alert_fatal, unexpected_message);
                PORT_SetError(SSL_ERROR_RX_UNEXPECTED_SERVER_HELLO);
                return SECFailure;
            }
            rv = ssl3_HandleServerHello(ss, b, length);
            break;
        default:
            if (ss->version < SSL_LIBRARY_VERSION_TLS_1_3) {
                rv = ssl3_HandlePostHelloHandshakeMessage(ss, b, length, hashesPtr);
            } else {
                rv = tls13_HandlePostHelloHandshakeMessage(ss, b, length,
                                                           hashesPtr);
            }
            break;
    }

    if (IS_DTLS(ss) && (rv != SECFailure)) {
        /* Increment the expected sequence number */
        ss->ssl3.hs.recvMessageSeq++;
    }
    return rv;
}

static SECStatus
ssl3_HandlePostHelloHandshakeMessage(sslSocket *ss, SSL3Opaque *b,
                                     PRUint32 length, SSL3Hashes *hashesPtr)
{
    SECStatus rv;
    PORT_Assert(ss->version < SSL_LIBRARY_VERSION_TLS_1_3);

    switch (ss->ssl3.hs.msg_type) {
        case hello_request:
            if (length != 0) {
                (void)ssl3_DecodeError(ss);
                PORT_SetError(SSL_ERROR_RX_MALFORMED_HELLO_REQUEST);
                return SECFailure;
            }
            if (ss->sec.isServer) {
                (void)SSL3_SendAlert(ss, alert_fatal, unexpected_message);
                PORT_SetError(SSL_ERROR_RX_UNEXPECTED_HELLO_REQUEST);
                return SECFailure;
            }
            rv = ssl3_HandleHelloRequest(ss);
            break;
        case hello_verify_request:
            if (!IS_DTLS(ss) || ss->sec.isServer) {
                (void)SSL3_SendAlert(ss, alert_fatal, unexpected_message);
                PORT_SetError(SSL_ERROR_RX_UNEXPECTED_HELLO_VERIFY_REQUEST);
                return SECFailure;
            }
            rv = dtls_HandleHelloVerifyRequest(ss, b, length);
            break;
        case certificate:
            rv = ssl3_HandleCertificate(ss, b, length);
            break;
        case certificate_status:
            rv = ssl3_HandleCertificateStatus(ss, b, length);
            break;
        case server_key_exchange:
            if (ss->sec.isServer) {
                (void)SSL3_SendAlert(ss, alert_fatal, unexpected_message);
                PORT_SetError(SSL_ERROR_RX_UNEXPECTED_SERVER_KEY_EXCH);
                return SECFailure;
            }
            rv = ssl3_HandleServerKeyExchange(ss, b, length);
            break;
        case certificate_request:
            if (ss->sec.isServer) {
                (void)SSL3_SendAlert(ss, alert_fatal, unexpected_message);
                PORT_SetError(SSL_ERROR_RX_UNEXPECTED_CERT_REQUEST);
                return SECFailure;
            }
            rv = ssl3_HandleCertificateRequest(ss, b, length);
            break;
        case server_hello_done:
            if (length != 0) {
                (void)ssl3_DecodeError(ss);
                PORT_SetError(SSL_ERROR_RX_MALFORMED_HELLO_DONE);
                return SECFailure;
            }
            if (ss->sec.isServer) {
                (void)SSL3_SendAlert(ss, alert_fatal, unexpected_message);
                PORT_SetError(SSL_ERROR_RX_UNEXPECTED_HELLO_DONE);
                return SECFailure;
            }
            rv = ssl3_HandleServerHelloDone(ss);
            break;
        case certificate_verify:
            if (!ss->sec.isServer) {
                (void)SSL3_SendAlert(ss, alert_fatal, unexpected_message);
                PORT_SetError(SSL_ERROR_RX_UNEXPECTED_CERT_VERIFY);
                return SECFailure;
            }
            rv = ssl3_HandleCertificateVerify(ss, b, length, hashesPtr);
            break;
        case client_key_exchange:
            if (!ss->sec.isServer) {
                (void)SSL3_SendAlert(ss, alert_fatal, unexpected_message);
                PORT_SetError(SSL_ERROR_RX_UNEXPECTED_CLIENT_KEY_EXCH);
                return SECFailure;
            }
            rv = ssl3_HandleClientKeyExchange(ss, b, length);
            break;
        case new_session_ticket:
            if (ss->sec.isServer) {
                (void)SSL3_SendAlert(ss, alert_fatal, unexpected_message);
                PORT_SetError(SSL_ERROR_RX_UNEXPECTED_NEW_SESSION_TICKET);
                return SECFailure;
            }
            rv = ssl3_HandleNewSessionTicket(ss, b, length);
            break;
        case finished:
            rv = ssl3_HandleFinished(ss, b, length, hashesPtr);
            break;
        default:
            (void)SSL3_SendAlert(ss, alert_fatal, unexpected_message);
            PORT_SetError(SSL_ERROR_RX_UNKNOWN_HANDSHAKE);
            rv = SECFailure;
    }

    return rv;
}

/* Called only from ssl3_HandleRecord, for each (deciphered) ssl3 record.
 * origBuf is the decrypted ssl record content.
 * Caller must hold the handshake and RecvBuf locks.
 */
static SECStatus
ssl3_HandleHandshake(sslSocket *ss, sslBuffer *origBuf)
{
    /*
     * There may be a partial handshake message already in the handshake
     * state. The incoming buffer may contain another portion, or a
     * complete message or several messages followed by another portion.
     *
     * Each message is made contiguous before being passed to the actual
     * message parser.
     */
    sslBuffer *buf = &ss->ssl3.hs.msgState; /* do not lose the original buffer pointer */
    SECStatus rv;

    PORT_Assert(ss->opt.noLocks || ssl_HaveRecvBufLock(ss));
    PORT_Assert(ss->opt.noLocks || ssl_HaveSSL3HandshakeLock(ss));

    if (buf->buf == NULL) {
        *buf = *origBuf;
    }
    while (buf->len > 0) {
        if (ss->ssl3.hs.header_bytes < 4) {
            PRUint8 t;
            t = *(buf->buf++);
            buf->len--;
            if (ss->ssl3.hs.header_bytes++ == 0)
                ss->ssl3.hs.msg_type = (SSL3HandshakeType)t;
            else
                ss->ssl3.hs.msg_len = (ss->ssl3.hs.msg_len << 8) + t;
            if (ss->ssl3.hs.header_bytes < 4)
                continue;

#define MAX_HANDSHAKE_MSG_LEN 0x1ffff /* 128k - 1 */
            if (ss->ssl3.hs.msg_len > MAX_HANDSHAKE_MSG_LEN) {
                (void)ssl3_DecodeError(ss);
                PORT_SetError(SSL_ERROR_RX_MALFORMED_HANDSHAKE);
                return SECFailure;
            }
#undef MAX_HANDSHAKE_MSG_LEN

            /* If msg_len is zero, be sure we fall through,
            ** even if buf->len is zero.
            */
            if (ss->ssl3.hs.msg_len > 0)
                continue;
        }

        /*
         * Header has been gathered and there is at least one byte of new
         * data available for this message. If it can be done right out
         * of the original buffer, then use it from there.
         */
        if (ss->ssl3.hs.msg_body.len == 0 && buf->len >= ss->ssl3.hs.msg_len) {
            /* handle it from input buffer */
            rv = ssl3_HandleHandshakeMessage(ss, buf->buf, ss->ssl3.hs.msg_len);
            if (rv == SECFailure) {
                /* This test wants to fall through on either
                 * SECSuccess or SECWouldBlock.
                 * ssl3_HandleHandshakeMessage MUST set the error code.
                 */
                return rv;
            }
            buf->buf += ss->ssl3.hs.msg_len;
            buf->len -= ss->ssl3.hs.msg_len;
            ss->ssl3.hs.msg_len = 0;
            ss->ssl3.hs.header_bytes = 0;
            if (rv != SECSuccess) { /* return if SECWouldBlock. */
                return rv;
            }
        } else {
            /* must be copied to msg_body and dealt with from there */
            unsigned int bytes;

            PORT_Assert(ss->ssl3.hs.msg_body.len < ss->ssl3.hs.msg_len);
            bytes = PR_MIN(buf->len, ss->ssl3.hs.msg_len - ss->ssl3.hs.msg_body.len);

            /* Grow the buffer if needed */
            rv = sslBuffer_Grow(&ss->ssl3.hs.msg_body, ss->ssl3.hs.msg_len);
            if (rv != SECSuccess) {
                /* sslBuffer_Grow has set a memory error code. */
                return SECFailure;
            }

            PORT_Memcpy(ss->ssl3.hs.msg_body.buf + ss->ssl3.hs.msg_body.len,
                        buf->buf, bytes);
            ss->ssl3.hs.msg_body.len += bytes;
            buf->buf += bytes;
            buf->len -= bytes;

            PORT_Assert(ss->ssl3.hs.msg_body.len <= ss->ssl3.hs.msg_len);

            /* if we have a whole message, do it */
            if (ss->ssl3.hs.msg_body.len == ss->ssl3.hs.msg_len) {
                rv = ssl3_HandleHandshakeMessage(
                    ss, ss->ssl3.hs.msg_body.buf, ss->ssl3.hs.msg_len);
                if (rv == SECFailure) {
                    /* This test wants to fall through on either
                     * SECSuccess or SECWouldBlock.
                     * ssl3_HandleHandshakeMessage MUST set error code.
                     */
                    return rv;
                }
                ss->ssl3.hs.msg_body.len = 0;
                ss->ssl3.hs.msg_len = 0;
                ss->ssl3.hs.header_bytes = 0;
                if (rv != SECSuccess) { /* return if SECWouldBlock. */
                    return rv;
                }
            } else {
                PORT_Assert(buf->len == 0);
                break;
            }
        }
    } /* end loop */

    origBuf->len = 0; /* So ssl3_GatherAppDataRecord will keep looping. */
    buf->buf = NULL; /* not a leak. */
    return SECSuccess;
}

/* These macros return the given value with the MSB copied to all the other
 * bits. They use the fact that arithmetic shift shifts-in the sign bit.
 * However, this is not ensured by the C standard so you may need to replace
 * them with something else for odd compilers. */
#define DUPLICATE_MSB_TO_ALL(x) ((unsigned)((int)(x) >> (sizeof(int) * 8 - 1)))
#define DUPLICATE_MSB_TO_ALL_8(x) ((unsigned char)(DUPLICATE_MSB_TO_ALL(x)))

/* SECStatusToMask returns, in constant time, a mask value of all ones if
 * rv == SECSuccess.  Otherwise it returns zero. */
static unsigned int
SECStatusToMask(SECStatus rv)
{
    unsigned int good;
    /* rv ^ SECSuccess is zero iff rv == SECSuccess. Subtracting one results
     * in the MSB being set to one iff it was zero before. */
    good = rv ^ SECSuccess;
    good--;
    return DUPLICATE_MSB_TO_ALL(good);
}

/* ssl_ConstantTimeGE returns 0xff if a>=b and 0x00 otherwise. */
static unsigned char
ssl_ConstantTimeGE(unsigned int a, unsigned int b)
{
    a -= b;
    return DUPLICATE_MSB_TO_ALL(~a);
}

/* ssl_ConstantTimeEQ8 returns 0xff if a==b and 0x00 otherwise. */
static unsigned char
ssl_ConstantTimeEQ8(unsigned char a, unsigned char b)
{
    unsigned int c = a ^ b;
    c--;
    return DUPLICATE_MSB_TO_ALL_8(c);
}

static SECStatus
ssl_RemoveSSLv3CBCPadding(sslBuffer *plaintext,
                          unsigned int blockSize,
                          unsigned int macSize)
{
    unsigned int paddingLength, good, t;
    const unsigned int overhead = 1 /* padding length byte */ + macSize;

    /* These lengths are all public so we can test them in non-constant
     * time. */
    if (overhead > plaintext->len) {
        return SECFailure;
    }

    paddingLength = plaintext->buf[plaintext->len - 1];
    /* SSLv3 padding bytes are random and cannot be checked. */
    t = plaintext->len;
    t -= paddingLength + overhead;
    /* If len >= paddingLength+overhead then the MSB of t is zero. */
    good = DUPLICATE_MSB_TO_ALL(~t);
    /* SSLv3 requires that the padding is minimal. */
    t = blockSize - (paddingLength + 1);
    good &= DUPLICATE_MSB_TO_ALL(~t);
    plaintext->len -= good & (paddingLength + 1);
    return (good & SECSuccess) | (~good & SECFailure);
}

static SECStatus
ssl_RemoveTLSCBCPadding(sslBuffer *plaintext, unsigned int macSize)
{
    unsigned int paddingLength, good, t, toCheck, i;
    const unsigned int overhead = 1 /* padding length byte */ + macSize;

    /* These lengths are all public so we can test them in non-constant
     * time. */
    if (overhead > plaintext->len) {
        return SECFailure;
    }

    paddingLength = plaintext->buf[plaintext->len - 1];
    t = plaintext->len;
    t -= paddingLength + overhead;
    /* If len >= paddingLength+overhead then the MSB of t is zero. */
    good = DUPLICATE_MSB_TO_ALL(~t);

    /* The padding consists of a length byte at the end of the record and then
     * that many bytes of padding, all with the same value as the length byte.
     * Thus, with the length byte included, there are paddingLength+1 bytes of
     * padding.
     *
     * We can't check just |paddingLength+1| bytes because that leaks
     * decrypted information. Therefore we always have to check the maximum
     * amount of padding possible. (Again, the length of the record is
     * public information so we can use it.) */
    toCheck = 255; /* maximum amount of padding. */
    if (toCheck > plaintext->len - 1) {
        toCheck = plaintext->len - 1;
    }

    for (i = 0; i < toCheck; i++) {
        unsigned int t = paddingLength - i;
        /* If i <= paddingLength then the MSB of t is zero and mask is
         * 0xff.  Otherwise, mask is 0. */
        unsigned char mask = DUPLICATE_MSB_TO_ALL(~t);
        unsigned char b = plaintext->buf[plaintext->len - 1 - i];
        /* The final |paddingLength+1| bytes should all have the value
         * |paddingLength|. Therefore the XOR should be zero. */
        good &= ~(mask & (paddingLength ^ b));
    }

    /* If any of the final |paddingLength+1| bytes had the wrong value,
     * one or more of the lower eight bits of |good| will be cleared. We
     * AND the bottom 8 bits together and duplicate the result to all the
     * bits. */
    good &= good >> 4;
    good &= good >> 2;
    good &= good >> 1;
    good <<= sizeof(good) * 8 - 1;
    good = DUPLICATE_MSB_TO_ALL(good);

    plaintext->len -= good & (paddingLength + 1);
    return (good & SECSuccess) | (~good & SECFailure);
}

/* On entry:
 *   originalLength >= macSize
 *   macSize <= MAX_MAC_LENGTH
 *   plaintext->len >= macSize
 */
static void
ssl_CBCExtractMAC(sslBuffer *plaintext,
                  unsigned int originalLength,
                  SSL3Opaque *out,
                  unsigned int macSize)
{
    unsigned char rotatedMac[MAX_MAC_LENGTH];
    /* macEnd is the index of |plaintext->buf| just after the end of the
     * MAC. */
    unsigned macEnd = plaintext->len;
    unsigned macStart = macEnd - macSize;
    /* scanStart contains the number of bytes that we can ignore because
     * the MAC's position can only vary by 255 bytes. */
    unsigned scanStart = 0;
    unsigned i, j, divSpoiler;
    unsigned char rotateOffset;

    if (originalLength > macSize + 255 + 1)
        scanStart = originalLength - (macSize + 255 + 1);

    /* divSpoiler contains a multiple of macSize that is used to cause the
     * modulo operation to be constant time. Without this, the time varies
     * based on the amount of padding when running on Intel chips at least.
     *
     * The aim of right-shifting macSize is so that the compiler doesn't
     * figure out that it can remove divSpoiler as that would require it
     * to prove that macSize is always even, which I hope is beyond it. */
    divSpoiler = macSize >> 1;
    divSpoiler <<= (sizeof(divSpoiler) - 1) * 8;
    rotateOffset = (divSpoiler + macStart - scanStart) % macSize;

    memset(rotatedMac, 0, macSize);
    for (i = scanStart; i < originalLength;) {
        for (j = 0; j < macSize && i < originalLength; i++, j++) {
            unsigned char macStarted = ssl_ConstantTimeGE(i, macStart);
            unsigned char macEnded = ssl_ConstantTimeGE(i, macEnd);
            unsigned char b = 0;
            b = plaintext->buf[i];
            rotatedMac[j] |= b & macStarted & ~macEnded;
        }
    }

    /* Now rotate the MAC. If we knew that the MAC fit into a CPU cache line
     * we could line-align |rotatedMac| and rotate in place. */
    memset(out, 0, macSize);
    for (i = 0; i < macSize; i++) {
        unsigned char offset =
            (divSpoiler + macSize - rotateOffset + i) % macSize;
        for (j = 0; j < macSize; j++) {
            out[j] |= rotatedMac[i] & ssl_ConstantTimeEQ8(j, offset);
        }
    }
}

/* Unprotect an SSL3 record and leave the result in plaintext.
 *
 * If SECFailure is returned, we:
 * 1. Set |*alert| to the alert to be sent.
 * 2. Call PORT_SetError() with an appropriate code.
 *
 * Called by ssl3_HandleRecord. Caller must hold the spec read lock.
 * Therefore, we MUST not call SSL3_SendAlert().
 *
 */
static SECStatus
ssl3_UnprotectRecord(sslSocket *ss, SSL3Ciphertext *cText, sslBuffer *plaintext,
                     SSL3AlertDescription *alert)
{
    ssl3CipherSpec *crSpec = ss->ssl3.crSpec;
    const ssl3BulkCipherDef *cipher_def = crSpec->cipher_def;
    PRBool isTLS;
    unsigned int good;
    unsigned int ivLen = 0;
    SSL3ContentType rType;
    unsigned int minLength;
    unsigned int originalLen = 0;
    unsigned char header[13];
    unsigned int headerLen;
    SSL3Opaque hash[MAX_MAC_LENGTH];
    SSL3Opaque givenHashBuf[MAX_MAC_LENGTH];
    SSL3Opaque *givenHash;
    unsigned int hashBytes = MAX_MAC_LENGTH + 1;
    SECStatus rv;

    good = ~0U;
    minLength = crSpec->mac_size;
    if (cipher_def->type == type_block) {
        /* CBC records have a padding length byte at the end. */
        minLength++;
        if (crSpec->version >= SSL_LIBRARY_VERSION_TLS_1_1) {
            /* With >= TLS 1.1, CBC records have an explicit IV. */
            minLength += cipher_def->iv_size;
        }
    } else if (cipher_def->type == type_aead) {
        minLength = cipher_def->explicit_nonce_size + cipher_def->tag_size;
    }

    /* We can perform this test in variable time because the record's total
     * length and the ciphersuite are both public knowledge. */
    if (cText->buf->len < minLength) {
        goto decrypt_loser;
    }

    if (cipher_def->type == type_block &&
        crSpec->version >= SSL_LIBRARY_VERSION_TLS_1_1) {
        /* Consume the per-record explicit IV. RFC 4346 Section 6.2.3.2 states
         * "The receiver decrypts the entire GenericBlockCipher structure and
         * then discards the first cipher block corresponding to the IV
         * component." Instead, we decrypt the first cipher block and then
         * discard it before decrypting the rest.
         */
        SSL3Opaque iv[MAX_IV_LENGTH];
        int decoded;

        ivLen = cipher_def->iv_size;
        if (ivLen < 8 || ivLen > sizeof(iv)) {
            *alert = internal_error;
            PORT_SetError(SEC_ERROR_LIBRARY_FAILURE);
            return SECFailure;
        }

        PRINT_BUF(80, (ss, "IV (ciphertext):", cText->buf->buf, ivLen));

        /* The decryption result is garbage, but since we just throw away
         * the block it doesn't matter.  The decryption of the next block
         * depends only on the ciphertext of the IV block.
         */
        rv = crSpec->decode(crSpec->decodeContext, iv, &decoded,
                            sizeof(iv), cText->buf->buf, ivLen);

        good &= SECStatusToMask(rv);
    }

    PRINT_BUF(80, (ss, "ciphertext:", cText->buf->buf + ivLen,
                   cText->buf->len - ivLen));

    isTLS = (PRBool)(crSpec->version > SSL_LIBRARY_VERSION_3_0);

    if (isTLS && cText->buf->len - ivLen > (MAX_FRAGMENT_LENGTH + 2048)) {
        *alert = record_overflow;
        PORT_SetError(SSL_ERROR_RX_RECORD_TOO_LONG);
        return SECFailure;
    }

    rType = cText->type;
    if (cipher_def->type == type_aead) {
        /* XXX For many AEAD ciphers, the plaintext is shorter than the
         * ciphertext by a fixed byte count, but it is not true in general.
         * Each AEAD cipher should provide a function that returns the
         * plaintext length for a given ciphertext. */
        unsigned int decryptedLen =
            cText->buf->len - cipher_def->explicit_nonce_size -
            cipher_def->tag_size;
        headerLen = ssl3_BuildRecordPseudoHeader(
            header, IS_DTLS(ss) ? cText->seq_num : crSpec->read_seq_num,
            rType, isTLS, cText->version, IS_DTLS(ss), decryptedLen);
        PORT_Assert(headerLen <= sizeof(header));
        rv = crSpec->aead(
            ss->sec.isServer ? &crSpec->client : &crSpec->server,
            PR_TRUE,                /* do decrypt */
            plaintext->buf,         /* out */
            (int *)&plaintext->len, /* outlen */
            plaintext->space,       /* maxout */
            cText->buf->buf,        /* in */
            cText->buf->len,        /* inlen */
            header, headerLen);
        if (rv != SECSuccess) {
            good = 0;
        }
    } else {
        if (cipher_def->type == type_block &&
            ((cText->buf->len - ivLen) % cipher_def->block_size) != 0) {
            goto decrypt_loser;
        }

        /* decrypt from cText buf to plaintext. */
        rv = crSpec->decode(
            crSpec->decodeContext, plaintext->buf, (int *)&plaintext->len,
            plaintext->space, cText->buf->buf + ivLen, cText->buf->len - ivLen);
        if (rv != SECSuccess) {
            goto decrypt_loser;
        }

        PRINT_BUF(80, (ss, "cleartext:", plaintext->buf, plaintext->len));

        originalLen = plaintext->len;

        /* If it's a block cipher, check and strip the padding. */
        if (cipher_def->type == type_block) {
            const unsigned int blockSize = cipher_def->block_size;
            const unsigned int macSize = crSpec->mac_size;

            if (!isTLS) {
                good &= SECStatusToMask(ssl_RemoveSSLv3CBCPadding(
                    plaintext, blockSize, macSize));
            } else {
                good &= SECStatusToMask(ssl_RemoveTLSCBCPadding(
                    plaintext, macSize));
            }
        }

        /* compute the MAC */
        headerLen = ssl3_BuildRecordPseudoHeader(
            header, IS_DTLS(ss) ? cText->seq_num : crSpec->read_seq_num,
            rType, isTLS, cText->version, IS_DTLS(ss),
            plaintext->len - crSpec->mac_size);
        PORT_Assert(headerLen <= sizeof(header));
        if (cipher_def->type == type_block) {
            rv = ssl3_ComputeRecordMACConstantTime(
                crSpec, (PRBool)(!ss->sec.isServer), header, headerLen,
                plaintext->buf, plaintext->len, originalLen,
                hash, &hashBytes);

            ssl_CBCExtractMAC(plaintext, originalLen, givenHashBuf,
                              crSpec->mac_size);
            givenHash = givenHashBuf;

            /* plaintext->len will always have enough space to remove the MAC
             * because in ssl_Remove{SSLv3|TLS}CBCPadding we only adjust
             * plaintext->len if the result has enough space for the MAC and we
             * tested the unadjusted size against minLength, above. */
            plaintext->len -= crSpec->mac_size;
        } else {
            /* This is safe because we checked the minLength above. */
            plaintext->len -= crSpec->mac_size;

            rv = ssl3_ComputeRecordMAC(
                crSpec, (PRBool)(!ss->sec.isServer), header, headerLen,
                plaintext->buf, plaintext->len, hash, &hashBytes);

            /* We can read the MAC directly from the record because its location
             * is public when a stream cipher is used. */
            givenHash = plaintext->buf + plaintext->len;
        }

        good &= SECStatusToMask(rv);

        if (hashBytes != (unsigned)crSpec->mac_size ||
            NSS_SecureMemcmp(givenHash, hash, crSpec->mac_size) != 0) {
            /* We're allowed to leak whether or not the MAC check was correct */
            good = 0;
        }
    }

    if (good == 0) {
    decrypt_loser:
        /* always log mac error, in case attacker can read server logs. */
        PORT_SetError(SSL_ERROR_BAD_MAC_READ);
        *alert = bad_record_mac;
        return SECFailure;
    }
    return SECSuccess;
}

/* if cText is non-null, then decipher, check MAC, and decompress the
 * SSL record from cText->buf (typically gs->inbuf)
 * into databuf (typically gs->buf), and any previous contents of databuf
 * is lost.  Then handle databuf according to its SSL record type,
 * unless it's an application record.
 *
 * If cText is NULL, then the ciphertext has previously been deciphered and
 * checked, and is already sitting in databuf.  It is processed as an SSL
 * Handshake message.
 *
 * DOES NOT process the decrypted/decompressed application data.
 * On return, databuf contains the decrypted/decompressed record.
 *
 * Called from ssl3_GatherCompleteHandshake
 *             ssl3_RestartHandshakeAfterCertReq
 *
 * Caller must hold the RecvBufLock.
 *
 * This function aquires and releases the SSL3Handshake Lock, holding the
 * lock around any calls to functions that handle records other than
 * Application Data records.
 */
SECStatus
ssl3_HandleRecord(sslSocket *ss, SSL3Ciphertext *cText, sslBuffer *databuf)
{
    SECStatus rv;
    PRBool isTLS;
    PRUint64 dtls_seq_num = 0;
    ssl3CipherSpec *crSpec;
    SSL3ContentType rType;
    sslBuffer *plaintext;
    sslBuffer temp_buf;
    SSL3AlertDescription alert;
    PORT_Assert(ss->opt.noLocks || ssl_HaveRecvBufLock(ss));

    if (!ss->ssl3.initialized) {
        ssl_GetSSL3HandshakeLock(ss);
        rv = ssl3_InitState(ss);
        ssl_ReleaseSSL3HandshakeLock(ss);
        if (rv != SECSuccess) {
            return rv; /* ssl3_InitState has set the error code. */
        }
    }

    /* check for Token Presence */
    if (!ssl3_ClientAuthTokenPresent(ss->sec.ci.sid)) {
        PORT_SetError(SSL_ERROR_TOKEN_INSERTION_REMOVAL);
        return SECFailure;
    }

    /* cText is NULL when we're called from ssl3_RestartHandshakeAfterXXX().
     * This implies that databuf holds a previously deciphered SSL Handshake
     * message.
     */
    if (cText == NULL) {
        SSL_DBG(("%d: SSL3[%d]: HandleRecord, resuming handshake",
                 SSL_GETPID(), ss->fd));
        rType = content_handshake;
        goto process_it;
    }

    ssl_GetSpecReadLock(ss); /******************************************/
    crSpec = ss->ssl3.crSpec;
    isTLS = (PRBool)(crSpec->version > SSL_LIBRARY_VERSION_3_0);

    if (IS_DTLS(ss)) {
        if (!dtls_IsRelevant(ss, crSpec, cText, &dtls_seq_num)) {
            ssl_ReleaseSpecReadLock(ss); /*****************************/
            databuf->len = 0; /* Needed to ensure data not left around */
            /* Drop the packet, but first see if retransmission is needed. */
            return dtls_MaybeRetransmitHandshake(ss, cText);
        }
    }

    /* If we will be decompressing the buffer we need to decrypt somewhere
     * other than into databuf */
    if (crSpec->decompressor) {
        temp_buf.buf = NULL;
        temp_buf.space = 0;
        plaintext = &temp_buf;
    } else {
        plaintext = databuf;
    }

    plaintext->len = 0; /* filled in by Unprotect call below. */
    if (plaintext->space < MAX_FRAGMENT_LENGTH) {
        rv = sslBuffer_Grow(plaintext, MAX_FRAGMENT_LENGTH + 2048);
        if (rv != SECSuccess) {
            ssl_ReleaseSpecReadLock(ss); /*************************/
            SSL_DBG(("%d: SSL3[%d]: HandleRecord, tried to get %d bytes",
                     SSL_GETPID(), ss->fd, MAX_FRAGMENT_LENGTH + 2048));
            /* sslBuffer_Grow has set a memory error code. */
            /* Perhaps we should send an alert. (but we have no memory!) */
            return SECFailure;
        }
    }

    /* IMPORTANT: Unprotect functions MUST NOT send alerts
     * because we still hold the spec read lock. Instead, if they
     * return SECFailure, they set *alert to the alert to be sent. */
    if (crSpec->version < SSL_LIBRARY_VERSION_TLS_1_3 ||
        crSpec->cipher_def->calg == ssl_calg_null) {
        /* Unencrypted TLS 1.3 records use the pre-TLS 1.3 format. */
        rv = ssl3_UnprotectRecord(ss, cText, plaintext, &alert);
    } else {
        rv = tls13_UnprotectRecord(ss, cText, plaintext, &alert);
    }

    if (rv != SECSuccess) {
        ssl_ReleaseSpecReadLock(ss); /***************************/

        SSL_DBG(("%d: SSL3[%d]: decryption failed", SSL_GETPID(), ss->fd));

        if (!IS_DTLS(ss)) {
            int errCode = PORT_GetError();
            SSL3_SendAlert(ss, alert_fatal, alert);
            /* Reset the error code in case SSL3_SendAlert called
             * PORT_SetError(). */
            PORT_SetError(errCode);
            return SECFailure;
        } else {
            /* Silently drop the packet */
            databuf->len = 0; /* Needed to ensure data not left around */
            return SECSuccess;
        }
    }

    /* SECSuccess */
    if (!IS_DTLS(ss)) {
        ssl3_BumpSequenceNumber(&crSpec->read_seq_num);
    } else {
        dtls_RecordSetRecvd(&crSpec->recvdRecords, dtls_seq_num);
    }

    ssl_ReleaseSpecReadLock(ss); /*****************************************/

    /*
     * The decrypted data is now in plaintext.
     */
    rType = cText->type; /* This must go after decryption because TLS 1.3
                          * has encrypted content types. */

    /* possibly decompress the record. If we aren't using compression then
     * plaintext == databuf and so the uncompressed data is already in
     * databuf. */
    if (crSpec->decompressor) {
        if (databuf->space < plaintext->len + SSL3_COMPRESSION_MAX_EXPANSION) {
            rv = sslBuffer_Grow(
                databuf, plaintext->len + SSL3_COMPRESSION_MAX_EXPANSION);
            if (rv != SECSuccess) {
                SSL_DBG(("%d: SSL3[%d]: HandleRecord, tried to get %d bytes",
                         SSL_GETPID(), ss->fd,
                         plaintext->len +
                             SSL3_COMPRESSION_MAX_EXPANSION));
                /* sslBuffer_Grow has set a memory error code. */
                /* Perhaps we should send an alert. (but we have no memory!) */
                PORT_Free(plaintext->buf);
                return SECFailure;
            }
        }

        rv = crSpec->decompressor(crSpec->decompressContext,
                                  databuf->buf,
                                  (int *)&databuf->len,
                                  databuf->space,
                                  plaintext->buf,
                                  plaintext->len);

        if (rv != SECSuccess) {
            int err = ssl_MapLowLevelError(SSL_ERROR_DECOMPRESSION_FAILURE);
            SSL3_SendAlert(ss, alert_fatal,
                           isTLS ? decompression_failure
                                 : bad_record_mac);

            /* There appears to be a bug with (at least) Apache + OpenSSL where
             * resumed SSLv3 connections don't actually use compression. See
             * comments 93-95 of
             * https://bugzilla.mozilla.org/show_bug.cgi?id=275744
             *
             * So, if we get a decompression error, and the record appears to
             * be already uncompressed, then we return a more specific error
             * code to hopefully save somebody some debugging time in the
             * future.
             */
            if (plaintext->len >= 4) {
                unsigned int len = ((unsigned int)plaintext->buf[1] << 16) |
                                   ((unsigned int)plaintext->buf[2] << 8) |
                                   (unsigned int)plaintext->buf[3];
                if (len == plaintext->len - 4) {
                    /* This appears to be uncompressed already */
                    err = SSL_ERROR_RX_UNEXPECTED_UNCOMPRESSED_RECORD;
                }
            }

            PORT_Free(plaintext->buf);
            PORT_SetError(err);
            return SECFailure;
        }

        PORT_Free(plaintext->buf);
    }

    /*
    ** Having completed the decompression, check the length again.
    */
    if (isTLS && databuf->len > (MAX_FRAGMENT_LENGTH + 1024)) {
        SSL3_SendAlert(ss, alert_fatal, record_overflow);
        PORT_SetError(SSL_ERROR_RX_RECORD_TOO_LONG);
        return SECFailure;
    }

    /* Application data records are processed by the caller of this
    ** function, not by this function.
    */
    if (rType == content_application_data) {
        if (ss->firstHsDone)
            return SECSuccess;
        (void)SSL3_SendAlert(ss, alert_fatal, unexpected_message);
        PORT_SetError(SSL_ERROR_RX_UNEXPECTED_APPLICATION_DATA);
        return SECFailure;
    }

    /* It's a record that must be handled by ssl itself, not the application.
    */
process_it:
    /* XXX  Get the xmit lock here.  Odds are very high that we'll be xmiting
     * data ang getting the xmit lock here prevents deadlocks.
     */
    ssl_GetSSL3HandshakeLock(ss);

    /* All the functions called in this switch MUST set error code if
    ** they return SECFailure or SECWouldBlock.
    */
    switch (rType) {
        case content_change_cipher_spec:
            rv = ssl3_HandleChangeCipherSpecs(ss, databuf);
            break;
        case content_alert:
            rv = ssl3_HandleAlert(ss, databuf);
            break;
        case content_handshake:
            if (!IS_DTLS(ss)) {
                rv = ssl3_HandleHandshake(ss, databuf);
            } else {
                rv = dtls_HandleHandshake(ss, databuf);
            }
            break;
        /*
        case content_application_data is handled before this switch
        */
        default:
            SSL_DBG(("%d: SSL3[%d]: bogus content type=%d",
                     SSL_GETPID(), ss->fd, cText->type));
            PORT_SetError(SSL_ERROR_RX_UNKNOWN_RECORD_TYPE);
            ssl3_DecodeError(ss);
            rv = SECFailure;
            break;
    }

    ssl_ReleaseSSL3HandshakeLock(ss);
    return rv;
}

/*
 * Initialization functions
 */

/* Called from ssl3_InitState, immediately below. */
/* Caller must hold the SpecWriteLock. */
void
ssl3_InitCipherSpec(ssl3CipherSpec *spec)
{
    spec->cipher_def = &bulk_cipher_defs[cipher_null];
    PORT_Assert(spec->cipher_def->cipher == cipher_null);
    spec->mac_def = &mac_defs[mac_null];
    PORT_Assert(spec->mac_def->mac == mac_null);
    spec->encode = Null_Cipher;
    spec->decode = Null_Cipher;
    spec->destroy = NULL;
    spec->compressor = NULL;
    spec->decompressor = NULL;
    spec->destroyCompressContext = NULL;
    spec->destroyDecompressContext = NULL;
    spec->mac_size = 0;
    spec->master_secret = NULL;
    spec->bypassCiphers = PR_FALSE;

    spec->msItem.data = NULL;
    spec->msItem.len = 0;

    spec->client.write_key = NULL;
    spec->client.write_mac_key = NULL;
    spec->client.write_mac_context = NULL;

    spec->server.write_key = NULL;
    spec->server.write_mac_key = NULL;
    spec->server.write_mac_context = NULL;

    spec->write_seq_num.high = 0;
    spec->write_seq_num.low = 0;

    spec->read_seq_num.high = 0;
    spec->read_seq_num.low = 0;

    spec->epoch = 0;
    spec->refCt = 128; /* Arbitrarily high number to prevent
                        * non-TLS 1.3 cipherSpecs from being
                        * GCed. This will be overwritten with
                        * a valid refCt for TLS 1.3. */
    dtls_InitRecvdRecords(&spec->recvdRecords);
}

/* Called from: ssl3_SendRecord
**      ssl3_SendClientHello()
**      ssl3_HandleV2ClientHello()
**      ssl3_HandleRecord()
**
** This function should perhaps acquire and release the SpecWriteLock.
**
**
*/
SECStatus
ssl3_InitState(sslSocket *ss)
{
    PORT_Assert(ss->opt.noLocks || ssl_HaveSSL3HandshakeLock(ss));

    if (ss->ssl3.initialized)
        return SECSuccess; /* Function should be idempotent */

    ss->ssl3.policy = SSL_ALLOWED;

    ssl_GetSpecWriteLock(ss);
    ss->ssl3.crSpec = ss->ssl3.cwSpec = &ss->ssl3.specs[0];
    ss->ssl3.prSpec = ss->ssl3.pwSpec = &ss->ssl3.specs[1];
    ssl3_InitCipherSpec(ss->ssl3.crSpec);
    ssl3_InitCipherSpec(ss->ssl3.prSpec);
    ss->ssl3.crSpec->version = ss->ssl3.prSpec->version = ss->vrange.max;
    ss->ssl3.hs.sendingSCSV = PR_FALSE;
    ss->ssl3.hs.preliminaryInfo = 0;

    ss->ssl3.hs.ws = (ss->sec.isServer) ? wait_client_hello : wait_server_hello;
#ifndef NSS_DISABLE_ECC
    ss->ssl3.hs.negotiatedECCurves = ssl3_GetSupportedECCurveMask(ss);
#endif
    ssl_ReleaseSpecWriteLock(ss);

    PORT_Memset(&ss->xtnData, 0, sizeof(TLSExtensionData));

    if (IS_DTLS(ss)) {
        ss->ssl3.hs.sendMessageSeq = 0;
        ss->ssl3.hs.recvMessageSeq = 0;
        ss->ssl3.hs.rtTimeoutMs = DTLS_RETRANSMIT_INITIAL_MS;
        ss->ssl3.hs.rtRetries = 0;
        ss->ssl3.hs.recvdHighWater = -1;
        PR_INIT_CLIST(&ss->ssl3.hs.lastMessageFlight);
        dtls_SetMTU(ss, 0); /* Set the MTU to the highest plateau */
    }

    PR_INIT_CLIST(&ss->ssl3.hs.remoteKeyShares);
    ss->ssl3.hs.xSS = NULL;
    ss->ssl3.hs.xES = NULL;
    ss->ssl3.hs.trafficSecret = NULL;
    ss->ssl3.hs.clientFinishedSecret = NULL;
    ss->ssl3.hs.serverFinishedSecret = NULL;
    ss->ssl3.hs.certReqContextLen = 0;
    PR_INIT_CLIST(&ss->ssl3.hs.cipherSpecs);

    PORT_Assert(!ss->ssl3.hs.messages.buf && !ss->ssl3.hs.messages.space);
    ss->ssl3.hs.messages.buf = NULL;
    ss->ssl3.hs.messages.space = 0;

    ss->ssl3.hs.receivedNewSessionTicket = PR_FALSE;
    PORT_Memset(&ss->ssl3.hs.newSessionTicket, 0,
                sizeof(ss->ssl3.hs.newSessionTicket));

    ss->ssl3.initialized = PR_TRUE;
    return SECSuccess;
}

/* Returns a reference counted object that contains a key pair.
 * Or NULL on failure.  Initial ref count is 1.
 * Uses the keys in the pair as input.
 */
ssl3KeyPair *
ssl3_NewKeyPair(SECKEYPrivateKey *privKey, SECKEYPublicKey *pubKey)
{
    ssl3KeyPair *pair;

    if (!privKey || !pubKey) {
        PORT_SetError(PR_INVALID_ARGUMENT_ERROR);
        return NULL;
    }
    pair = PORT_ZNew(ssl3KeyPair);
    if (!pair)
        return NULL; /* error code is set. */
    pair->refCount = 1;
    pair->privKey = privKey;
    pair->pubKey = pubKey;
    return pair; /* success */
}

ssl3KeyPair *
ssl3_GetKeyPairRef(ssl3KeyPair *keyPair)
{
    PR_ATOMIC_INCREMENT(&keyPair->refCount);
    return keyPair;
}

void
ssl3_FreeKeyPair(ssl3KeyPair *keyPair)
{
    PRInt32 newCount = PR_ATOMIC_DECREMENT(&keyPair->refCount);
    if (!newCount) {
        if (keyPair->privKey)
            SECKEY_DestroyPrivateKey(keyPair->privKey);
        if (keyPair->pubKey)
            SECKEY_DestroyPublicKey(keyPair->pubKey);
        PORT_Free(keyPair);
    }
}

/*
 * Creates the public and private RSA keys for SSL Step down.
 * Called from SSL_ConfigSecureServer in sslsecur.c
 */
SECStatus
ssl3_CreateRSAStepDownKeys(sslSocket *ss)
{
    SECStatus rv = SECSuccess;
    SECKEYPrivateKey *privKey; /* RSA step down key */
    SECKEYPublicKey *pubKey; /* RSA step down key */
    const sslServerCert *cert;
    unsigned int len;

    if (ss->stepDownKeyPair)
        ssl3_FreeKeyPair(ss->stepDownKeyPair);
    ss->stepDownKeyPair = NULL;
#ifndef HACKED_EXPORT_SERVER
    cert = ssl_FindServerCertByAuthType(ss, ssl_auth_rsa_decrypt);
    if (!cert || !cert->serverKeyPair) {
        return SECFailure;
    }
    len = PK11_GetPrivateModulusLen(cert->serverKeyPair->privKey);
    /* Sigh, should have a get key strength call for private keys */
    if (len > EXPORT_RSA_KEY_LENGTH) {
        /* need to ask for the key size in bits */
        privKey = SECKEY_CreateRSAPrivateKey(EXPORT_RSA_KEY_LENGTH * BPB,
                                             &pubKey, NULL);
        if (!privKey || !pubKey ||
            !(ss->stepDownKeyPair = ssl3_NewKeyPair(privKey, pubKey))) {
            ssl_MapLowLevelError(SEC_ERROR_KEYGEN_FAIL);
            rv = SECFailure;
        }
    }
#endif
    return rv;
}

/* record the export policy for this cipher suite */
SECStatus
ssl3_SetPolicy(ssl3CipherSuite which, int policy)
{
    ssl3CipherSuiteCfg *suite;

    suite = ssl_LookupCipherSuiteCfg(which, cipherSuites);
    if (suite == NULL) {
        return SECFailure; /* err code was set by ssl_LookupCipherSuiteCfg */
    }
    suite->policy = policy;

    return SECSuccess;
}

SECStatus
ssl3_GetPolicy(ssl3CipherSuite which, PRInt32 *oPolicy)
{
    ssl3CipherSuiteCfg *suite;
    PRInt32 policy;
    SECStatus rv;

    suite = ssl_LookupCipherSuiteCfg(which, cipherSuites);
    if (suite) {
        policy = suite->policy;
        rv = SECSuccess;
    } else {
        policy = SSL_NOT_ALLOWED;
        rv = SECFailure; /* err code was set by Lookup. */
    }
    *oPolicy = policy;
    return rv;
}

/* record the user preference for this suite */
SECStatus
ssl3_CipherPrefSetDefault(ssl3CipherSuite which, PRBool enabled)
{
    ssl3CipherSuiteCfg *suite;

    suite = ssl_LookupCipherSuiteCfg(which, cipherSuites);
    if (suite == NULL) {
        return SECFailure; /* err code was set by ssl_LookupCipherSuiteCfg */
    }
    suite->enabled = enabled;
    return SECSuccess;
}

/* return the user preference for this suite */
SECStatus
ssl3_CipherPrefGetDefault(ssl3CipherSuite which, PRBool *enabled)
{
    ssl3CipherSuiteCfg *suite;
    PRBool pref;
    SECStatus rv;

    suite = ssl_LookupCipherSuiteCfg(which, cipherSuites);
    if (suite) {
        pref = suite->enabled;
        rv = SECSuccess;
    } else {
        pref = SSL_NOT_ALLOWED;
        rv = SECFailure; /* err code was set by Lookup. */
    }
    *enabled = pref;
    return rv;
}

SECStatus
ssl3_CipherPrefSet(sslSocket *ss, ssl3CipherSuite which, PRBool enabled)
{
    ssl3CipherSuiteCfg *suite;

    suite = ssl_LookupCipherSuiteCfg(which, ss->cipherSuites);
    if (suite == NULL) {
        return SECFailure; /* err code was set by ssl_LookupCipherSuiteCfg */
    }
    suite->enabled = enabled;
    return SECSuccess;
}

SECStatus
ssl3_CipherPrefGet(sslSocket *ss, ssl3CipherSuite which, PRBool *enabled)
{
    ssl3CipherSuiteCfg *suite;
    PRBool pref;
    SECStatus rv;

    suite = ssl_LookupCipherSuiteCfg(which, ss->cipherSuites);
    if (suite) {
        pref = suite->enabled;
        rv = SECSuccess;
    } else {
        pref = SSL_NOT_ALLOWED;
        rv = SECFailure; /* err code was set by Lookup. */
    }
    *enabled = pref;
    return rv;
}

SECStatus
SSL_SignaturePrefSet(PRFileDesc *fd, const SSLSignatureAndHashAlg *algorithms,
                     unsigned int count)
{
    sslSocket *ss;
    unsigned int i;

    ss = ssl_FindSocket(fd);
    if (!ss) {
        SSL_DBG(("%d: SSL[%d]: bad socket in SSL_SignaturePrefSet",
                 SSL_GETPID(), fd));
        PORT_SetError(SEC_ERROR_INVALID_ARGS);
        return SECFailure;
    }

    if (!count || count > MAX_SIGNATURE_ALGORITHMS) {
        PORT_SetError(SEC_ERROR_INVALID_ARGS);
        return SECFailure;
    }

    ss->ssl3.signatureAlgorithmCount = 0;
    for (i = 0; i < count; ++i) {
        if (!ssl3_IsSupportedSignatureAlgorithm(&algorithms[i])) {
            SSL_DBG(("%d: SSL[%d]: invalid signature algorithm set %d/%d",
                     SSL_GETPID(), fd, algorithms[i].sigAlg,
                     algorithms[i].hashAlg));
            continue;
        }

        ss->ssl3.signatureAlgorithms[ss->ssl3.signatureAlgorithmCount++] =
            algorithms[i];
    }

    if (ss->ssl3.signatureAlgorithmCount == 0) {
        PORT_SetError(SSL_ERROR_NO_SUPPORTED_SIGNATURE_ALGORITHM);
        return SECFailure;
    }
    return SECSuccess;
}

SECStatus
SSL_SignaturePrefGet(PRFileDesc *fd, SSLSignatureAndHashAlg *algorithms,
                     unsigned int *count, unsigned int maxCount)
{
    sslSocket *ss;
    unsigned int requiredSpace;

    ss = ssl_FindSocket(fd);
    if (!ss) {
        SSL_DBG(("%d: SSL[%d]: bad socket in SSL_SignaturePrefGet",
                 SSL_GETPID(), fd));
        PORT_SetError(SEC_ERROR_INVALID_ARGS);
        return SECFailure;
    }

    if (!algorithms || !count ||
        maxCount < ss->ssl3.signatureAlgorithmCount) {
        PORT_SetError(SEC_ERROR_INVALID_ARGS);
        return SECFailure;
    }

    requiredSpace =
        ss->ssl3.signatureAlgorithmCount * sizeof(SSLSignatureAndHashAlg);
    PORT_Memcpy(algorithms, ss->ssl3.signatureAlgorithms, requiredSpace);
    *count = ss->ssl3.signatureAlgorithmCount;
    return SECSuccess;
}

unsigned int
SSL_SignatureMaxCount()
{
    return MAX_SIGNATURE_ALGORITHMS;
}

/* copy global default policy into socket. */
void
ssl3_InitSocketPolicy(sslSocket *ss)
{
    PORT_Memcpy(ss->cipherSuites, cipherSuites, sizeof cipherSuites);
    PORT_Memcpy(ss->ssl3.signatureAlgorithms, defaultSignatureAlgorithms,
                sizeof(defaultSignatureAlgorithms));
    ss->ssl3.signatureAlgorithmCount = PR_ARRAY_SIZE(defaultSignatureAlgorithms);
}

/*
** If ssl3 socket has completed the first handshake, and is in idle state,
** then start a new handshake.
** If flushCache is true, the SID cache will be flushed first, forcing a
** "Full" handshake (not a session restart handshake), to be done.
**
** called from SSL_RedoHandshake(), which already holds the handshake locks.
*/
SECStatus
ssl3_RedoHandshake(sslSocket *ss, PRBool flushCache)
{
    sslSessionID *sid = ss->sec.ci.sid;
    SECStatus rv;

    PORT_Assert(ss->opt.noLocks || ssl_HaveSSL3HandshakeLock(ss));

    if (!ss->firstHsDone ||
        (ss->ssl3.initialized && (ss->ssl3.hs.ws != idle_handshake))) {
        PORT_SetError(SSL_ERROR_HANDSHAKE_NOT_COMPLETED);
        return SECFailure;
    }

    if (IS_DTLS(ss)) {
        dtls_RehandshakeCleanup(ss);
    }

    if (ss->opt.enableRenegotiation == SSL_RENEGOTIATE_NEVER) {
        PORT_SetError(SSL_ERROR_RENEGOTIATION_NOT_ALLOWED);
        return SECFailure;
    }
    if (sid && flushCache) {
        if (ss->sec.uncache)
            ss->sec.uncache(sid); /* remove it from whichever cache it's in. */
        ssl_FreeSID(sid); /* dec ref count and free if zero. */
        ss->sec.ci.sid = NULL;
    }

    ssl_GetXmitBufLock(ss); /**************************************/

    /* start off a new handshake. */
    rv = (ss->sec.isServer) ? ssl3_SendHelloRequest(ss)
                            : ssl3_SendClientHello(ss, PR_FALSE);

    ssl_ReleaseXmitBufLock(ss); /**************************************/
    return rv;
}

/* Called from ssl_DestroySocketContents() in sslsock.c */
void
ssl3_DestroySSL3Info(sslSocket *ss)
{

    if (ss->ssl3.clientCertificate != NULL)
        CERT_DestroyCertificate(ss->ssl3.clientCertificate);

    if (ss->ssl3.clientPrivateKey != NULL)
        SECKEY_DestroyPrivateKey(ss->ssl3.clientPrivateKey);

    if (ss->ssl3.peerCertArena != NULL)
        ssl3_CleanupPeerCerts(ss);

    if (ss->ssl3.clientCertChain != NULL) {
        CERT_DestroyCertificateList(ss->ssl3.clientCertChain);
        ss->ssl3.clientCertChain = NULL;
    }

/* clean up handshake */
#ifndef NO_PKCS11_BYPASS
    if (ss->opt.bypassPKCS11) {
        if (ss->ssl3.hs.hashType == handshake_hash_combo) {
            SHA1_DestroyContext((SHA1Context *)ss->ssl3.hs.sha_cx, PR_FALSE);
            MD5_DestroyContext((MD5Context *)ss->ssl3.hs.md5_cx, PR_FALSE);
        } else if (ss->ssl3.hs.hashType == handshake_hash_single) {
            ss->ssl3.hs.sha_obj->destroy(ss->ssl3.hs.sha_cx, PR_FALSE);
        }
    }
#endif
    if (ss->ssl3.hs.md5) {
        PK11_DestroyContext(ss->ssl3.hs.md5, PR_TRUE);
    }
    if (ss->ssl3.hs.sha) {
        PK11_DestroyContext(ss->ssl3.hs.sha, PR_TRUE);
    }
    if (ss->ssl3.hs.clientSigAndHash) {
        PORT_Free(ss->ssl3.hs.clientSigAndHash);
    }
    if (ss->ssl3.hs.messages.buf) {
        PORT_Free(ss->ssl3.hs.messages.buf);
        ss->ssl3.hs.messages.buf = NULL;
        ss->ssl3.hs.messages.len = 0;
        ss->ssl3.hs.messages.space = 0;
    }

    /* free the SSL3Buffer (msg_body) */
    PORT_Free(ss->ssl3.hs.msg_body.buf);

    SECITEM_FreeItem(&ss->ssl3.hs.newSessionTicket.ticket, PR_FALSE);

    /* free up the CipherSpecs */
    ssl3_DestroyCipherSpec(&ss->ssl3.specs[0], PR_TRUE /*freeSrvName*/);
    ssl3_DestroyCipherSpec(&ss->ssl3.specs[1], PR_TRUE /*freeSrvName*/);

    /* Destroy the DTLS data */
    if (IS_DTLS(ss)) {
        dtls_FreeHandshakeMessages(&ss->ssl3.hs.lastMessageFlight);
        if (ss->ssl3.hs.recvdFragments.buf) {
            PORT_Free(ss->ssl3.hs.recvdFragments.buf);
        }
    }

    /* Destroy TLS 1.3 handshake shares */
    tls13_DestroyKeyShares(&ss->ssl3.hs.remoteKeyShares);

    /* Destroy TLS 1.3 keys */
    if (ss->ssl3.hs.xSS)
        PK11_FreeSymKey(ss->ssl3.hs.xSS);
    if (ss->ssl3.hs.xES)
        PK11_FreeSymKey(ss->ssl3.hs.xES);
    if (ss->ssl3.hs.trafficSecret)
        PK11_FreeSymKey(ss->ssl3.hs.trafficSecret);
    if (ss->ssl3.hs.clientFinishedSecret)
        PK11_FreeSymKey(ss->ssl3.hs.clientFinishedSecret);
    if (ss->ssl3.hs.serverFinishedSecret)
        PK11_FreeSymKey(ss->ssl3.hs.serverFinishedSecret);

    if (ss->ssl3.dheGroups) {
        PORT_Free(ss->ssl3.dheGroups);
    }

    ss->ssl3.initialized = PR_FALSE;

    SECITEM_FreeItem(&ss->ssl3.nextProto, PR_FALSE);
}

#define MAP_NULL(x) (((x) != 0) ? (x) : SEC_OID_NULL_CIPHER)

SECStatus
ssl3_ApplyNSSPolicy(void)
{
    unsigned i;
    SECStatus rv;
    PRUint32 policy = 0;

    rv = NSS_GetAlgorithmPolicy(SEC_OID_APPLY_SSL_POLICY, &policy);
    if (rv != SECSuccess || !(policy & NSS_USE_POLICY_IN_SSL)) {
        return SECSuccess; /* do nothing */
    }

    /* disable every ciphersuite */
    for (i = 1; i < PR_ARRAY_SIZE(cipher_suite_defs); ++i) {
        const ssl3CipherSuiteDef *suite = &cipher_suite_defs[i];
        SECOidTag policyOid;

        policyOid = MAP_NULL(kea_defs[suite->key_exchange_alg].oid);
        rv = NSS_GetAlgorithmPolicy(policyOid, &policy);
        if (rv == SECSuccess && !(policy & NSS_USE_ALG_IN_SSL_KX)) {
            ssl_CipherPrefSetDefault(suite->cipher_suite, PR_FALSE);
            ssl_CipherPolicySet(suite->cipher_suite, SSL_NOT_ALLOWED);
            continue;
        }

        policyOid = MAP_NULL(bulk_cipher_defs[suite->bulk_cipher_alg].oid);
        rv = NSS_GetAlgorithmPolicy(policyOid, &policy);
        if (rv == SECSuccess && !(policy & NSS_USE_ALG_IN_SSL)) {
            ssl_CipherPrefSetDefault(suite->cipher_suite, PR_FALSE);
            ssl_CipherPolicySet(suite->cipher_suite, SSL_NOT_ALLOWED);
            continue;
        }

        if (bulk_cipher_defs[suite->bulk_cipher_alg].type != type_aead) {
            policyOid = MAP_NULL(mac_defs[suite->mac_alg].oid);
            rv = NSS_GetAlgorithmPolicy(policyOid, &policy);
            if (rv == SECSuccess && !(policy & NSS_USE_ALG_IN_SSL)) {
                ssl_CipherPrefSetDefault(suite->cipher_suite, PR_FALSE);
                ssl_CipherPolicySet(suite->cipher_suite,
                                    SSL_NOT_ALLOWED);
                continue;
            }
        }
    }

    rv = ssl3_ConstrainRangeByPolicy();

    return rv;
}

/* End of ssl3con.c */<|MERGE_RESOLUTION|>--- conflicted
+++ resolved
@@ -107,8 +107,6 @@
  { TLS_ECDHE_RSA_WITH_AES_128_GCM_SHA256,   SSL_ALLOWED, PR_TRUE, PR_FALSE},
  { TLS_ECDHE_ECDSA_WITH_CHACHA20_POLY1305_SHA256, SSL_ALLOWED, PR_TRUE, PR_FALSE},
  { TLS_ECDHE_RSA_WITH_CHACHA20_POLY1305_SHA256,   SSL_ALLOWED, PR_TRUE, PR_FALSE},
- { TLS_ECDHE_ECDSA_WITH_AES_256_GCM_SHA384, SSL_ALLOWED, PR_TRUE, PR_FALSE},
- { TLS_ECDHE_RSA_WITH_AES_256_GCM_SHA384,   SSL_ALLOWED, PR_TRUE, PR_FALSE},
    /* TLS_ECDHE_ECDSA_WITH_AES_256_CBC_SHA is out of order to work around
     * bug 946147.
     */
@@ -118,8 +116,6 @@
  { TLS_ECDHE_ECDSA_WITH_AES_128_CBC_SHA256, SSL_ALLOWED, PR_TRUE, PR_FALSE},
  { TLS_ECDHE_RSA_WITH_AES_128_CBC_SHA256,   SSL_ALLOWED, PR_TRUE, PR_FALSE},
  { TLS_ECDHE_RSA_WITH_AES_256_CBC_SHA,      SSL_ALLOWED, PR_TRUE, PR_FALSE},
- { TLS_ECDHE_ECDSA_WITH_AES_256_CBC_SHA384, SSL_ALLOWED, PR_TRUE, PR_FALSE},
- { TLS_ECDHE_RSA_WITH_AES_256_CBC_SHA384,   SSL_ALLOWED, PR_TRUE, PR_FALSE},
  { TLS_ECDHE_ECDSA_WITH_3DES_EDE_CBC_SHA,   SSL_ALLOWED, PR_FALSE, PR_FALSE},
  { TLS_ECDHE_RSA_WITH_3DES_EDE_CBC_SHA,     SSL_ALLOWED, PR_FALSE, PR_FALSE},
  { TLS_ECDHE_ECDSA_WITH_RC4_128_SHA,        SSL_ALLOWED, PR_FALSE, PR_FALSE},
@@ -129,8 +125,6 @@
  { TLS_DHE_RSA_WITH_AES_128_GCM_SHA256,     SSL_ALLOWED, PR_TRUE,  PR_FALSE},
  { TLS_DHE_RSA_WITH_CHACHA20_POLY1305_SHA256,SSL_ALLOWED,PR_TRUE,  PR_FALSE},
  { TLS_DHE_DSS_WITH_AES_128_GCM_SHA256,     SSL_ALLOWED, PR_FALSE, PR_FALSE},
- { TLS_DHE_RSA_WITH_AES_256_GCM_SHA384,     SSL_ALLOWED, PR_TRUE,  PR_FALSE},
- { TLS_DHE_DSS_WITH_AES_256_GCM_SHA384,     SSL_ALLOWED, PR_TRUE,  PR_FALSE},
  { TLS_DHE_RSA_WITH_AES_128_CBC_SHA,        SSL_ALLOWED, PR_TRUE,  PR_FALSE},
  { TLS_DHE_DSS_WITH_AES_128_CBC_SHA,        SSL_ALLOWED, PR_TRUE,  PR_FALSE},
  { TLS_DHE_RSA_WITH_AES_128_CBC_SHA256,     SSL_ALLOWED, PR_TRUE,  PR_FALSE},
@@ -160,7 +154,6 @@
 
  /* RSA */
  { TLS_RSA_WITH_AES_128_GCM_SHA256,         SSL_ALLOWED, PR_TRUE,  PR_FALSE},
- { TLS_RSA_WITH_AES_256_GCM_SHA384,         SSL_ALLOWED, PR_TRUE,  PR_FALSE},
  { TLS_RSA_WITH_AES_128_CBC_SHA,            SSL_ALLOWED, PR_TRUE,  PR_FALSE},
  { TLS_RSA_WITH_AES_128_CBC_SHA256,         SSL_ALLOWED, PR_TRUE,  PR_FALSE},
  { TLS_RSA_WITH_CAMELLIA_128_CBC_SHA,       SSL_ALLOWED, PR_FALSE, PR_FALSE},
@@ -309,7 +302,6 @@
     {cipher_camellia_256, calg_camellia,    32,32, type_block, 16,16, 0, 0, SEC_OID_CAMELLIA_256_CBC},
     {cipher_seed,         calg_seed,        16,16, type_block, 16,16, 0, 0, SEC_OID_SEED_CBC},
     {cipher_aes_128_gcm,  calg_aes_gcm,     16,16, type_aead,   4, 0,16, 8, SEC_OID_AES_128_GCM},
-    {cipher_aes_256_gcm,  calg_aes_gcm,     32,32, type_aead,   4, 0,16, 8, SEC_OID_AES_256_GCM},
     {cipher_chacha20,     calg_chacha20,    32,32, type_aead,  12, 0,16, 0, SEC_OID_CHACHA20_POLY1305},
     {cipher_missing,      calg_null,         0, 0, type_stream, 0, 0, 0, 0, 0},
 };
@@ -346,160 +338,144 @@
 /* must use ssl_LookupCipherSuiteDef to access */
 static const ssl3CipherSuiteDef cipher_suite_defs[] =
 {
-/*  cipher_suite                    bulk_cipher_alg mac_alg key_exchange_alg prf_hash_alg */
-/*  Note that the prf_hash_alg is the hash function used by the PRF, see sslimpl.h.  */
-
-    {TLS_NULL_WITH_NULL_NULL,       cipher_null,   mac_null, kea_null, prf_null},
-    {TLS_RSA_WITH_NULL_MD5,         cipher_null,   mac_md5, kea_rsa, prf_null},
-    {TLS_RSA_WITH_NULL_SHA,         cipher_null,   mac_sha, kea_rsa, prf_null},
-    {TLS_RSA_WITH_NULL_SHA256,      cipher_null,   hmac_sha256, kea_rsa, prf_sha256},
-    {TLS_RSA_EXPORT_WITH_RC4_40_MD5,cipher_rc4_40, mac_md5, kea_rsa_export, prf_null},
-    {TLS_RSA_WITH_RC4_128_MD5,      cipher_rc4,    mac_md5, kea_rsa, prf_null},
-    {TLS_RSA_WITH_RC4_128_SHA,      cipher_rc4,    mac_sha, kea_rsa, prf_null},
+/*  cipher_suite                    bulk_cipher_alg mac_alg key_exchange_alg */
+
+    {TLS_NULL_WITH_NULL_NULL,       cipher_null,   mac_null, kea_null},
+    {TLS_RSA_WITH_NULL_MD5,         cipher_null,   mac_md5, kea_rsa},
+    {TLS_RSA_WITH_NULL_SHA,         cipher_null,   mac_sha, kea_rsa},
+    {TLS_RSA_WITH_NULL_SHA256,      cipher_null,   hmac_sha256, kea_rsa},
+    {TLS_RSA_EXPORT_WITH_RC4_40_MD5,cipher_rc4_40, mac_md5, kea_rsa_export},
+    {TLS_RSA_WITH_RC4_128_MD5,      cipher_rc4,    mac_md5, kea_rsa},
+    {TLS_RSA_WITH_RC4_128_SHA,      cipher_rc4,    mac_sha, kea_rsa},
     {TLS_RSA_EXPORT_WITH_RC2_CBC_40_MD5,
-                                    cipher_rc2_40, mac_md5, kea_rsa_export, prf_null},
+                                    cipher_rc2_40, mac_md5, kea_rsa_export},
 #if 0 /* not implemented */
-    {TLS_RSA_WITH_IDEA_CBC_SHA,     cipher_idea,   mac_sha, kea_rsa, prf_null},
+    {TLS_RSA_WITH_IDEA_CBC_SHA,     cipher_idea,   mac_sha, kea_rsa},
     {TLS_RSA_EXPORT_WITH_DES40_CBC_SHA,
-                                    cipher_des40,  mac_sha, kea_rsa_export, prf_null},
+                                    cipher_des40,  mac_sha, kea_rsa_export},
 #endif
-    {TLS_RSA_WITH_DES_CBC_SHA,      cipher_des,    mac_sha, kea_rsa, prf_null},
-    {TLS_RSA_WITH_3DES_EDE_CBC_SHA, cipher_3des,   mac_sha, kea_rsa, prf_null},
-    {TLS_DHE_DSS_WITH_DES_CBC_SHA,  cipher_des,    mac_sha, kea_dhe_dss, prf_null},
+    {TLS_RSA_WITH_DES_CBC_SHA,      cipher_des,    mac_sha, kea_rsa},
+    {TLS_RSA_WITH_3DES_EDE_CBC_SHA, cipher_3des,   mac_sha, kea_rsa},
+    {TLS_DHE_DSS_WITH_DES_CBC_SHA,  cipher_des,    mac_sha, kea_dhe_dss},
     {TLS_DHE_DSS_WITH_3DES_EDE_CBC_SHA,
-                                    cipher_3des,   mac_sha, kea_dhe_dss, prf_null},
-    {TLS_DHE_DSS_WITH_RC4_128_SHA,  cipher_rc4,    mac_sha, kea_dhe_dss, prf_null},
+                                    cipher_3des,   mac_sha, kea_dhe_dss},
+    {TLS_DHE_DSS_WITH_RC4_128_SHA,  cipher_rc4,    mac_sha, kea_dhe_dss},
 #if 0 /* not implemented */
     {TLS_DH_DSS_EXPORT_WITH_DES40_CBC_SHA,
-                                    cipher_des40,  mac_sha, kea_dh_dss_export, prf_null},
-    {TLS_DH_DSS_DES_CBC_SHA,        cipher_des,    mac_sha, kea_dh_dss, prf_null},
-    {TLS_DH_DSS_3DES_CBC_SHA,       cipher_3des,   mac_sha, kea_dh_dss, prf_null},
+                                    cipher_des40,  mac_sha, kea_dh_dss_export},
+    {TLS_DH_DSS_DES_CBC_SHA,        cipher_des,    mac_sha, kea_dh_dss},
+    {TLS_DH_DSS_3DES_CBC_SHA,       cipher_3des,   mac_sha, kea_dh_dss},
     {TLS_DH_RSA_EXPORT_WITH_DES40_CBC_SHA,
-                                    cipher_des40,  mac_sha, kea_dh_rsa_export, prf_null},
-    {TLS_DH_RSA_DES_CBC_SHA,        cipher_des,    mac_sha, kea_dh_rsa, prf_null},
-    {TLS_DH_RSA_3DES_CBC_SHA,       cipher_3des,   mac_sha, kea_dh_rsa, prf_null},
+                                    cipher_des40,  mac_sha, kea_dh_rsa_export},
+    {TLS_DH_RSA_DES_CBC_SHA,        cipher_des,    mac_sha, kea_dh_rsa},
+    {TLS_DH_RSA_3DES_CBC_SHA,       cipher_3des,   mac_sha, kea_dh_rsa},
     {TLS_DHE_DSS_EXPORT_WITH_DES40_CBC_SHA,
-                                    cipher_des40,  mac_sha, kea_dh_dss_export, prf_null},
+                                    cipher_des40,  mac_sha, kea_dh_dss_export},
     {TLS_DHE_RSA_EXPORT_WITH_DES40_CBC_SHA,
-                                    cipher_des40,  mac_sha, kea_dh_rsa_export, prf_null},
+                                    cipher_des40,  mac_sha, kea_dh_rsa_export},
 #endif
-    {TLS_DHE_RSA_WITH_DES_CBC_SHA,  cipher_des,    mac_sha, kea_dhe_rsa, prf_null},
+    {TLS_DHE_RSA_WITH_DES_CBC_SHA,  cipher_des,    mac_sha, kea_dhe_rsa},
     {TLS_DHE_RSA_WITH_3DES_EDE_CBC_SHA,
-                                    cipher_3des,   mac_sha, kea_dhe_rsa, prf_null},
+                                    cipher_3des,   mac_sha, kea_dhe_rsa},
 #if 0
-    {SSL_DH_ANON_EXPORT_RC4_40_MD5, cipher_rc4_40, mac_md5, kea_dh_anon_export, prf_null},
+    {SSL_DH_ANON_EXPORT_RC4_40_MD5, cipher_rc4_40, mac_md5, kea_dh_anon_export},
     {TLS_DH_anon_EXPORT_WITH_DES40_CBC_SHA,
-                                    cipher_des40,  mac_sha, kea_dh_anon_export, prf_null},
-    {TLS_DH_anon_WITH_DES_CBC_SHA,  cipher_des,    mac_sha, kea_dh_anon, prf_null},
-    {TLS_DH_anon_WITH_3DES_CBC_SHA, cipher_3des,   mac_sha, kea_dh_anon, prf_null},
+                                    cipher_des40,  mac_sha, kea_dh_anon_export},
+    {TLS_DH_anon_WITH_DES_CBC_SHA,  cipher_des,    mac_sha, kea_dh_anon},
+    {TLS_DH_anon_WITH_3DES_CBC_SHA, cipher_3des,   mac_sha, kea_dh_anon},
 #endif
 
 
 /* New TLS cipher suites */
-    {TLS_RSA_WITH_AES_128_CBC_SHA,      cipher_aes_128, mac_sha, kea_rsa, prf_null},
-    {TLS_RSA_WITH_AES_128_CBC_SHA256,   cipher_aes_128, hmac_sha256, kea_rsa, prf_sha256},
-    {TLS_DHE_DSS_WITH_AES_128_CBC_SHA,  cipher_aes_128, mac_sha, kea_dhe_dss, prf_null},
-    {TLS_DHE_RSA_WITH_AES_128_CBC_SHA,  cipher_aes_128, mac_sha, kea_dhe_rsa, prf_null},
-    {TLS_DHE_RSA_WITH_AES_128_CBC_SHA256, cipher_aes_128, hmac_sha256, kea_dhe_rsa, prf_sha256},
-    {TLS_RSA_WITH_AES_256_CBC_SHA,      cipher_aes_256, mac_sha, kea_rsa, prf_null},
-    {TLS_RSA_WITH_AES_256_CBC_SHA256,   cipher_aes_256, hmac_sha256, kea_rsa, prf_sha256},
-    {TLS_DHE_DSS_WITH_AES_256_CBC_SHA,  cipher_aes_256, mac_sha, kea_dhe_dss, prf_null},
-    {TLS_DHE_RSA_WITH_AES_256_CBC_SHA,  cipher_aes_256, mac_sha, kea_dhe_rsa, prf_null},
-    {TLS_DHE_RSA_WITH_AES_256_CBC_SHA256, cipher_aes_256, hmac_sha256, kea_dhe_rsa, prf_sha256},
-    {TLS_DHE_RSA_WITH_AES_256_GCM_SHA384, cipher_aes_256, hmac_sha256, kea_dhe_rsa, prf_sha384},
+    {TLS_RSA_WITH_AES_128_CBC_SHA,      cipher_aes_128, mac_sha, kea_rsa},
+    {TLS_RSA_WITH_AES_128_CBC_SHA256,   cipher_aes_128, hmac_sha256, kea_rsa},
+    {TLS_DHE_DSS_WITH_AES_128_CBC_SHA,  cipher_aes_128, mac_sha, kea_dhe_dss},
+    {TLS_DHE_RSA_WITH_AES_128_CBC_SHA,  cipher_aes_128, mac_sha, kea_dhe_rsa},
+    {TLS_DHE_RSA_WITH_AES_128_CBC_SHA256, cipher_aes_128, hmac_sha256, kea_dhe_rsa},
+    {TLS_RSA_WITH_AES_256_CBC_SHA,      cipher_aes_256, mac_sha, kea_rsa},
+    {TLS_RSA_WITH_AES_256_CBC_SHA256,   cipher_aes_256, hmac_sha256, kea_rsa},
+    {TLS_DHE_DSS_WITH_AES_256_CBC_SHA,  cipher_aes_256, mac_sha, kea_dhe_dss},
+    {TLS_DHE_RSA_WITH_AES_256_CBC_SHA,  cipher_aes_256, mac_sha, kea_dhe_rsa},
+    {TLS_DHE_RSA_WITH_AES_256_CBC_SHA256, cipher_aes_256, hmac_sha256, kea_dhe_rsa},
 #if 0
-    {TLS_DH_DSS_WITH_AES_128_CBC_SHA,   cipher_aes_128, mac_sha, kea_dh_dss, prf_null},
-    {TLS_DH_RSA_WITH_AES_128_CBC_SHA,   cipher_aes_128, mac_sha, kea_dh_rsa, prf_null},
-    {TLS_DH_anon_WITH_AES_128_CBC_SHA,  cipher_aes_128, mac_sha, kea_dh_anon, prf_null},
-    {TLS_DH_DSS_WITH_AES_256_CBC_SHA,   cipher_aes_256, mac_sha, kea_dh_dss, prf_null},
-    {TLS_DH_RSA_WITH_AES_256_CBC_SHA,   cipher_aes_256, mac_sha, kea_dh_rsa, prf_null},
-    {TLS_DH_anon_WITH_AES_256_CBC_SHA,  cipher_aes_256, mac_sha, kea_dh_anon, prf_null},
+    {TLS_DH_DSS_WITH_AES_128_CBC_SHA,   cipher_aes_128, mac_sha, kea_dh_dss},
+    {TLS_DH_RSA_WITH_AES_128_CBC_SHA,   cipher_aes_128, mac_sha, kea_dh_rsa},
+    {TLS_DH_anon_WITH_AES_128_CBC_SHA,  cipher_aes_128, mac_sha, kea_dh_anon},
+    {TLS_DH_DSS_WITH_AES_256_CBC_SHA,   cipher_aes_256, mac_sha, kea_dh_dss},
+    {TLS_DH_RSA_WITH_AES_256_CBC_SHA,   cipher_aes_256, mac_sha, kea_dh_rsa},
+    {TLS_DH_anon_WITH_AES_256_CBC_SHA,  cipher_aes_256, mac_sha, kea_dh_anon},
 #endif
 
     {TLS_RSA_WITH_SEED_CBC_SHA,     cipher_seed,   mac_sha, kea_rsa},
 
-    {TLS_RSA_WITH_CAMELLIA_128_CBC_SHA, cipher_camellia_128, mac_sha, kea_rsa, prf_null},
+    {TLS_RSA_WITH_CAMELLIA_128_CBC_SHA, cipher_camellia_128, mac_sha, kea_rsa},
     {TLS_DHE_DSS_WITH_CAMELLIA_128_CBC_SHA,
-     cipher_camellia_128, mac_sha, kea_dhe_dss, prf_null},
+     cipher_camellia_128, mac_sha, kea_dhe_dss},
     {TLS_DHE_RSA_WITH_CAMELLIA_128_CBC_SHA,
-     cipher_camellia_128, mac_sha, kea_dhe_rsa, prf_null},
-    {TLS_RSA_WITH_CAMELLIA_256_CBC_SHA, cipher_camellia_256, mac_sha, kea_rsa, prf_null},
+     cipher_camellia_128, mac_sha, kea_dhe_rsa},
+    {TLS_RSA_WITH_CAMELLIA_256_CBC_SHA, cipher_camellia_256, mac_sha, kea_rsa},
     {TLS_DHE_DSS_WITH_CAMELLIA_256_CBC_SHA,
-     cipher_camellia_256, mac_sha, kea_dhe_dss, prf_null},
+     cipher_camellia_256, mac_sha, kea_dhe_dss},
     {TLS_DHE_RSA_WITH_CAMELLIA_256_CBC_SHA,
-     cipher_camellia_256, mac_sha, kea_dhe_rsa, prf_null},
+     cipher_camellia_256, mac_sha, kea_dhe_rsa},
 
     {TLS_RSA_EXPORT1024_WITH_DES_CBC_SHA,
-                                    cipher_des,    mac_sha,kea_rsa_export_1024, prf_null},
+                                    cipher_des,    mac_sha,kea_rsa_export_1024},
     {TLS_RSA_EXPORT1024_WITH_RC4_56_SHA,
-                                    cipher_rc4_56, mac_sha,kea_rsa_export_1024, prf_null},
-
-    {SSL_RSA_FIPS_WITH_3DES_EDE_CBC_SHA, cipher_3des, mac_sha, kea_rsa_fips, prf_null},
-    {SSL_RSA_FIPS_WITH_DES_CBC_SHA, cipher_des,    mac_sha, kea_rsa_fips, prf_null},
-
-    {TLS_DHE_RSA_WITH_AES_128_GCM_SHA256, cipher_aes_128_gcm, mac_aead, kea_dhe_rsa, prf_sha256},
-    {TLS_RSA_WITH_AES_128_GCM_SHA256, cipher_aes_128_gcm, mac_aead, kea_rsa, prf_sha256},
+                                    cipher_rc4_56, mac_sha,kea_rsa_export_1024},
+
+    {SSL_RSA_FIPS_WITH_3DES_EDE_CBC_SHA, cipher_3des, mac_sha, kea_rsa_fips},
+    {SSL_RSA_FIPS_WITH_DES_CBC_SHA, cipher_des,    mac_sha, kea_rsa_fips},
+
+    {TLS_DHE_RSA_WITH_AES_128_GCM_SHA256, cipher_aes_128_gcm, mac_aead, kea_dhe_rsa},
+    {TLS_RSA_WITH_AES_128_GCM_SHA256, cipher_aes_128_gcm, mac_aead, kea_rsa},
+    {TLS_ECDHE_RSA_WITH_AES_128_GCM_SHA256, cipher_aes_128_gcm, mac_aead, kea_ecdhe_rsa},
+    {TLS_ECDHE_ECDSA_WITH_AES_128_GCM_SHA256, cipher_aes_128_gcm, mac_aead, kea_ecdhe_ecdsa},
+
+    {TLS_DHE_DSS_WITH_AES_128_GCM_SHA256, cipher_aes_128_gcm, mac_aead, kea_dhe_dss},
+    {TLS_DHE_DSS_WITH_AES_128_CBC_SHA256, cipher_aes_128, hmac_sha256, kea_dhe_dss},
+    {TLS_DHE_DSS_WITH_AES_256_CBC_SHA256, cipher_aes_256, hmac_sha256, kea_dhe_dss},
+
+    {TLS_DHE_RSA_WITH_CHACHA20_POLY1305_SHA256, cipher_chacha20, mac_aead, kea_dhe_rsa},
 
 #ifndef NSS_DISABLE_ECC
-    {TLS_ECDHE_RSA_WITH_AES_128_GCM_SHA256, cipher_aes_128_gcm, mac_aead, kea_ecdhe_rsa, prf_sha256},
-    {TLS_ECDHE_ECDSA_WITH_AES_128_GCM_SHA256, cipher_aes_128_gcm, mac_aead, kea_ecdhe_ecdsa, prf_sha256},
-
-    {TLS_ECDHE_ECDSA_WITH_AES_128_GCM_SHA256, cipher_aes_128_gcm, mac_aead, kea_ecdhe_ecdsa, prf_sha256},
-    {TLS_ECDHE_ECDSA_WITH_AES_256_GCM_SHA384, cipher_aes_256_gcm, mac_aead, kea_ecdhe_ecdsa, prf_sha384},
-    {TLS_ECDHE_RSA_WITH_AES_256_GCM_SHA384, cipher_aes_256_gcm, mac_aead, kea_ecdhe_rsa, prf_sha384},
-    {TLS_ECDHE_ECDSA_WITH_AES_256_CBC_SHA384, cipher_aes_256, hmac_sha384, kea_ecdhe_ecdsa},
-    {TLS_ECDHE_RSA_WITH_AES_256_CBC_SHA384, cipher_aes_256, hmac_sha384, kea_ecdhe_rsa, prf_sha384},
-#endif /* NSS_DISABLE_ECC */
-
-    {TLS_DHE_DSS_WITH_AES_128_GCM_SHA256, cipher_aes_128_gcm, mac_aead, kea_dhe_dss, prf_sha256},
-    {TLS_DHE_DSS_WITH_AES_256_GCM_SHA384, cipher_aes_256_gcm, mac_aead, kea_dhe_dss, prf_sha384},
-
-    {TLS_RSA_WITH_AES_256_GCM_SHA384, cipher_aes_256_gcm, mac_aead, kea_rsa, prf_sha384},
-    {TLS_DHE_RSA_WITH_CHACHA20_POLY1305_SHA256, cipher_chacha20, mac_aead, kea_dhe_rsa, prf_sha256},
-
-#ifndef NSS_DISABLE_ECC
-    {TLS_ECDHE_RSA_WITH_CHACHA20_POLY1305_SHA256, cipher_chacha20, mac_aead, kea_ecdhe_rsa, prf_sha256},
-    {TLS_ECDHE_ECDSA_WITH_CHACHA20_POLY1305_SHA256, cipher_chacha20, mac_aead, kea_ecdhe_ecdsa, prf_sha256},
-#endif /* NSS_DISABLE_ECC */
-
-    {TLS_DHE_DSS_WITH_AES_128_CBC_SHA256, cipher_aes_128, hmac_sha256, kea_dhe_dss, prf_sha256},
-    {TLS_DHE_DSS_WITH_AES_256_CBC_SHA256, cipher_aes_256, hmac_sha256, kea_dhe_dss, prf_sha256},
-
-#ifndef NSS_DISABLE_ECC
-    {TLS_ECDH_ECDSA_WITH_NULL_SHA,        cipher_null, mac_sha, kea_ecdh_ecdsa, prf_null},
-    {TLS_ECDH_ECDSA_WITH_RC4_128_SHA,      cipher_rc4, mac_sha, kea_ecdh_ecdsa, prf_null},
-    {TLS_ECDH_ECDSA_WITH_3DES_EDE_CBC_SHA, cipher_3des, mac_sha, kea_ecdh_ecdsa, prf_null},
-    {TLS_ECDH_ECDSA_WITH_AES_128_CBC_SHA, cipher_aes_128, mac_sha, kea_ecdh_ecdsa, prf_null},
-    {TLS_ECDH_ECDSA_WITH_AES_256_CBC_SHA, cipher_aes_256, mac_sha, kea_ecdh_ecdsa, prf_null},
-
-    {TLS_ECDHE_ECDSA_WITH_NULL_SHA,        cipher_null, mac_sha, kea_ecdhe_ecdsa, prf_null},
-    {TLS_ECDHE_ECDSA_WITH_RC4_128_SHA,      cipher_rc4, mac_sha, kea_ecdhe_ecdsa, prf_null},
-    {TLS_ECDHE_ECDSA_WITH_3DES_EDE_CBC_SHA, cipher_3des, mac_sha, kea_ecdhe_ecdsa, prf_null},
-    {TLS_ECDHE_ECDSA_WITH_AES_128_CBC_SHA, cipher_aes_128, mac_sha, kea_ecdhe_ecdsa, prf_null},
-    {TLS_ECDHE_ECDSA_WITH_AES_128_CBC_SHA256, cipher_aes_128, hmac_sha256, kea_ecdhe_ecdsa, prf_sha256},
-    {TLS_ECDHE_ECDSA_WITH_AES_256_CBC_SHA, cipher_aes_256, mac_sha, kea_ecdhe_ecdsa, prf_null},
-
-    {TLS_ECDH_RSA_WITH_NULL_SHA,         cipher_null,    mac_sha, kea_ecdh_rsa, prf_null},
-    {TLS_ECDH_RSA_WITH_RC4_128_SHA,      cipher_rc4,     mac_sha, kea_ecdh_rsa, prf_null},
-    {TLS_ECDH_RSA_WITH_3DES_EDE_CBC_SHA, cipher_3des,    mac_sha, kea_ecdh_rsa, prf_null},
-    {TLS_ECDH_RSA_WITH_AES_128_CBC_SHA,  cipher_aes_128, mac_sha, kea_ecdh_rsa, prf_null},
-    {TLS_ECDH_RSA_WITH_AES_256_CBC_SHA,  cipher_aes_256, mac_sha, kea_ecdh_rsa, prf_null},
-
-    {TLS_ECDHE_RSA_WITH_NULL_SHA,         cipher_null,    mac_sha, kea_ecdhe_rsa, prf_null},
-    {TLS_ECDHE_RSA_WITH_RC4_128_SHA,      cipher_rc4,     mac_sha, kea_ecdhe_rsa, prf_null},
-    {TLS_ECDHE_RSA_WITH_3DES_EDE_CBC_SHA, cipher_3des,    mac_sha, kea_ecdhe_rsa, prf_null},
-    {TLS_ECDHE_RSA_WITH_AES_128_CBC_SHA,  cipher_aes_128, mac_sha, kea_ecdhe_rsa, prf_null},
-    {TLS_ECDHE_RSA_WITH_AES_128_CBC_SHA256, cipher_aes_128, hmac_sha256, kea_ecdhe_rsa, prf_sha256},
-    {TLS_ECDHE_RSA_WITH_AES_256_CBC_SHA,  cipher_aes_256, mac_sha, kea_ecdhe_rsa, prf_null},
+    {TLS_ECDHE_RSA_WITH_CHACHA20_POLY1305_SHA256, cipher_chacha20, mac_aead, kea_ecdhe_rsa},
+    {TLS_ECDHE_ECDSA_WITH_CHACHA20_POLY1305_SHA256, cipher_chacha20, mac_aead, kea_ecdhe_ecdsa},
+
+    {TLS_ECDH_ECDSA_WITH_NULL_SHA,        cipher_null, mac_sha, kea_ecdh_ecdsa},
+    {TLS_ECDH_ECDSA_WITH_RC4_128_SHA,      cipher_rc4, mac_sha, kea_ecdh_ecdsa},
+    {TLS_ECDH_ECDSA_WITH_3DES_EDE_CBC_SHA, cipher_3des, mac_sha, kea_ecdh_ecdsa},
+    {TLS_ECDH_ECDSA_WITH_AES_128_CBC_SHA, cipher_aes_128, mac_sha, kea_ecdh_ecdsa},
+    {TLS_ECDH_ECDSA_WITH_AES_256_CBC_SHA, cipher_aes_256, mac_sha, kea_ecdh_ecdsa},
+
+    {TLS_ECDHE_ECDSA_WITH_NULL_SHA,        cipher_null, mac_sha, kea_ecdhe_ecdsa},
+    {TLS_ECDHE_ECDSA_WITH_RC4_128_SHA,      cipher_rc4, mac_sha, kea_ecdhe_ecdsa},
+    {TLS_ECDHE_ECDSA_WITH_3DES_EDE_CBC_SHA, cipher_3des, mac_sha, kea_ecdhe_ecdsa},
+    {TLS_ECDHE_ECDSA_WITH_AES_128_CBC_SHA, cipher_aes_128, mac_sha, kea_ecdhe_ecdsa},
+    {TLS_ECDHE_ECDSA_WITH_AES_128_CBC_SHA256, cipher_aes_128, hmac_sha256, kea_ecdhe_ecdsa},
+    {TLS_ECDHE_ECDSA_WITH_AES_256_CBC_SHA, cipher_aes_256, mac_sha, kea_ecdhe_ecdsa},
+
+    {TLS_ECDH_RSA_WITH_NULL_SHA,         cipher_null,    mac_sha, kea_ecdh_rsa},
+    {TLS_ECDH_RSA_WITH_RC4_128_SHA,      cipher_rc4,     mac_sha, kea_ecdh_rsa},
+    {TLS_ECDH_RSA_WITH_3DES_EDE_CBC_SHA, cipher_3des,    mac_sha, kea_ecdh_rsa},
+    {TLS_ECDH_RSA_WITH_AES_128_CBC_SHA,  cipher_aes_128, mac_sha, kea_ecdh_rsa},
+    {TLS_ECDH_RSA_WITH_AES_256_CBC_SHA,  cipher_aes_256, mac_sha, kea_ecdh_rsa},
+
+    {TLS_ECDHE_RSA_WITH_NULL_SHA,         cipher_null,    mac_sha, kea_ecdhe_rsa},
+    {TLS_ECDHE_RSA_WITH_RC4_128_SHA,      cipher_rc4,     mac_sha, kea_ecdhe_rsa},
+    {TLS_ECDHE_RSA_WITH_3DES_EDE_CBC_SHA, cipher_3des,    mac_sha, kea_ecdhe_rsa},
+    {TLS_ECDHE_RSA_WITH_AES_128_CBC_SHA,  cipher_aes_128, mac_sha, kea_ecdhe_rsa},
+    {TLS_ECDHE_RSA_WITH_AES_128_CBC_SHA256, cipher_aes_128, hmac_sha256, kea_ecdhe_rsa},
+    {TLS_ECDHE_RSA_WITH_AES_256_CBC_SHA,  cipher_aes_256, mac_sha, kea_ecdhe_rsa},
 
 #if 0
-    {TLS_ECDH_anon_WITH_NULL_SHA,         cipher_null,    mac_sha, kea_ecdh_anon, prf_null},
-    {TLS_ECDH_anon_WITH_RC4_128_SHA,      cipher_rc4,     mac_sha, kea_ecdh_anon, prf_null},
-    {TLS_ECDH_anon_WITH_3DES_EDE_CBC_SHA, cipher_3des,    mac_sha, kea_ecdh_anon, prf_null},
-    {TLS_ECDH_anon_WITH_AES_128_CBC_SHA,  cipher_aes_128, mac_sha, kea_ecdh_anon, prf_null},
-    {TLS_ECDH_anon_WITH_AES_256_CBC_SHA,  cipher_aes_256, mac_sha, kea_ecdh_anon, prf_null},
+    {TLS_ECDH_anon_WITH_NULL_SHA,         cipher_null,    mac_sha, kea_ecdh_anon},
+    {TLS_ECDH_anon_WITH_RC4_128_SHA,      cipher_rc4,     mac_sha, kea_ecdh_anon},
+    {TLS_ECDH_anon_WITH_3DES_EDE_CBC_SHA, cipher_3des,    mac_sha, kea_ecdh_anon},
+    {TLS_ECDH_anon_WITH_AES_128_CBC_SHA,  cipher_aes_128, mac_sha, kea_ecdh_anon},
+    {TLS_ECDH_anon_WITH_AES_256_CBC_SHA,  cipher_aes_256, mac_sha, kea_ecdh_anon},
 #endif
-    {TLS_ECDHE_PSK_WITH_AES_128_GCM_SHA256, cipher_aes_128_gcm, mac_aead, kea_ecdhe_psk, prf_sha256},
+    {TLS_ECDHE_PSK_WITH_AES_128_GCM_SHA256, cipher_aes_128_gcm, mac_aead, kea_ecdhe_psk},
 #endif /* NSS_DISABLE_ECC */
 };
 /* clang-format on */
@@ -557,7 +533,6 @@
 #define mmech_md5_hmac CKM_MD5_HMAC
 #define mmech_sha_hmac CKM_SHA_1_HMAC
 #define mmech_sha256_hmac CKM_SHA256_HMAC
-#define mmech_sha384_hmac CKM_SHA384_HMAC
 
 /* clang-format off */
 static const ssl3MACDef mac_defs[] = { /* indexed by SSL3MACAlgorithm */
@@ -570,7 +545,6 @@
     {hmac_sha,  mmech_sha_hmac,   0,  SHA1_LENGTH, SEC_OID_HMAC_SHA1},
     {hmac_sha256, mmech_sha256_hmac, 0, SHA256_LENGTH, SEC_OID_HMAC_SHA256},
     { mac_aead, mmech_invalid,    0,  0, 0 },
-    {hmac_sha384, mmech_sha384_hmac, 0, SHA384_LENGTH, SEC_OID_HMAC_SHA384}
 };
 /* clang-format on */
 
@@ -767,13 +741,10 @@
         case TLS_DHE_RSA_WITH_AES_256_CBC_SHA256:
         case TLS_RSA_WITH_AES_256_CBC_SHA256:
         case TLS_ECDHE_ECDSA_WITH_AES_128_CBC_SHA256:
-        case TLS_ECDHE_ECDSA_WITH_AES_256_CBC_SHA384:
         case TLS_ECDHE_RSA_WITH_AES_128_CBC_SHA256:
-        case TLS_ECDHE_RSA_WITH_AES_256_CBC_SHA384:
         case TLS_DHE_RSA_WITH_AES_128_CBC_SHA256:
         case TLS_RSA_WITH_AES_128_CBC_SHA256:
         case TLS_RSA_WITH_AES_128_GCM_SHA256:
-        case TLS_RSA_WITH_AES_256_GCM_SHA384:
         case TLS_DHE_DSS_WITH_AES_128_CBC_SHA256:
         case TLS_DHE_DSS_WITH_AES_256_CBC_SHA256:
         case TLS_RSA_WITH_NULL_SHA256:
@@ -781,15 +752,11 @@
         case TLS_ECDHE_ECDSA_WITH_CHACHA20_POLY1305_SHA256:
         case TLS_ECDHE_RSA_WITH_CHACHA20_POLY1305_SHA256:
         case TLS_DHE_RSA_WITH_CHACHA20_POLY1305_SHA256:
+            return vrange->max == SSL_LIBRARY_VERSION_TLS_1_2;
+
+        case TLS_ECDHE_ECDSA_WITH_AES_128_GCM_SHA256:
+        case TLS_ECDHE_RSA_WITH_AES_128_GCM_SHA256:
         case TLS_DHE_RSA_WITH_AES_128_GCM_SHA256:
-        case TLS_DHE_RSA_WITH_AES_256_GCM_SHA384:
-        case TLS_DHE_DSS_WITH_AES_256_GCM_SHA384:
-            return vrange->max == SSL_LIBRARY_VERSION_TLS_1_2;
-
-        case TLS_ECDHE_ECDSA_WITH_AES_128_GCM_SHA256:
-        case TLS_ECDHE_ECDSA_WITH_AES_256_GCM_SHA384:
-        case TLS_ECDHE_RSA_WITH_AES_128_GCM_SHA256:
-        case TLS_ECDHE_RSA_WITH_AES_256_GCM_SHA384:
             return vrange->max >= SSL_LIBRARY_VERSION_TLS_1_2;
 
         /* RFC 4492: ECC cipher suites need TLS extensions to negotiate curves and
@@ -838,9 +805,6 @@
         if (cipher_suite_defs[i].cipher_suite == suite)
             return &cipher_suite_defs[i];
     }
-#ifdef DEBUG
-    PR_fprintf(PR_STDERR, "*** ERROR: Can't find suite %04x\n", suite);
-#endif
     PORT_Assert(PR_FALSE); /* We should never get here. */
     PORT_SetError(SSL_ERROR_UNKNOWN_CIPHER_SUITE);
     return NULL;
@@ -2572,9 +2536,6 @@
                 break;
             case ssl_hmac_sha256: /* used with TLS */
                 hashObj = HASH_GetRawHashObject(HASH_AlgSHA256);
-                break;
-            case ssl_hmac_sha384: /* used with TLS */
-                hashObj = HASH_GetRawHashObject(HASH_AlgSHA384);
                 break;
             default:
                 break;
@@ -3893,34 +3854,6 @@
     return SECSuccess;
 }
 
-CK_MECHANISM_TYPE
-ssl3_GetPrfHashMechanism(sslSocket *ss)
-{
-    SSL3PRF prf_alg = ss->ssl3.hs.suite_def->prf_alg;
-
-    if (prf_alg == prf_null)
-        return CKM_SHA256;
-
-    return prf_alg;
-}
-
-SSLHashType
-ssl3_GetSuiteHashAlg(sslSocket *ss)
-{
-    switch (ss->ssl3.hs.suite_def->prf_alg) {
-        case prf_sha384:
-            return ssl_hash_sha384;
-        case prf_sha256:
-            return ssl_hash_sha256;
-        default:
-            return (ss->version >= SSL_LIBRARY_VERSION_TLS_1_3)
-                ? ssl_hash_none
-                : ssl_hash_sha256;
-            return ssl_hash_sha256;
-    }
-    return 0; /* it will never get here */
-}
-
 /* This method completes the derivation of the MS from the PMS.
 **
 ** 1. Derive the MS, if possible, else return an error.
@@ -4044,7 +3977,7 @@
     master_params.RandomInfo.pServerRandom = sr;
     master_params.RandomInfo.ulServerRandomLen = SSL3_RANDOM_LENGTH;
     if (isTLS12) {
-        master_params.prfHashMechanism = ssl3_GetPrfHashMechanism(ss);
+        master_params.prfHashMechanism = CKM_SHA256;
         master_params_len = sizeof(CK_TLS12_MASTER_KEY_DERIVE_PARAMS);
     } else {
         /* prfHashMechanism is not relevant with this PRF */
@@ -4287,7 +4220,7 @@
 
     if (isTLS12) {
         key_derive = CKM_TLS12_KEY_AND_MAC_DERIVE;
-        key_material_params.prfHashMechanism = ssl3_GetPrfHashMechanism(ss);
+        key_material_params.prfHashMechanism = CKM_SHA256;
         key_material_params_len = sizeof(CK_TLS12_KEY_MAT_PARAMS);
     } else if (isTLS) {
         key_derive = CKM_TLS_KEY_AND_MAC_DERIVE;
@@ -4363,18 +4296,9 @@
     if (ss->opt.bypassPKCS11) {
         PORT_Assert(!ss->ssl3.hs.sha_obj && !ss->ssl3.hs.sha_clone);
         if (ss->version >= SSL_LIBRARY_VERSION_TLS_1_2) {
-            /* we support ciphersuites where the PRF hash isn't SHA-256 */
-            const SECOidData *hashOid =
-                SECOID_FindOIDByMechanism(ssl3_GetPrfHashMechanism(ss));
-
-            if (hashOid == NULL) {
-                PORT_Assert(hashOid == NULL);
-                ssl_MapLowLevelError(SSL_ERROR_DIGEST_FAILURE);
-                return SECFailure;
-            }
-
-            ss->ssl3.hs.sha_obj = HASH_GetRawHashObject(
-                HASH_GetHashTypeByOidTag(hashOid->offset));
+            /* If we ever support ciphersuites where the PRF hash isn't SHA-256
+             * then this will need to be updated. */
+            ss->ssl3.hs.sha_obj = HASH_GetRawHashObject(HASH_AlgSHA256);
             if (!ss->ssl3.hs.sha_obj) {
                 ssl_MapLowLevelError(SSL_ERROR_DIGEST_FAILURE);
                 return SECFailure;
@@ -4397,21 +4321,9 @@
          * that the master secret will wind up in ...
          */
         if (ss->version >= SSL_LIBRARY_VERSION_TLS_1_2) {
-            /* We support ciphersuites where the PRF hash isn't SHA-256 */
-            /* determine the hash from the prf */
-            const SECOidData *hash_oid =
-                SECOID_FindOIDByMechanism(ssl3_GetPrfHashMechanism(ss));
-
-            /* Get the PKCS #11 mechanism for the Hash from the cipher suite (prf_alg)
-             * Convert that to the OidTag. We can then use that OidTag to create our
-             * PK11Context */
-            PORT_Assert(hash_oid != NULL);
-            if (hash_oid == NULL) {
-                ssl_MapLowLevelError(SSL_ERROR_DIGEST_FAILURE);
-                return SECFailure;
-            }
-
-            ss->ssl3.hs.sha = PK11_CreateDigestContext(hash_oid->offset);
+            /* If we ever support ciphersuites where the PRF hash isn't SHA-256
+             * then this will need to be updated. */
+            ss->ssl3.hs.sha = PK11_CreateDigestContext(SEC_OID_SHA256);
             if (ss->ssl3.hs.sha == NULL) {
                 ssl_MapLowLevelError(SSL_ERROR_SHA_DIGEST_FAILURE);
                 return SECFailure;
@@ -4731,11 +4643,6 @@
     sslSocket *ss, const SSLSignatureAndHashAlg *sigAndHash)
 {
     PRUint8 serialized[2];
-    SECOidTag hashAlg = ssl3_TLSHashAlgorithmToOID(sigAndHash->hashAlg);
-    if (hashAlg == SEC_OID_UNKNOWN) {
-        PORT_SetError(SSL_ERROR_UNSUPPORTED_HASH_ALGORITHM);
-        return SECFailure;
-    }
 
     serialized[0] = (PRUint8)sigAndHash->hashAlg;
     serialized[1] = (PRUint8)sigAndHash->sigAlg;
@@ -4851,17 +4758,7 @@
 }
 
 /* tlsHashOIDMap contains the mapping between TLS hash identifiers and the
- * SECOidTag used internally by NSS.
- *
- * See https://tools.ietf.org/html/whih#section-7.4.1.4.1
- *
- * Note for reviewers: The above species
- * { ssl_hash_sha224, SEC_OID_SHA224 } as one of the entries
- * in which isn't included as not recommended for TLS 1.3
- * https://tools.ietf.org/html/draft-ietf-tls-tls13-08 which
- * we plan to support. We still need to work this out, see
- * also Bug 1179338.
- */
+ * SECOidTag used internally by NSS. */
 static const struct {
     SSLHashType tlsHash;
     SECOidTag oid;
@@ -5181,8 +5078,6 @@
         unsigned int stateLen;
         unsigned char stackBuf[1024];
         unsigned char *stateBuf = NULL;
-        const SECOidData *hashOid =
-            SECOID_FindOIDByMechanism(ssl3_GetPrfHashMechanism(ss));
 
         h = ss->ssl3.hs.sha;
         stateBuf = PK11_SaveContextAlloc(h, stackBuf,
@@ -5198,16 +5093,9 @@
             rv = SECFailure;
             goto tls12_loser;
         }
-
-        /* updated in support of ciphersuites where the PRF hash
-         * could be SHA-256 or SHA-384 */
-
-        if (hashOid == NULL) {
-            ssl_MapLowLevelError(SSL_ERROR_DIGEST_FAILURE);
-            rv = SECFailure;
-            goto tls12_loser;
-        }
-
+        /* If we ever support ciphersuites where the PRF hash isn't SHA-256
+         * then this will need to be updated. */
+        hashes->hashAlg = ssl_hash_sha256;
         rv = SECSuccess;
 
     tls12_loser:
@@ -6935,6 +6823,13 @@
     ss->ssl3.hs.preliminaryInfo |= ssl_preinfo_version;
     isTLS = (ss->version > SSL_LIBRARY_VERSION_3_0);
 
+    rv = ssl3_InitHandshakeHashes(ss);
+    if (rv != SECSuccess) {
+        desc = internal_error;
+        errCode = PORT_GetError();
+        goto alert_loser;
+    }
+
     rv = ssl3_ConsumeHandshake(
         ss, &ss->ssl3.hs.server_random, SSL3_RANDOM_LENGTH, &b, &length);
     if (rv != SECSuccess) {
@@ -7047,15 +6942,6 @@
         ss->ssl3.hs.compression = (SSLCompressionMethod)temp;
     } else {
         ss->ssl3.hs.compression = ssl_compression_null;
-    }
-
-    /* Wait until we've figured out the cipher suite
-     * before we initialize the handshake hashes */
-    rv = ssl3_InitHandshakeHashes(ss);
-    if (rv != SECSuccess) {
-        desc = internal_error;
-        errCode = PORT_GetError();
-        goto alert_loser;
     }
 
     /* Note that if !isTLS and the extra stuff is not extensions, we
@@ -7675,7 +7561,7 @@
     SSLSignType sigAlg;
     PRBool preferSha1 = PR_FALSE;
     PRBool supportsSha1 = PR_FALSE;
-    PRBool supportsHandshakeHash = PR_FALSE;
+    PRBool supportsSha256 = PR_FALSE;
     PRBool needBackupHash = PR_FALSE;
     unsigned int i;
 
@@ -7694,28 +7580,20 @@
         goto done;
     }
 
-    switch (ss->ssl3.hs.suite_def->prf_alg) {
-        case prf_sha384:
-        case prf_sha256:
-            supportsHandshakeHash = PR_TRUE;
-            break;
-        default:
-            supportsHandshakeHash = PR_FALSE;
-            break;
-    }
-
     /* Determine the server's hash support for that signature algorithm. */
     for (i = 0; i < algorithms->len; i += 2) {
         if (algorithms->data[i + 1] == sigAlg) {
             if (algorithms->data[i] == ssl_hash_sha1) {
                 supportsSha1 = PR_TRUE;
+            } else if (algorithms->data[i] == ssl_hash_sha256) {
+                supportsSha256 = PR_TRUE;
             }
         }
     }
 
     /* If either the server does not support SHA-256 or the client key prefers
      * SHA-1, leave the backup hash. */
-    if (supportsSha1 && (preferSha1 || !supportsHandshakeHash)) {
+    if (supportsSha1 && (preferSha1 || !supportsSha256)) {
         needBackupHash = PR_TRUE;
     }
 
@@ -8380,7 +8258,6 @@
         /* see if we can legally use the key in the cert. */
         unsigned int keyBits;
         const sslServerCert *cert;
-<<<<<<< HEAD
 
         /* Note that all ciphers that are limited use a SSLAuthType of
          * ssl_auth_rsa_sign.  This isn't even remotely correct, but these keys
@@ -8396,23 +8273,6 @@
         keyBits = SECKEY_PublicKeyStrengthInBits(cert->serverKeyPair->pubKey);
         PORT_Assert(keyBits);
 
-=======
-
-        /* Note that all ciphers that are limited use a SSLAuthType of
-         * ssl_auth_rsa_sign.  This isn't even remotely correct, but these keys
-         * need to do either signing or decryption on demand. */
-        PORT_Assert(kea_def->authKeyType == ssl_auth_rsa_sign);
-
-        cert = ssl_FindServerCertByAuthType(ss, ssl_auth_rsa_sign);
-        if (!cert || !cert->serverKeyPair || !cert->serverKeyPair->pubKey) {
-            PORT_SetError(SSL_ERROR_NO_CERTIFICATE);
-            return SECFailure;
-        }
-
-        keyBits = SECKEY_PublicKeyStrengthInBits(cert->serverKeyPair->pubKey);
-        PORT_Assert(keyBits);
-
->>>>>>> 489d0b4f
         if (keyBits <= kea_def->key_size_limit) {
             /* XXX AND cert is not signing only!! */
             /* just fall through and use it. */
@@ -8796,6 +8656,13 @@
     isTLS13 = ss->version >= SSL_LIBRARY_VERSION_TLS_1_3;
     ss->ssl3.hs.preliminaryInfo |= ssl_preinfo_version;
 
+    rv = ssl3_InitHandshakeHashes(ss);
+    if (rv != SECSuccess) {
+        desc = internal_error;
+        errCode = PORT_GetError();
+        goto alert_loser;
+    }
+
     /* Generate the Server Random now so it is available
      * when we process the ClientKeyShare in TLS 1.3 */
     rv = ssl3_GetNewRandom(&ss->ssl3.hs.server_random);
@@ -9209,15 +9076,6 @@
     suites->data = NULL;
     comps->data = NULL;
 
-    /* Wait until we've figured out the cipher suite
-     * before we initialize the handshake hashes */
-    rv = ssl3_InitHandshakeHashes(ss);
-    if (rv != SECSuccess) {
-        desc = internal_error;
-        errCode = PORT_GetError();
-        goto alert_loser;
-    }
-
     /* If there are any failures while processing the old sid,
      * we don't consider them to be errors.  Instead, We just behave
      * as if the client had sent us no sid to begin with, and make a new one.
@@ -9581,6 +9439,13 @@
     }
     ss->ssl3.hs.preliminaryInfo |= ssl_preinfo_version;
 
+    rv = ssl3_InitHandshakeHashes(ss);
+    if (rv != SECSuccess) {
+        desc = internal_error;
+        errCode = PORT_GetError();
+        goto alert_loser;
+    }
+
     /* if we get a non-zero SID, just ignore it. */
     if (length != total) {
         SSL_DBG(("%d: SSL3[%d]: bad v2 client hello message, len=%d should=%d",
@@ -9685,18 +9550,6 @@
 
     ss->ssl3.hs.compression = ssl_compression_null;
 
-<<<<<<< HEAD
-    /* Wait until we've figured out the cipher suite
-     * before we initialize the handshake hashes */
-    rv = ssl3_InitHandshakeHashes(ss);
-    if (rv != SECSuccess) {
-        desc = internal_error;
-        errCode = PORT_GetError();
-        goto alert_loser;
-    }
-
-=======
->>>>>>> 489d0b4f
     rv = ssl3_SelectServerCert(ss);
     if (rv != SECSuccess) {
         errCode = PORT_GetError();
@@ -10186,21 +10039,20 @@
                                      unsigned maxLen, PRUint32 *len)
 {
     unsigned int i;
-    SSLHashType suiteHashAlg = ssl3_GetSuiteHashAlg(ss);
 
     PORT_Assert(maxLen >= ss->ssl3.signatureAlgorithmCount * 2);
     if (maxLen < ss->ssl3.signatureAlgorithmCount * 2) {
         PORT_SetError(SEC_ERROR_LIBRARY_FAILURE);
         return SECFailure;
     }
-    PORT_Assert(suiteHashAlg != ssl_hash_none);
+
     *len = 0;
     for (i = 0; i < ss->ssl3.signatureAlgorithmCount; ++i) {
         const SSLSignatureAndHashAlg *alg = &ss->ssl3.signatureAlgorithms[i];
         /* Note that we don't support a handshake hash with anything other than
-         * the PRF hash, so asking for a signature from clients for something
-         * else would be inviting disaster. */
-        if (alg->hashAlg == suiteHashAlg) {
+         * SHA-256, so asking for a signature from clients for something else
+         * would be inviting disaster. */
+        if (alg->hashAlg == ssl_hash_sha256) {
             buf[(*len)++] = (PRUint8)alg->hashAlg;
             buf[(*len)++] = (PRUint8)alg->sigAlg;
         }
@@ -10256,8 +10108,6 @@
     int certTypesLength;
     PRUint8 sigAlgs[MAX_SIGNATURE_ALGORITHMS * 2];
     unsigned int sigAlgsLength = 0;
-    const SSLHashType suiteHashAlg = ssl3_GetSuiteHashAlg(ss);
-    PORT_Assert(suiteHashAlg != ssl_hash_none);
 
     SSL_TRC(3, ("%d: SSL3[%d]: send certificate_request handshake",
                 SSL_GETPID(), ss->fd));
@@ -10272,7 +10122,6 @@
     certTypesLength = sizeof certificate_types;
 
     length = 1 + certTypesLength + 2 + calen;
-
     if (isTLS12) {
         rv = ssl3_EncodeCertificateRequestSigAlgs(ss, sigAlgs, sizeof(sigAlgs),
                                                   &sigAlgsLength);
@@ -11718,7 +11567,7 @@
 }
 
 static SECStatus
-ssl3_ComputeTLSFinished(sslSocket *ss, ssl3CipherSpec *spec,
+ssl3_ComputeTLSFinished(ssl3CipherSpec *spec,
                         PRBool isServer,
                         const SSL3Hashes *hashes,
                         TLSFinished *tlsFinished)
@@ -11741,7 +11590,7 @@
     if (spec->version < SSL_LIBRARY_VERSION_TLS_1_2) {
         tls_mac_params.prfMechanism = CKM_TLS_PRF;
     } else {
-        tls_mac_params.prfMechanism = ssl3_GetPrfHashMechanism(ss);
+        tls_mac_params.prfMechanism = CKM_SHA256;
     }
     tls_mac_params.ulMacLength = 12;
     tls_mac_params.ulServerOrClient = isServer ? 1 : 2;
@@ -11946,7 +11795,7 @@
     isTLS = (PRBool)(cwSpec->version > SSL_LIBRARY_VERSION_3_0);
     rv = ssl3_ComputeHandshakeHashes(ss, cwSpec, &hashes, sender);
     if (isTLS && rv == SECSuccess) {
-        rv = ssl3_ComputeTLSFinished(ss, cwSpec, isServer, &hashes, &tlsFinished);
+        rv = ssl3_ComputeTLSFinished(cwSpec, isServer, &hashes, &tlsFinished);
     }
     ssl_ReleaseSpecReadLock(ss);
     if (rv != SECSuccess) {
@@ -12117,7 +11966,7 @@
             PORT_SetError(SSL_ERROR_RX_MALFORMED_FINISHED);
             return SECFailure;
         }
-        rv = ssl3_ComputeTLSFinished(ss, ss->ssl3.crSpec, !isServer,
+        rv = ssl3_ComputeTLSFinished(ss->ssl3.crSpec, !isServer,
                                      hashes, &tlsFinished);
         if (!isServer)
             ss->ssl3.hs.finishedMsgs.tFinished[1] = tlsFinished;
