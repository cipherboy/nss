--- conflicted
+++ resolved
@@ -1332,15 +1332,11 @@
     SSL3Statistics *ssl3stats = SSL_GetStatistics();
     const sslNamedGroupDef *requestedGroup = NULL;
     TLS13KeyShareEntry *clientShare = NULL;
-<<<<<<< HEAD
     ssl3CipherSuite previousCipherSuite = 0;
     const sslNamedGroupDef *previousGroup = NULL;
     PRBool hrr = PR_FALSE;
 
     ss->ssl3.hs.endOfFlight = PR_TRUE;
-=======
-    ssl3CipherSuite previousCipherSuite;
->>>>>>> a7959ca2
 
     if (ssl3_ExtensionNegotiated(ss, ssl_tls13_early_data_xtn)) {
         ss->ssl3.hs.zeroRttState = ssl_0rtt_sent;
@@ -1348,12 +1344,7 @@
 
 #ifndef PARANOID
     /* Look for a matching cipher suite. */
-<<<<<<< HEAD
-    if (ssl3_config_match_init(ss) <= 0) {
-        /* no ciphers are working/supported by PK11 */
-=======
     if (ssl3_config_match_init(ss) == 0) { /* no ciphers are working/supported by PK11 */
->>>>>>> a7959ca2
         FATAL_ERROR(ss, PORT_GetError(), internal_error);
         goto loser;
     }
