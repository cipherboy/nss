--- conflicted
+++ resolved
@@ -1954,19 +1954,11 @@
         sid->keaKeyBits = parsed_session_ticket->keaKeyBits;
         memcpy(&sid->certType, &parsed_session_ticket->certType,
                sizeof(sslServerCertType));
-<<<<<<< HEAD
 
         if (SECITEM_CopyItem(NULL, &sid->u.ssl3.locked.sessionTicket.ticket,
                              &extension_data) != SECSuccess)
             goto no_ticket;
 
-=======
-
-        if (SECITEM_CopyItem(NULL, &sid->u.ssl3.locked.sessionTicket.ticket,
-                             &extension_data) != SECSuccess)
-            goto no_ticket;
-
->>>>>>> 489d0b4f
         /* Copy master secret. */
 #ifndef NO_PKCS11_BYPASS
         if (ss->opt.bypassPKCS11 &&
