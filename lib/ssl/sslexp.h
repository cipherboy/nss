--- conflicted
+++ resolved
@@ -22,7 +22,6 @@
          ? ((SECStatus(*) arglist)SSL_GetExperimentalAPI(name))args \
          : SECFailure)
 
-<<<<<<< HEAD
 /*
  * SSL_GetExtensionSupport() returns whether NSS supports a particular TLS
  * extension.
@@ -338,7 +337,7 @@
                          (PRFileDesc * _fd,                              \
                           SSLHelloRetryRequestCallback _cb, void *_arg), \
                          (fd, cb, arg))
-=======
+
 /* Allow the ServerHello to be record type 24. Experiment to test:
  * https://github.com/tlswg/tls13-spec/pull/1051
  * This will either become part of the standard or be disabled
@@ -348,7 +347,6 @@
     SSL_EXPERIMENTAL_API("SSL_UseAltServerHelloType",        \
                          (PRFileDesc * _fd, PRBool _enable), \
                          (fd, enable))
->>>>>>> fcdcad1f
 
 SEC_END_PROTOS
 
