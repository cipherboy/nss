--- conflicted
+++ resolved
@@ -33,12 +33,8 @@
     return (valid == secCertTimeValid) ? SECSuccess : SECFailure;
 }
 
-<<<<<<< HEAD
-SECStatus checkKeyParams(const SECAlgorithmID *sigAlgorithm, const SECKEYPublicKey *key)
-=======
 SECStatus
 checkKeyParams(const SECAlgorithmID *sigAlgorithm, const SECKEYPublicKey *key)
->>>>>>> dab9a0fa
 {
     SECStatus rv;
     SECOidTag sigAlg;
@@ -48,45 +44,6 @@
 
     sigAlg = SECOID_GetAlgorithmTag(sigAlgorithm);
 
-<<<<<<< HEAD
-    switch(sigAlg) {
-    case SEC_OID_ANSIX962_ECDSA_SHA1_SIGNATURE:
-    case SEC_OID_ANSIX962_ECDSA_SHA224_SIGNATURE:
-    case SEC_OID_ANSIX962_ECDSA_SHA256_SIGNATURE:
-    case SEC_OID_ANSIX962_ECDSA_SHA384_SIGNATURE:
-    case SEC_OID_ANSIX962_ECDSA_SHA512_SIGNATURE:
-        if (key->keyType != ecKey) {
-            PORT_SetError(SEC_ERROR_INVALID_ALGORITHM);
-            return SECFailure;
-        }
-
-        curve = SECKEY_GetECCOid(&key->u.ec.DEREncodedParams);
-        if (curve != 0) {
-            if (NSS_GetAlgorithmPolicy(curve, &policyFlags) == SECFailure ||
-                !(policyFlags & NSS_USE_ALG_IN_CERT_SIGNATURE)) {
-                PORT_SetError(SEC_ERROR_CERT_SIGNATURE_ALGORITHM_DISABLED);
-                return SECFailure;
-             } else {
-                 return SECSuccess;
-             }
-        } else {
-            PORT_SetError(SEC_ERROR_UNSUPPORTED_ELLIPTIC_CURVE);
-            return SECFailure;
-        }
-            return SECSuccess;
-	case SEC_OID_PKCS1_MD5_WITH_RSA_ENCRYPTION:
-	case SEC_OID_PKCS1_SHA1_WITH_RSA_ENCRYPTION:
-	case SEC_OID_PKCS1_SHA256_WITH_RSA_ENCRYPTION:
-	case SEC_OID_PKCS1_SHA384_WITH_RSA_ENCRYPTION:
-	case SEC_OID_PKCS1_SHA512_WITH_RSA_ENCRYPTION:
-	case SEC_OID_PKCS1_RSA_PSS_SIGNATURE:
-	case SEC_OID_ISO_SHA_WITH_RSA_SIGNATURE:
-	case SEC_OID_ISO_SHA1_WITH_RSA_SIGNATURE:
-	    if (key->keyType != rsaKey && key->keyType != rsaPssKey) {
-		PORT_SetError(SEC_ERROR_INVALID_ALGORITHM);
-		return SECFailure;
-	    }
-=======
     switch (sigAlg) {
         case SEC_OID_ANSIX962_ECDSA_SHA1_SIGNATURE:
         case SEC_OID_ANSIX962_ECDSA_SHA224_SIGNATURE:
@@ -126,32 +83,12 @@
                 PORT_SetError(SEC_ERROR_INVALID_ALGORITHM);
                 return SECFailure;
             }
->>>>>>> dab9a0fa
 
             len = 8 * key->u.rsa.modulus.len;
 
             rv = NSS_OptionGet(NSS_RSA_MIN_KEY_SIZE, &minLen);
             if (rv != SECSuccess) {
                 return SECFailure;
-<<<<<<< HEAD
-	    }
-
-            if (len < minLen) {
-                return SECFailure;
-	    }
-
-            return SECSuccess;
-	case SEC_OID_ANSIX9_DSA_SIGNATURE:
-	case SEC_OID_ANSIX9_DSA_SIGNATURE_WITH_SHA1_DIGEST:
-	case SEC_OID_BOGUS_DSA_SIGNATURE_WITH_SHA1_DIGEST:
-	case SEC_OID_SDN702_DSA_SIGNATURE:
-	case SEC_OID_NIST_DSA_SIGNATURE_WITH_SHA224_DIGEST:
-	case SEC_OID_NIST_DSA_SIGNATURE_WITH_SHA256_DIGEST:
-	    if (key->keyType != dsaKey) {
-		PORT_SetError(SEC_ERROR_INVALID_ALGORITHM);
-		return SECFailure;
-	    }
-=======
             }
 
             if (len < minLen) {
@@ -169,24 +106,12 @@
                 PORT_SetError(SEC_ERROR_INVALID_ALGORITHM);
                 return SECFailure;
             }
->>>>>>> dab9a0fa
 
             len = 8 * key->u.dsa.params.prime.len;
 
             rv = NSS_OptionGet(NSS_DSA_MIN_KEY_SIZE, &minLen);
             if (rv != SECSuccess) {
                 return SECFailure;
-<<<<<<< HEAD
-	    }
-
-            if (len < minLen) {
-                return SECFailure;
-	    }
-
-            return SECSuccess;
-    default:
-        return SECSuccess;
-=======
             }
 
             if (len < minLen) {
@@ -196,7 +121,6 @@
             return SECSuccess;
         default:
             return SECSuccess;
->>>>>>> dab9a0fa
     }
 }
 
@@ -233,19 +157,11 @@
         }
 
         rv = NSS_GetAlgorithmPolicy(hashAlg, &policyFlags);
-<<<<<<< HEAD
-        if (rv == SECSuccess && 
-            !(policyFlags & NSS_USE_ALG_IN_CERT_SIGNATURE)) {
-            PORT_SetError(SEC_ERROR_CERT_SIGNATURE_ALGORITHM_DISABLED);
-            return SECFailure;
-	}
-=======
         if (rv == SECSuccess &&
             !(policyFlags & NSS_USE_ALG_IN_CERT_SIGNATURE)) {
             PORT_SetError(SEC_ERROR_CERT_SIGNATURE_ALGORITHM_DISABLED);
             return SECFailure;
         }
->>>>>>> dab9a0fa
     }
     return rv;
 }
