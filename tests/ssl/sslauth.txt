# This Source Code Form is subject to the terms of the Mozilla Public
# License, v. 2.0. If a copy of the MPL was not distributed with this
# file, You can obtain one at http://mozilla.org/MPL/2.0/.
#
# This file defines the tests for client auth.
#
#        expected
# Enable  return  server     client                         Test Case name
#  ECC     value  params     params
# ------- ------  ------     ------                         ---------------
  noECC     0       -r           -w_nss_-n_none           TLS Request don't require client auth (client does not provide auth)
  noECC     0       -r           -w_bogus_-n_TestUser     TLS Request don't require client auth (bad password)
  noECC     0       -r           -w_nss_-n_TestUser       TLS Request don't require client auth (client auth)
  noECC    254      -r_-r        -w_nss_-n_none           TLS Require client auth (client does not provide auth)
  noECC    254      -r_-r        -w_bogus_-n_TestUser     TLS Require client auth (bad password)
  noECC     0       -r_-r        -w_nss_-n_TestUser_      TLS Require client auth (client auth)
  noECC     0       -r           -V_:ssl3_-w_nss_-n_none        SSL3 Request don't require client auth (client does not provide auth)
  noECC     0       -r           -V_:ssl3_-n_TestUser_-w_bogus  SSL3 Request don't require client auth (bad password)
  noECC     0       -r           -V_:ssl3_-n_TestUser_-w_nss    SSL3 Request don't require client auth (client auth)
  noECC    254      -r_-r        -V_:ssl3_-w_nss_-n_none        SSL3 Require client auth (client does not provide auth)
  noECC    254      -r_-r        -V_:ssl3_-n_TestUser_-w_bogus  SSL3 Require client auth (bad password)
  noECC     0       -r_-r        -V_:ssl3_-n_TestUser_-w_nss    SSL3 Require client auth (client auth)
  noECC     0       -r_-r_-r     -V_ssl3:_-w_nss_-n_none        TLS Request don't require client auth on 2nd hs (client does not provide auth)
  noECC     0       -r_-r_-r     -V_ssl3:_-w_bogus_-n_TestUser  TLS Request don't require client auth on 2nd hs (bad password)
  noECC     0       -r_-r_-r     -V_ssl3:_-w_nss_-n_TestUser    TLS Request don't require client auth on 2nd hs (client auth)
  noECC     1       -r_-r_-r_-r  -V_ssl3:_-w_nss_-n_none        TLS Require client auth on 2nd hs (client does not provide auth)
  noECC     1       -r_-r_-r_-r  -V_ssl3:_-w_bogus_-n_TestUser  TLS Require client auth on 2nd hs (bad password)
  noECC     0       -r_-r_-r_-r  -V_ssl3:_-w_nss_-n_TestUser    TLS Require client auth on 2nd hs (client auth)
  noECC     0       -r_-r_-r     -V_ssl3:tls1.0_-w_nss_-n_none        TLS 1.0 Request don't require client auth on 2nd hs (client does not provide auth)
  noECC     0       -r_-r_-r     -V_ssl3:tls1.0_-w_bogus_-n_TestUser  TLS 1.0 Request don't require client auth on 2nd hs (bad password)
  noECC     0       -r_-r_-r     -V_ssl3:tls1.0_-w_nss_-n_TestUser    TLS 1.0 Request don't require client auth on 2nd hs (client auth)
  noECC     1       -r_-r_-r_-r  -V_ssl3:tls1.0_-w_nss_-n_none        TLS 1.0 Require client auth on 2nd hs (client does not provide auth)
  noECC     1       -r_-r_-r_-r  -V_ssl3:tls1.0_-w_bogus_-n_TestUser  TLS 1.0 Require client auth on 2nd hs (bad password)
  noECC     0       -r_-r_-r_-r  -V_ssl3:tls1.0_-w_nss_-n_TestUser    TLS 1.0 Require client auth on 2nd hs (client auth)
  noECC     0       -r_-r_-r     -V_ssl3:ssl3_-w_nss_-n_none     SSL3 Request don't require client auth on 2nd hs (client does not provide auth)
  noECC     0       -r_-r_-r     -V_ssl3:ssl3_-n_TestUser_-w_bogus SSL3 Request don't require client auth on 2nd hs (bad password)
  noECC     0       -r_-r_-r     -V_ssl3:ssl3_-n_TestUser_-w_nss SSL3 Request don't require client auth on 2nd hs (client auth)
  noECC     1       -r_-r_-r_-r  -V_ssl3:ssl3_-w_nss_-n_none     SSL3 Require client auth on 2nd hs (client does not provide auth)
  noECC     1       -r_-r_-r_-r  -V_ssl3:ssl3_-n_TestUser_-w_bogus SSL3 Require client auth on 2nd hs (bad password)
  noECC     0       -r_-r_-r_-r  -V_ssl3:ssl3_-n_TestUser_-w_nss SSL3 Require client auth on 2nd hs (client auth)
#
# Use EC cert for client authentication
#
   ECC      0       -r           -w_bogus_-n_TestUser-ec     TLS Request don't require client auth (EC) (bad password)
   ECC      0       -r           -w_nss_-n_TestUser-ec       TLS Request don't require client auth (EC) (client auth)
   ECC     254      -r_-r        -w_bogus_-n_TestUser-ec     TLS Require client auth (EC) (bad password)
   ECC      0       -r_-r        -w_nss_-n_TestUser-ec_      TLS Require client auth (EC) (client auth)
   ECC      0       -r           -V_:ssl3_-n_TestUser-ec_-w_bogus  SSL3 Request don't require client auth (EC) (bad password)
   ECC      0       -r           -V_:ssl3_-n_TestUser-ec_-w_nss    SSL3 Request don't require client auth (EC) (client auth)
   ECC     254      -r_-r        -V_:ssl3_-n_TestUser-ec_-w_bogus  SSL3 Require client auth (EC) (bad password)
   ECC      0       -r_-r        -V_:ssl3_-n_TestUser-ec_-w_nss    SSL3 Require client auth (EC) (client auth)
   ECC      0       -r_-r_-r     -V_ssl3:_-w_bogus_-n_TestUser-ec  TLS Request don't require client auth on 2nd hs (EC) (bad password)
   ECC      0       -r_-r_-r     -V_ssl3:_-w_nss_-n_TestUser-ec    TLS Request don't require client auth on 2nd hs (EC) (client auth)
   ECC      1       -r_-r_-r_-r  -V_ssl3:_-w_bogus_-n_TestUser-ec  TLS Require client auth on 2nd hs (EC) (bad password)
   ECC      0       -r_-r_-r_-r  -V_ssl3:_-w_nss_-n_TestUser-ec_   TLS Require client auth on 2nd hs (EC) (client auth)
   ECC      0       -r_-r_-r     -V_ssl3:tls1.0_-w_bogus_-n_TestUser-ec  TLS 1.0 Request don't require client auth on 2nd hs (EC) (bad password)
   ECC      0       -r_-r_-r     -V_ssl3:tls1.0_-w_nss_-n_TestUser-ec    TLS 1.0 Request don't require client auth on 2nd hs (EC) (client auth)
   ECC      1       -r_-r_-r_-r  -V_ssl3:tls1.0_-w_bogus_-n_TestUser-ec  TLS 1.0 Require client auth on 2nd hs (EC) (bad password)
   ECC      0       -r_-r_-r_-r  -V_ssl3:tls1.0_-w_nss_-n_TestUser-ec_   TLS 1.0 Require client auth on 2nd hs (EC) (client auth)
   ECC      0       -r_-r_-r     -V_ssl3:ssl3_-n_TestUser-ec_-w_bogus SSL3 Request don't require client auth on 2nd hs (EC) (bad password)
   ECC      0       -r_-r_-r     -V_ssl3:ssl3_-n_TestUser-ec_-w_nss SSL3 Request don't require client auth on 2nd hs (EC) (client auth)
   ECC      1       -r_-r_-r_-r  -V_ssl3:ssl3_-n_TestUser-ec_-w_bogus SSL3 Require client auth on 2nd hs (EC) (bad password)
   ECC      0       -r_-r_-r_-r  -V_ssl3:ssl3_-n_TestUser-ec_-w_nss SSL3 Require client auth on 2nd hs (EC) (client auth)
#
# SNI Tests
#
  SNI     0       -r_-a_Host-sni.Dom       -V_ssl3:_-w_nss_-n_TestUser                     TLS Server hello response without SNI
  SNI     0       -r_-a_Host-sni.Dom       -V_ssl3:_-c_v_-w_nss_-n_TestUser_-a_Host-sni.Dom     TLS Server hello response with SNI
  SNI     1       -r_-a_Host-sni.Dom       -V_ssl3:_-c_v_-w_nss_-n_TestUser_-a_Host-sni1.Dom    TLS Server response with alert
  SNI     0       -r_-a_Host-sni.Dom       -V_ssl3:ssl3_-w_nss_-n_TestUser                  SSL3 Server hello response without SNI
<<<<<<< HEAD
  SNI     1       -r_-a_Host-sni.Dom       -V_ssl3:_-c_vssl3_-w_nss_-n_TestUser_-a_Host-sni.Dom  SSL3 Server hello response with SNI: SSL don't have SH extensions
=======
  SNI     1       -r_-a_Host-sni.Dom       -V_ssl3:ssl3_-c_v_-w_nss_-n_TestUser_-a_Host-sni.Dom  SSL3 Server hello response with SNI: SSL don't have SH extensions
>>>>>>> dab9a0fa
  SNI     0       -r_-r_-r_-a_Host-sni.Dom -V_ssl3:_-w_nss_-n_TestUser                     TLS Server hello response without SNI
  SNI     0       -r_-r_-r_-a_Host-sni.Dom -V_ssl3:_-c_v_-w_nss_-n_TestUser_-a_Host-sni.Dom     TLS Server hello response with SNI
  SNI     1       -r_-r_-r_-a_Host-sni.Dom -V_ssl3:_-w_nss_-n_TestUser_-a_Host-sni.Dom_-a_Host.Dom TLS Server hello response with SNI: Change name on 2d HS
  SNI     1       -r_-r_-r_-a_Host-sni.Dom -V_ssl3:_-c_v_-w_nss_-n_TestUser_-a_Host-sni.Dom_-a_Host-sni1.Dom TLS Server hello response with SNI: Change name to invalid 2d HS
  SNI     1       -r_-r_-r_-a_Host-sni.Dom -V_ssl3:_-c_v_-w_nss_-n_TestUser_-a_Host-sni1.Dom    TLS Server response with alert<|MERGE_RESOLUTION|>--- conflicted
+++ resolved
@@ -68,11 +68,7 @@
   SNI     0       -r_-a_Host-sni.Dom       -V_ssl3:_-c_v_-w_nss_-n_TestUser_-a_Host-sni.Dom     TLS Server hello response with SNI
   SNI     1       -r_-a_Host-sni.Dom       -V_ssl3:_-c_v_-w_nss_-n_TestUser_-a_Host-sni1.Dom    TLS Server response with alert
   SNI     0       -r_-a_Host-sni.Dom       -V_ssl3:ssl3_-w_nss_-n_TestUser                  SSL3 Server hello response without SNI
-<<<<<<< HEAD
-  SNI     1       -r_-a_Host-sni.Dom       -V_ssl3:_-c_vssl3_-w_nss_-n_TestUser_-a_Host-sni.Dom  SSL3 Server hello response with SNI: SSL don't have SH extensions
-=======
   SNI     1       -r_-a_Host-sni.Dom       -V_ssl3:ssl3_-c_v_-w_nss_-n_TestUser_-a_Host-sni.Dom  SSL3 Server hello response with SNI: SSL don't have SH extensions
->>>>>>> dab9a0fa
   SNI     0       -r_-r_-r_-a_Host-sni.Dom -V_ssl3:_-w_nss_-n_TestUser                     TLS Server hello response without SNI
   SNI     0       -r_-r_-r_-a_Host-sni.Dom -V_ssl3:_-c_v_-w_nss_-n_TestUser_-a_Host-sni.Dom     TLS Server hello response with SNI
   SNI     1       -r_-r_-r_-a_Host-sni.Dom -V_ssl3:_-w_nss_-n_TestUser_-a_Host-sni.Dom_-a_Host.Dom TLS Server hello response with SNI: Change name on 2d HS
