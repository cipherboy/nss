--- conflicted
+++ resolved
@@ -55,37 +55,6 @@
   // Returns the offset of the end of the write.
   size_t Write(size_t index, uint32_t val, size_t count);
 
-  // This can't use the same trick as Write(), since we might be reading from a
-  // smaller data source.
-<<<<<<< HEAD
-  bool Read(size_t index, size_t count, uint64_t* val) const {
-    assert(count <= sizeof(uint64_t));
-    assert(val);
-    if ((index > len()) || (count > (len() - index))) {
-      return false;
-    }
-    *val = 0;
-    for (size_t i = 0; i < count; ++i) {
-      *val = (*val << 8) | data()[index + i];
-    }
-    return true;
-  }
-
-  // Overload because we have a lot of places where we are doing uint32_t
-  bool Read(size_t index, size_t count, uint32_t* val) const {
-    assert(count <= sizeof(uint32_t));
-    uint64_t tmp;
-
-    if (!Read(index, count, &tmp)) {
-      return false;
-    }
-    *val = tmp & 0xffffffff;
-    return true;
-  }
-
-=======
-  bool Read(size_t index, size_t count, uint32_t* val) const;
->>>>>>> c4b72458
   // Starting at |index|, remove |remove| bytes and replace them with the
   // contents of |buf|.
   void Splice(const DataBuffer& buf, size_t index, size_t remove = 0) {
@@ -95,6 +64,9 @@
   void Splice(const uint8_t* ins, size_t ins_len, size_t index,
               size_t remove = 0);
   void Append(const DataBuffer& buf) { Splice(buf, len_); }
+
+  bool Read(size_t index, size_t count, uint64_t* val) const;
+  bool Read(size_t index, size_t count, uint32_t* val) const;
 
   const uint8_t* data() const { return data_; }
   uint8_t* data() { return data_; }
