/* This Source Code Form is subject to the terms of the Mozilla Public
 * License, v. 2.0. If a copy of the MPL was not distributed with this file,
 * You can obtain one at http://mozilla.org/MPL/2.0/. */

#include <memory>
#include "nss.h"
#include "pk11pub.h"
#include "sechash.h"

#include "cpputil.h"
#include "scoped_ptrs.h"
#include "databuffer.h"

#include "gtest/gtest.h"

namespace nss_test {

// For test vectors.
struct Pkcs11SignatureTestParams {
  const DataBuffer pkcs8_;
  const DataBuffer spki_;
  const DataBuffer data_;
  const DataBuffer signature_;
};

class Pk11SignatureTest : public ::testing::Test {
 protected:
  Pk11SignatureTest(CK_MECHANISM_TYPE mechanism, SECOidTag hash_oid)
      : mechanism_(mechanism), hash_oid_(hash_oid) {}

  virtual const SECItem* parameters() const { return nullptr; }
  CK_MECHANISM_TYPE mechanism() const { return mechanism_; }

  ScopedSECKEYPrivateKey ImportPrivateKey(const DataBuffer& pkcs8) {
    ScopedPK11SlotInfo slot(PK11_GetInternalSlot());
    if (!slot) {
      ADD_FAILURE() << "No slot";
      return nullptr;
    }

    SECItem pkcs8Item = {siBuffer, toUcharPtr(pkcs8.data()),
                         static_cast<unsigned int>(pkcs8.len())};

    SECKEYPrivateKey* key = nullptr;
    SECStatus rv = PK11_ImportDERPrivateKeyInfoAndReturnKey(
        slot.get(), &pkcs8Item, nullptr, nullptr, false, false, KU_ALL, &key,
        nullptr);

    if (rv != SECSuccess) {
      return nullptr;
    }

    return ScopedSECKEYPrivateKey(key);
  }

  ScopedSECKEYPublicKey ImportPublicKey(const DataBuffer& spki) {
    SECItem spkiItem = {siBuffer, toUcharPtr(spki.data()),
                        static_cast<unsigned int>(spki.len())};

    ScopedCERTSubjectPublicKeyInfo certSpki(
        SECKEY_DecodeDERSubjectPublicKeyInfo(&spkiItem));

    return ScopedSECKEYPublicKey(SECKEY_ExtractPublicKey(certSpki.get()));
  }

  bool ComputeHash(const DataBuffer& data, DataBuffer* hash) {
    hash->Allocate(static_cast<size_t>(HASH_ResultLenByOidTag(hash_oid_)));
    SECStatus rv =
        PK11_HashBuf(hash_oid_, hash->data(), data.data(), data.len());
    return rv == SECSuccess;
  }

  bool SignHashedData(ScopedSECKEYPrivateKey& privKey, const DataBuffer& hash,
                      DataBuffer* sig) {
    SECItem hashItem = {siBuffer, toUcharPtr(hash.data()),
                        static_cast<unsigned int>(hash.len())};
    int sigLen = PK11_SignatureLen(privKey.get());
    EXPECT_LT(0, sigLen);
    sig->Allocate(static_cast<size_t>(sigLen));
    SECItem sigItem = {siBuffer, toUcharPtr(sig->data()),
                       static_cast<unsigned int>(sig->len())};
    SECStatus rv = PK11_SignWithMechanism(privKey.get(), mechanism_,
                                          parameters(), &sigItem, &hashItem);
    return rv == SECSuccess;
  }

  bool ImportPrivateKeyAndSignHashedData(const DataBuffer& pkcs8,
                                         const DataBuffer& data,
                                         DataBuffer* sig) {
    ScopedSECKEYPrivateKey privKey(ImportPrivateKey(pkcs8));
    if (!privKey) {
      return false;
    }

    DataBuffer hash;
    if (!ComputeHash(data, &hash)) {
      ADD_FAILURE() << "Failed to compute hash";
      return false;
    }
    return SignHashedData(privKey, hash, sig);
  }

  void Verify(const Pkcs11SignatureTestParams& params, const DataBuffer& sig) {
    ScopedSECKEYPublicKey pubKey(ImportPublicKey(params.spki_));
    ASSERT_TRUE(pubKey);

    DataBuffer hash;
    ASSERT_TRUE(ComputeHash(params.data_, &hash));

    // Verify.
    SECItem hashItem = {siBuffer, toUcharPtr(hash.data()),
                        static_cast<unsigned int>(hash.len())};
    SECItem sigItem = {siBuffer, toUcharPtr(sig.data()),
                       static_cast<unsigned int>(sig.len())};
    SECStatus rv = PK11_VerifyWithMechanism(
        pubKey.get(), mechanism_, parameters(), &sigItem, &hashItem, nullptr);
    EXPECT_EQ(rv, SECSuccess);
  }

  void Verify(const Pkcs11SignatureTestParams& params) {
    Verify(params, params.signature_);
  }

<<<<<<< HEAD
#define SIG_TEST_VECTOR_VERIFY(spki, data, sig) \
  Verify(spki, sizeof(spki), data, sizeof(data), sig, sizeof(sig))

#define SIG_TEST_VECTOR_SIGN_VERIFY(pkcs8, spki, data) \
  SignAndVerify(pkcs8, sizeof(pkcs8), spki, sizeof(spki), data, sizeof(data))
=======
  void SignAndVerify(const Pkcs11SignatureTestParams& params) {
    DataBuffer sig;
    ASSERT_TRUE(
        ImportPrivateKeyAndSignHashedData(params.pkcs8_, params.data_, &sig));
    Verify(params, sig);
  }

 private:
  CK_MECHANISM_TYPE mechanism_;
  SECOidTag hash_oid_;
};
>>>>>>> c4b72458

}  // namespace nss_test<|MERGE_RESOLUTION|>--- conflicted
+++ resolved
@@ -121,13 +121,6 @@
     Verify(params, params.signature_);
   }
 
-<<<<<<< HEAD
-#define SIG_TEST_VECTOR_VERIFY(spki, data, sig) \
-  Verify(spki, sizeof(spki), data, sizeof(data), sig, sizeof(sig))
-
-#define SIG_TEST_VECTOR_SIGN_VERIFY(pkcs8, spki, data) \
-  SignAndVerify(pkcs8, sizeof(pkcs8), spki, sizeof(spki), data, sizeof(data))
-=======
   void SignAndVerify(const Pkcs11SignatureTestParams& params) {
     DataBuffer sig;
     ASSERT_TRUE(
@@ -139,6 +132,5 @@
   CK_MECHANISM_TYPE mechanism_;
   SECOidTag hash_oid_;
 };
->>>>>>> c4b72458
 
 }  // namespace nss_test