/* -*- Mode: C++; tab-width: 8; indent-tabs-mode: nil; c-basic-offset: 2 -*- */
/* vim: set ts=2 et sw=2 tw=80: */
/* This Source Code Form is subject to the terms of the Mozilla Public
 * License, v. 2.0. If a copy of the MPL was not distributed with this file,
 * You can obtain one at http://mozilla.org/MPL/2.0/. */

#include "tls_agent.h"
#include "databuffer.h"
#include "keyhi.h"
#include "pk11func.h"
#include "ssl.h"
#include "sslerr.h"
#include "sslproto.h"
#include "tls_parser.h"

extern "C" {
// This is not something that should make you happy.
#include "libssl_internals.h"
}

#define GTEST_HAS_RTTI 0
#include "gtest/gtest.h"
#include "gtest_utils.h"
#include "scoped_ptrs.h"

extern std::string g_working_dir_path;

namespace nss_test {

const char* TlsAgent::states[] = {"INIT", "CONNECTING", "CONNECTED", "ERROR"};

const std::string TlsAgent::kClient = "client";    // both sign and encrypt
const std::string TlsAgent::kRsa2048 = "rsa2048";  // bigger
const std::string TlsAgent::kServerRsa = "rsa";    // both sign and encrypt
const std::string TlsAgent::kServerRsaSign = "rsa_sign";
const std::string TlsAgent::kServerRsaPss = "rsa_pss";
const std::string TlsAgent::kServerRsaDecrypt = "rsa_decrypt";
const std::string TlsAgent::kServerRsaChain = "rsa_chain";
const std::string TlsAgent::kServerEcdsa256 = "ecdsa256";
const std::string TlsAgent::kServerEcdsa384 = "ecdsa384";
const std::string TlsAgent::kServerEcdsa521 = "ecdsa521";
const std::string TlsAgent::kServerEcdhRsa = "ecdh_rsa";
const std::string TlsAgent::kServerEcdhEcdsa = "ecdh_ecdsa";
const std::string TlsAgent::kServerDsa = "dsa";

TlsAgent::TlsAgent(const std::string& name, Role role,
                   SSLProtocolVariant variant)
    : name_(name),
      variant_(variant),
      role_(role),
      server_key_bits_(0),
      adapter_(new DummyPrSocket(role_str(), variant)),
      ssl_fd_(nullptr),
      state_(STATE_INIT),
      timer_handle_(nullptr),
      falsestart_enabled_(false),
      expected_version_(0),
      expected_cipher_suite_(0),
      expect_resumption_(false),
      expect_client_auth_(false),
      can_falsestart_hook_called_(false),
      sni_hook_called_(false),
      auth_certificate_hook_called_(false),
      expected_received_alert_(kTlsAlertCloseNotify),
      expected_received_alert_level_(kTlsAlertWarning),
      expected_sent_alert_(kTlsAlertCloseNotify),
      expected_sent_alert_level_(kTlsAlertWarning),
      handshake_callback_called_(false),
      error_code_(0),
      send_ctr_(0),
      recv_ctr_(0),
      expect_readwrite_error_(false),
      handshake_callback_(),
      auth_certificate_callback_(),
      sni_callback_(),
      expect_short_headers_(false),
      skip_version_checks_(false) {
  memset(&info_, 0, sizeof(info_));
  memset(&csinfo_, 0, sizeof(csinfo_));
  SECStatus rv = SSL_VersionRangeGetDefault(variant_, &vrange_);
  EXPECT_EQ(SECSuccess, rv);
}

TlsAgent::~TlsAgent() {
  if (timer_handle_) {
    timer_handle_->Cancel();
  }

  if (adapter_) {
    Poller::Instance()->Cancel(READABLE_EVENT, adapter_);
  }

  // Add failures manually, if any, so we don't throw in a destructor.
  if (expected_received_alert_ != kTlsAlertCloseNotify ||
      expected_received_alert_level_ != kTlsAlertWarning) {
    ADD_FAILURE() << "Wrong expected_received_alert status";
  }
  if (expected_sent_alert_ != kTlsAlertCloseNotify ||
      expected_sent_alert_level_ != kTlsAlertWarning) {
    ADD_FAILURE() << "Wrong expected_sent_alert status";
  }
}

void TlsAgent::SetState(State state) {
  if (state_ == state) return;

  LOG("Changing state from " << state_ << " to " << state);
  state_ = state;
}

/*static*/ bool TlsAgent::LoadCertificate(const std::string& name,
                                          ScopedCERTCertificate* cert,
                                          ScopedSECKEYPrivateKey* priv) {
  cert->reset(PK11_FindCertFromNickname(name.c_str(), nullptr));
  EXPECT_NE(nullptr, cert->get());
  if (!cert->get()) return false;

  priv->reset(PK11_FindKeyByAnyCert(cert->get(), nullptr));
  EXPECT_NE(nullptr, priv->get());
  if (!priv->get()) return false;

  return true;
}

bool TlsAgent::ConfigServerCert(const std::string& name, bool updateKeyBits,
                                const SSLExtraServerCertData* serverCertData) {
  ScopedCERTCertificate cert;
  ScopedSECKEYPrivateKey priv;
  if (!TlsAgent::LoadCertificate(name, &cert, &priv)) {
    return false;
  }

  if (updateKeyBits) {
    ScopedSECKEYPublicKey pub(CERT_ExtractPublicKey(cert.get()));
    EXPECT_NE(nullptr, pub.get());
    if (!pub.get()) return false;
    server_key_bits_ = SECKEY_PublicKeyStrengthInBits(pub.get());
  }

  SECStatus rv =
      SSL_ConfigSecureServer(ssl_fd(), nullptr, nullptr, ssl_kea_null);
  EXPECT_EQ(SECFailure, rv);
  rv = SSL_ConfigServerCert(ssl_fd(), cert.get(), priv.get(), serverCertData,
                            serverCertData ? sizeof(*serverCertData) : 0);
  return rv == SECSuccess;
}

bool TlsAgent::EnsureTlsSetup(PRFileDesc* modelSocket) {
  // Don't set up twice
  if (ssl_fd_) return true;

  ScopedPRFileDesc dummy_fd(adapter_->CreateFD());
  EXPECT_NE(nullptr, dummy_fd);
  if (!dummy_fd) {
    return false;
  }
  if (adapter_->variant() == ssl_variant_stream) {
    ssl_fd_.reset(SSL_ImportFD(modelSocket, dummy_fd.get()));
  } else {
    ssl_fd_.reset(DTLS_ImportFD(modelSocket, dummy_fd.get()));
  }

  EXPECT_NE(nullptr, ssl_fd_);
  if (!ssl_fd_) {
    return false;
  }
  dummy_fd.release();  // Now subsumed by ssl_fd_.

  SECStatus rv;
  if (!skip_version_checks_) {
    rv = SSL_VersionRangeSet(ssl_fd(), &vrange_);
    EXPECT_EQ(SECSuccess, rv);
    if (rv != SECSuccess) return false;
  }

  if (role_ == SERVER) {
    EXPECT_TRUE(ConfigServerCert(name_, true));

    rv = SSL_SNISocketConfigHook(ssl_fd(), SniHook, this);
    EXPECT_EQ(SECSuccess, rv);
    if (rv != SECSuccess) return false;

    ScopedCERTCertList anchors(CERT_NewCertList());
    rv = SSL_SetTrustAnchors(ssl_fd(), anchors.get());
    if (rv != SECSuccess) return false;
  } else {
    rv = SSL_SetURL(ssl_fd(), "server");
    EXPECT_EQ(SECSuccess, rv);
    if (rv != SECSuccess) return false;
  }

  rv = SSL_AuthCertificateHook(ssl_fd(), AuthCertificateHook, this);
  EXPECT_EQ(SECSuccess, rv);
  if (rv != SECSuccess) return false;

  rv = SSL_AlertReceivedCallback(ssl_fd(), AlertReceivedCallback, this);
  EXPECT_EQ(SECSuccess, rv);
  if (rv != SECSuccess) return false;

  rv = SSL_AlertSentCallback(ssl_fd(), AlertSentCallback, this);
  EXPECT_EQ(SECSuccess, rv);
  if (rv != SECSuccess) return false;

  rv = SSL_HandshakeCallback(ssl_fd(), HandshakeCallback, this);
  EXPECT_EQ(SECSuccess, rv);
  if (rv != SECSuccess) return false;

  return true;
}

void TlsAgent::SetupClientAuth() {
  EXPECT_TRUE(EnsureTlsSetup());
  ASSERT_EQ(CLIENT, role_);

  EXPECT_EQ(SECSuccess,
            SSL_GetClientAuthDataHook(ssl_fd(), GetClientAuthDataHook,
                                      reinterpret_cast<void*>(this)));
}

SECStatus TlsAgent::GetClientAuthDataHook(void* self, PRFileDesc* fd,
                                          CERTDistNames* caNames,
                                          CERTCertificate** clientCert,
                                          SECKEYPrivateKey** clientKey) {
  TlsAgent* agent = reinterpret_cast<TlsAgent*>(self);
  ScopedCERTCertificate peerCert(SSL_PeerCertificate(agent->ssl_fd()));
  EXPECT_TRUE(peerCert) << "Client should be able to see the server cert";

  ScopedCERTCertificate cert;
  ScopedSECKEYPrivateKey priv;
  if (!TlsAgent::LoadCertificate(agent->name(), &cert, &priv)) {
    return SECFailure;
  }

  *clientCert = cert.release();
  *clientKey = priv.release();
  return SECSuccess;
}

bool TlsAgent::GetPeerChainLength(size_t* count) {
  CERTCertList* chain = SSL_PeerCertificateChain(ssl_fd());
  if (!chain) return false;
  *count = 0;

  for (PRCList* cursor = PR_NEXT_LINK(&chain->list); cursor != &chain->list;
       cursor = PR_NEXT_LINK(cursor)) {
    CERTCertListNode* node = (CERTCertListNode*)cursor;
    std::cerr << node->cert->subjectName << std::endl;
    ++(*count);
  }

  CERT_DestroyCertList(chain);

  return true;
}

void TlsAgent::CheckCipherSuite(uint16_t cipher_suite) {
  EXPECT_EQ(csinfo_.cipherSuite, cipher_suite);
}

void TlsAgent::RequestClientAuth(bool requireAuth) {
  EXPECT_TRUE(EnsureTlsSetup());
  ASSERT_EQ(SERVER, role_);

  EXPECT_EQ(SECSuccess,
            SSL_OptionSet(ssl_fd(), SSL_REQUEST_CERTIFICATE, PR_TRUE));
  EXPECT_EQ(SECSuccess, SSL_OptionSet(ssl_fd(), SSL_REQUIRE_CERTIFICATE,
                                      requireAuth ? PR_TRUE : PR_FALSE));

  EXPECT_EQ(SECSuccess, SSL_AuthCertificateHook(
                            ssl_fd(), &TlsAgent::ClientAuthenticated, this));
  expect_client_auth_ = true;
}

void TlsAgent::StartConnect(PRFileDesc* model) {
  EXPECT_TRUE(EnsureTlsSetup(model));

  SECStatus rv;
  rv = SSL_ResetHandshake(ssl_fd(), role_ == SERVER ? PR_TRUE : PR_FALSE);
  EXPECT_EQ(SECSuccess, rv);
  SetState(STATE_CONNECTING);
}

void TlsAgent::DisableAllCiphers() {
  for (size_t i = 0; i < SSL_NumImplementedCiphers; ++i) {
    SECStatus rv =
        SSL_CipherPrefSet(ssl_fd(), SSL_ImplementedCiphers[i], PR_FALSE);
    EXPECT_EQ(SECSuccess, rv);
  }
}

// Not actually all groups, just the onece that we are actually willing
// to use.
const std::vector<SSLNamedGroup> kAllDHEGroups = {
    ssl_grp_ec_curve25519, ssl_grp_ec_secp256r1, ssl_grp_ec_secp384r1,
    ssl_grp_ec_secp521r1,  ssl_grp_ffdhe_2048,   ssl_grp_ffdhe_3072,
    ssl_grp_ffdhe_4096,    ssl_grp_ffdhe_6144,   ssl_grp_ffdhe_8192};

const std::vector<SSLNamedGroup> kECDHEGroups = {
    ssl_grp_ec_curve25519, ssl_grp_ec_secp256r1, ssl_grp_ec_secp384r1,
    ssl_grp_ec_secp521r1};

const std::vector<SSLNamedGroup> kFFDHEGroups = {
    ssl_grp_ffdhe_2048, ssl_grp_ffdhe_3072, ssl_grp_ffdhe_4096,
    ssl_grp_ffdhe_6144, ssl_grp_ffdhe_8192};

// Defined because the big DHE groups are ridiculously slow.
const std::vector<SSLNamedGroup> kFasterDHEGroups = {
    ssl_grp_ec_curve25519, ssl_grp_ec_secp256r1, ssl_grp_ec_secp384r1,
    ssl_grp_ffdhe_2048, ssl_grp_ffdhe_3072};

void TlsAgent::EnableCiphersByKeyExchange(SSLKEAType kea) {
  EXPECT_TRUE(EnsureTlsSetup());

  for (size_t i = 0; i < SSL_NumImplementedCiphers; ++i) {
    SSLCipherSuiteInfo csinfo;

    SECStatus rv = SSL_GetCipherSuiteInfo(SSL_ImplementedCiphers[i], &csinfo,
                                          sizeof(csinfo));
    ASSERT_EQ(SECSuccess, rv);
    EXPECT_EQ(sizeof(csinfo), csinfo.length);

    if ((csinfo.keaType == kea) || (csinfo.keaType == ssl_kea_tls13_any)) {
      rv = SSL_CipherPrefSet(ssl_fd(), SSL_ImplementedCiphers[i], PR_TRUE);
      EXPECT_EQ(SECSuccess, rv);
    }
  }
}

void TlsAgent::EnableGroupsByKeyExchange(SSLKEAType kea) {
  switch (kea) {
    case ssl_kea_dh:
      ConfigNamedGroups(kFFDHEGroups);
      break;
    case ssl_kea_ecdh:
      ConfigNamedGroups(kECDHEGroups);
      break;
    default:
      break;
  }
}

void TlsAgent::EnableGroupsByAuthType(SSLAuthType authType) {
  if (authType == ssl_auth_ecdh_rsa || authType == ssl_auth_ecdh_ecdsa ||
      authType == ssl_auth_ecdsa || authType == ssl_auth_tls13_any) {
    ConfigNamedGroups(kECDHEGroups);
  }
}

void TlsAgent::EnableCiphersByAuthType(SSLAuthType authType) {
  EXPECT_TRUE(EnsureTlsSetup());

  for (size_t i = 0; i < SSL_NumImplementedCiphers; ++i) {
    SSLCipherSuiteInfo csinfo;

    SECStatus rv = SSL_GetCipherSuiteInfo(SSL_ImplementedCiphers[i], &csinfo,
                                          sizeof(csinfo));
    ASSERT_EQ(SECSuccess, rv);

    if ((csinfo.authType == authType) ||
        (csinfo.keaType == ssl_kea_tls13_any)) {
      rv = SSL_CipherPrefSet(ssl_fd(), SSL_ImplementedCiphers[i], PR_TRUE);
      EXPECT_EQ(SECSuccess, rv);
    }
  }
}

void TlsAgent::EnableSingleCipher(uint16_t cipher) {
  DisableAllCiphers();
  SECStatus rv = SSL_CipherPrefSet(ssl_fd(), cipher, PR_TRUE);
  EXPECT_EQ(SECSuccess, rv);
}

void TlsAgent::ConfigNamedGroups(const std::vector<SSLNamedGroup>& groups) {
  EXPECT_TRUE(EnsureTlsSetup());
  SECStatus rv = SSL_NamedGroupConfig(ssl_fd(), &groups[0], groups.size());
  EXPECT_EQ(SECSuccess, rv);
}

void TlsAgent::SetSessionTicketsEnabled(bool en) {
  EXPECT_TRUE(EnsureTlsSetup());

  SECStatus rv = SSL_OptionSet(ssl_fd(), SSL_ENABLE_SESSION_TICKETS,
                               en ? PR_TRUE : PR_FALSE);
  EXPECT_EQ(SECSuccess, rv);
}

void TlsAgent::SetSessionCacheEnabled(bool en) {
  EXPECT_TRUE(EnsureTlsSetup());

  SECStatus rv = SSL_OptionSet(ssl_fd(), SSL_NO_CACHE, en ? PR_FALSE : PR_TRUE);
  EXPECT_EQ(SECSuccess, rv);
}

void TlsAgent::Set0RttEnabled(bool en) {
  EXPECT_TRUE(EnsureTlsSetup());

  SECStatus rv =
      SSL_OptionSet(ssl_fd(), SSL_ENABLE_0RTT_DATA, en ? PR_TRUE : PR_FALSE);
  EXPECT_EQ(SECSuccess, rv);
}

void TlsAgent::SetFallbackSCSVEnabled(bool en) {
  EXPECT_TRUE(role_ == CLIENT && EnsureTlsSetup());

  SECStatus rv = SSL_OptionSet(ssl_fd(), SSL_ENABLE_FALLBACK_SCSV,
                               en ? PR_TRUE : PR_FALSE);
  EXPECT_EQ(SECSuccess, rv);
}

void TlsAgent::SetShortHeadersEnabled() {
  EXPECT_TRUE(EnsureTlsSetup());

  SECStatus rv = SSLInt_EnableShortHeaders(ssl_fd());
  EXPECT_EQ(SECSuccess, rv);
}

void TlsAgent::SetVersionRange(uint16_t minver, uint16_t maxver) {
  vrange_.min = minver;
  vrange_.max = maxver;

  if (ssl_fd()) {
    SECStatus rv = SSL_VersionRangeSet(ssl_fd(), &vrange_);
    EXPECT_EQ(SECSuccess, rv);
  }
}

void TlsAgent::GetVersionRange(uint16_t* minver, uint16_t* maxver) {
  *minver = vrange_.min;
  *maxver = vrange_.max;
}

void TlsAgent::SetExpectedVersion(uint16_t version) {
  expected_version_ = version;
}

void TlsAgent::SetServerKeyBits(uint16_t bits) { server_key_bits_ = bits; }

void TlsAgent::ExpectReadWriteError() { expect_readwrite_error_ = true; }

void TlsAgent::ExpectShortHeaders() { expect_short_headers_ = true; }

void TlsAgent::SkipVersionChecks() { skip_version_checks_ = true; }

void TlsAgent::SetSignatureSchemes(const SSLSignatureScheme* schemes,
                                   size_t count) {
  EXPECT_TRUE(EnsureTlsSetup());
  EXPECT_LE(count, SSL_SignatureMaxCount());
  EXPECT_EQ(SECSuccess,
            SSL_SignatureSchemePrefSet(ssl_fd(), schemes,
                                       static_cast<unsigned int>(count)));
  EXPECT_EQ(SECFailure, SSL_SignatureSchemePrefSet(ssl_fd(), schemes, 0))
      << "setting no schemes should fail and do nothing";

  std::vector<SSLSignatureScheme> configuredSchemes(count);
  unsigned int configuredCount;
  EXPECT_EQ(SECFailure,
            SSL_SignatureSchemePrefGet(ssl_fd(), nullptr, &configuredCount, 1))
      << "get schemes, schemes is nullptr";
  EXPECT_EQ(SECFailure,
            SSL_SignatureSchemePrefGet(ssl_fd(), &configuredSchemes[0],
                                       &configuredCount, 0))
      << "get schemes, too little space";
  EXPECT_EQ(SECFailure,
            SSL_SignatureSchemePrefGet(ssl_fd(), &configuredSchemes[0], nullptr,
                                       configuredSchemes.size()))
      << "get schemes, countOut is nullptr";

  EXPECT_EQ(SECSuccess, SSL_SignatureSchemePrefGet(
                            ssl_fd(), &configuredSchemes[0], &configuredCount,
                            configuredSchemes.size()));
  // SignatureSchemePrefSet drops unsupported algorithms silently, so the
  // number that are configured might be fewer.
  EXPECT_LE(configuredCount, count);
  unsigned int i = 0;
  for (unsigned int j = 0; j < count && i < configuredCount; ++j) {
    if (i < configuredCount && schemes[j] == configuredSchemes[i]) {
      ++i;
    }
  }
  EXPECT_EQ(i, configuredCount) << "schemes in use were all set";
}

void TlsAgent::CheckKEA(SSLKEAType kea_type, SSLNamedGroup kea_group,
                        size_t kea_size) const {
  EXPECT_EQ(STATE_CONNECTED, state_);
  EXPECT_EQ(kea_type, info_.keaType);
  if (kea_size == 0) {
    switch (kea_group) {
      case ssl_grp_ec_curve25519:
        kea_size = 255;
        break;
      case ssl_grp_ec_secp256r1:
        kea_size = 256;
        break;
      case ssl_grp_ec_secp384r1:
        kea_size = 384;
        break;
      case ssl_grp_ffdhe_2048:
        kea_size = 2048;
        break;
      case ssl_grp_ffdhe_3072:
        kea_size = 3072;
        break;
      case ssl_grp_ffdhe_custom:
        break;
      default:
        if (kea_type == ssl_kea_rsa) {
          kea_size = server_key_bits_;
        } else {
          EXPECT_TRUE(false) << "need to update group sizes";
        }
    }
  }
  if (kea_group != ssl_grp_ffdhe_custom) {
    EXPECT_EQ(kea_size, info_.keaKeyBits);
    EXPECT_EQ(kea_group, info_.keaGroup);
  }
}

void TlsAgent::CheckAuthType(SSLAuthType auth_type,
                             SSLSignatureScheme sig_scheme) const {
  EXPECT_EQ(STATE_CONNECTED, state_);
  EXPECT_EQ(auth_type, info_.authType);
  EXPECT_EQ(server_key_bits_, info_.authKeyBits);
  if (expected_version_ < SSL_LIBRARY_VERSION_TLS_1_2) {
    switch (auth_type) {
      case ssl_auth_rsa_sign:
        sig_scheme = ssl_sig_rsa_pkcs1_sha1md5;
        break;
      case ssl_auth_ecdsa:
        sig_scheme = ssl_sig_ecdsa_sha1;
        break;
      default:
        break;
    }
  }
  EXPECT_EQ(sig_scheme, info_.signatureScheme);

  if (info_.protocolVersion >= SSL_LIBRARY_VERSION_TLS_1_3) {
    return;
  }

  // Check authAlgorithm, which is the old value for authType.  This is a second
  // switch
  // statement because default label is different.
  switch (auth_type) {
    case ssl_auth_rsa_sign:
      EXPECT_EQ(ssl_auth_rsa_decrypt, csinfo_.authAlgorithm)
          << "authAlgorithm for RSA is always decrypt";
      break;
    case ssl_auth_ecdh_rsa:
      EXPECT_EQ(ssl_auth_rsa_decrypt, csinfo_.authAlgorithm)
          << "authAlgorithm for ECDH_RSA is RSA decrypt (i.e., wrong)";
      break;
    case ssl_auth_ecdh_ecdsa:
      EXPECT_EQ(ssl_auth_ecdsa, csinfo_.authAlgorithm)
          << "authAlgorithm for ECDH_ECDSA is ECDSA (i.e., wrong)";
      break;
    default:
      EXPECT_EQ(auth_type, csinfo_.authAlgorithm)
          << "authAlgorithm is (usually) the same as authType";
      break;
  }
}

void TlsAgent::EnableFalseStart() {
  EXPECT_TRUE(EnsureTlsSetup());

  falsestart_enabled_ = true;
  EXPECT_EQ(SECSuccess, SSL_SetCanFalseStartCallback(
                            ssl_fd(), CanFalseStartCallback, this));
  EXPECT_EQ(SECSuccess,
            SSL_OptionSet(ssl_fd(), SSL_ENABLE_FALSE_START, PR_TRUE));
}

void TlsAgent::ExpectResumption() { expect_resumption_ = true; }

void TlsAgent::EnableAlpn(const uint8_t* val, size_t len) {
  EXPECT_TRUE(EnsureTlsSetup());

  EXPECT_EQ(SECSuccess, SSL_OptionSet(ssl_fd(), SSL_ENABLE_ALPN, PR_TRUE));
  EXPECT_EQ(SECSuccess, SSL_SetNextProtoNego(ssl_fd(), val, len));
}

void TlsAgent::CheckAlpn(SSLNextProtoState expected_state,
                         const std::string& expected) const {
  SSLNextProtoState state;
  char chosen[10];
  unsigned int chosen_len;
  SECStatus rv = SSL_GetNextProto(ssl_fd(), &state,
                                  reinterpret_cast<unsigned char*>(chosen),
                                  &chosen_len, sizeof(chosen));
  EXPECT_EQ(SECSuccess, rv);
  EXPECT_EQ(expected_state, state);
  if (state == SSL_NEXT_PROTO_NO_SUPPORT) {
    EXPECT_EQ("", expected);
  } else {
    EXPECT_NE("", expected);
    EXPECT_EQ(expected, std::string(chosen, chosen_len));
  }
}

void TlsAgent::EnableSrtp() {
  EXPECT_TRUE(EnsureTlsSetup());
  const uint16_t ciphers[] = {SRTP_AES128_CM_HMAC_SHA1_80,
                              SRTP_AES128_CM_HMAC_SHA1_32};
  EXPECT_EQ(SECSuccess,
            SSL_SetSRTPCiphers(ssl_fd(), ciphers, PR_ARRAY_SIZE(ciphers)));
}

void TlsAgent::CheckSrtp() const {
  uint16_t actual;
  EXPECT_EQ(SECSuccess, SSL_GetSRTPCipher(ssl_fd(), &actual));
  EXPECT_EQ(SRTP_AES128_CM_HMAC_SHA1_80, actual);
}

void TlsAgent::CheckErrorCode(int32_t expected) const {
  EXPECT_EQ(STATE_ERROR, state_);
  EXPECT_EQ(expected, error_code_)
      << "Got error code " << PORT_ErrorToName(error_code_) << " expecting "
      << PORT_ErrorToName(expected) << std::endl;
}

static uint8_t GetExpectedAlertLevel(uint8_t alert) {
  if (alert == kTlsAlertCloseNotify) {
    return kTlsAlertWarning;
  }
  return kTlsAlertFatal;
}

void TlsAgent::ExpectReceiveAlert(uint8_t alert, uint8_t level) {
  expected_received_alert_ = alert;
  if (level == 0) {
    expected_received_alert_level_ = GetExpectedAlertLevel(alert);
  } else {
    expected_received_alert_level_ = level;
  }
}

void TlsAgent::ExpectSendAlert(uint8_t alert, uint8_t level) {
  expected_sent_alert_ = alert;
  if (level == 0) {
    expected_sent_alert_level_ = GetExpectedAlertLevel(alert);
  } else {
    expected_sent_alert_level_ = level;
  }
}

void TlsAgent::CheckAlert(bool sent, const SSLAlert* alert) {
  LOG(((alert->level == kTlsAlertWarning) ? "Warning" : "Fatal")
      << " alert " << (sent ? "sent" : "received") << ": "
      << static_cast<int>(alert->description));

  auto& expected = sent ? expected_sent_alert_ : expected_received_alert_;
  auto& expected_level =
      sent ? expected_sent_alert_level_ : expected_received_alert_level_;
  /* Silently pass close_notify in case the test has already ended. */
  if (expected == kTlsAlertCloseNotify && expected_level == kTlsAlertWarning &&
      alert->description == expected && alert->level == expected_level) {
    return;
  }

  EXPECT_EQ(expected, alert->description);
  EXPECT_EQ(expected_level, alert->level);
  expected = kTlsAlertCloseNotify;
  expected_level = kTlsAlertWarning;
}

void TlsAgent::WaitForErrorCode(int32_t expected, uint32_t delay) const {
  ASSERT_EQ(0, error_code_);
  WAIT_(error_code_ != 0, delay);
  EXPECT_EQ(expected, error_code_)
      << "Got error code " << PORT_ErrorToName(error_code_) << " expecting "
      << PORT_ErrorToName(expected) << std::endl;
}

void TlsAgent::CheckPreliminaryInfo() {
  SSLPreliminaryChannelInfo info;
  EXPECT_EQ(SECSuccess,
            SSL_GetPreliminaryChannelInfo(ssl_fd(), &info, sizeof(info)));
  EXPECT_EQ(sizeof(info), info.length);
  EXPECT_TRUE(info.valuesSet & ssl_preinfo_version);
  EXPECT_TRUE(info.valuesSet & ssl_preinfo_cipher_suite);

  // A version of 0 is invalid and indicates no expectation.  This value is
  // initialized to 0 so that tests that don't explicitly set an expected
  // version can negotiate a version.
  if (!expected_version_) {
    expected_version_ = info.protocolVersion;
  }
  EXPECT_EQ(expected_version_, info.protocolVersion);

  // As with the version; 0 is the null cipher suite (and also invalid).
  if (!expected_cipher_suite_) {
    expected_cipher_suite_ = info.cipherSuite;
  }
  EXPECT_EQ(expected_cipher_suite_, info.cipherSuite);
}

// Check that all the expected callbacks have been called.
void TlsAgent::CheckCallbacks() const {
  // If false start happens, the handshake is reported as being complete at the
  // point that false start happens.
  if (expect_resumption_ || !falsestart_enabled_) {
    EXPECT_TRUE(handshake_callback_called_);
  }

  // These callbacks shouldn't fire if we are resuming, except on TLS 1.3.
  if (role_ == SERVER) {
    PRBool have_sni = SSLInt_ExtensionNegotiated(ssl_fd(), ssl_server_name_xtn);
    EXPECT_EQ(((!expect_resumption_ && have_sni) ||
               expected_version_ >= SSL_LIBRARY_VERSION_TLS_1_3),
              sni_hook_called_);
  } else {
    EXPECT_EQ(!expect_resumption_, auth_certificate_hook_called_);
    // Note that this isn't unconditionally called, even with false start on.
    // But the callback is only skipped if a cipher that is ridiculously weak
    // (80 bits) is chosen.  Don't test that: plan to remove bad ciphers.
    EXPECT_EQ(falsestart_enabled_ && !expect_resumption_,
              can_falsestart_hook_called_);
  }
}

void TlsAgent::ResetPreliminaryInfo() {
  expected_version_ = 0;
  expected_cipher_suite_ = 0;
}

void TlsAgent::Connected() {
  if (state_ == STATE_CONNECTED) {
    return;
  }

  LOG("Handshake success");
  CheckPreliminaryInfo();
  CheckCallbacks();

  SECStatus rv = SSL_GetChannelInfo(ssl_fd(), &info_, sizeof(info_));
  EXPECT_EQ(SECSuccess, rv);
  EXPECT_EQ(sizeof(info_), info_.length);

  // Preliminary values are exposed through callbacks during the handshake.
  // If either expected values were set or the callbacks were called, check
  // that the final values are correct.
  EXPECT_EQ(expected_version_, info_.protocolVersion);
  EXPECT_EQ(expected_cipher_suite_, info_.cipherSuite);

  rv = SSL_GetCipherSuiteInfo(info_.cipherSuite, &csinfo_, sizeof(csinfo_));
  EXPECT_EQ(SECSuccess, rv);
  EXPECT_EQ(sizeof(csinfo_), csinfo_.length);

  if (expected_version_ >= SSL_LIBRARY_VERSION_TLS_1_3) {
    PRInt32 cipherSuites = SSLInt_CountTls13CipherSpecs(ssl_fd());
    // We use one ciphersuite in each direction.
    PRInt32 expected = 2;
    // For DTLS, the client retains the cipher spec for early data and the
    // handshake so that it can retransmit EndOfEarlyData and its final flight.
    if (variant_ == ssl_variant_datagram && role_ == CLIENT) {
      expected = info_.earlyDataAccepted ? 4 : 3;
    }
    EXPECT_EQ(expected, cipherSuites);
    if (expected != cipherSuites) {
      SSLInt_PrintTls13CipherSpecs(ssl_fd());
    }
  }

  PRBool short_headers;
  rv = SSLInt_UsingShortHeaders(ssl_fd(), &short_headers);
  EXPECT_EQ(SECSuccess, rv);
  EXPECT_EQ((PRBool)expect_short_headers_, short_headers);
  SetState(STATE_CONNECTED);
}

void TlsAgent::EnableExtendedMasterSecret() {
  ASSERT_TRUE(EnsureTlsSetup());

  SECStatus rv =
      SSL_OptionSet(ssl_fd(), SSL_ENABLE_EXTENDED_MASTER_SECRET, PR_TRUE);

  ASSERT_EQ(SECSuccess, rv);
}

void TlsAgent::CheckExtendedMasterSecret(bool expected) {
  if (version() >= SSL_LIBRARY_VERSION_TLS_1_3) {
    expected = PR_TRUE;
  }
  ASSERT_EQ(expected, info_.extendedMasterSecretUsed != PR_FALSE)
      << "unexpected extended master secret state for " << name_;
}

void TlsAgent::CheckEarlyDataAccepted(bool expected) {
  if (version() < SSL_LIBRARY_VERSION_TLS_1_3) {
    expected = false;
  }
  ASSERT_EQ(expected, info_.earlyDataAccepted != PR_FALSE)
      << "unexpected early data state for " << name_;
}

void TlsAgent::CheckSecretsDestroyed() {
  ASSERT_EQ(PR_TRUE, SSLInt_CheckSecretsDestroyed(ssl_fd()));
}

void TlsAgent::DisableRollbackDetection() {
  ASSERT_TRUE(EnsureTlsSetup());

  SECStatus rv = SSL_OptionSet(ssl_fd(), SSL_ROLLBACK_DETECTION, PR_FALSE);

  ASSERT_EQ(SECSuccess, rv);
}

void TlsAgent::EnableCompression() {
  ASSERT_TRUE(EnsureTlsSetup());

  SECStatus rv = SSL_OptionSet(ssl_fd(), SSL_ENABLE_DEFLATE, PR_TRUE);
  ASSERT_EQ(SECSuccess, rv);
}

void TlsAgent::SetDowngradeCheckVersion(uint16_t version) {
  ASSERT_TRUE(EnsureTlsSetup());

  SECStatus rv = SSL_SetDowngradeCheckVersion(ssl_fd(), version);
  ASSERT_EQ(SECSuccess, rv);
}

void TlsAgent::Handshake() {
  LOGV("Handshake");
  SECStatus rv = SSL_ForceHandshake(ssl_fd());
  if (rv == SECSuccess) {
    Connected();
    Poller::Instance()->Wait(READABLE_EVENT, adapter_, this,
                             &TlsAgent::ReadableCallback);
    return;
  }

  int32_t err = PR_GetError();
  if (err == PR_WOULD_BLOCK_ERROR) {
    LOGV("Would have blocked");
    if (variant_ == ssl_variant_datagram) {
      if (timer_handle_) {
        timer_handle_->Cancel();
        timer_handle_ = nullptr;
      }

      PRIntervalTime timeout;
      rv = DTLS_GetHandshakeTimeout(ssl_fd(), &timeout);
      if (rv == SECSuccess) {
        Poller::Instance()->SetTimer(
            timeout + 1, this, &TlsAgent::ReadableCallback, &timer_handle_);
      }
    }
    Poller::Instance()->Wait(READABLE_EVENT, adapter_, this,
                             &TlsAgent::ReadableCallback);
    return;
  }

  LOG("Handshake failed with error " << PORT_ErrorToName(err) << ": "
                                     << PORT_ErrorToString(err));
  error_code_ = err;
  SetState(STATE_ERROR);
}

void TlsAgent::PrepareForRenegotiate() {
  EXPECT_EQ(STATE_CONNECTED, state_);

  SetState(STATE_CONNECTING);
}

void TlsAgent::StartRenegotiate() {
  PrepareForRenegotiate();

  SECStatus rv = SSL_ReHandshake(ssl_fd(), PR_TRUE);
  EXPECT_EQ(SECSuccess, rv);
}

void TlsAgent::SendDirect(const DataBuffer& buf) {
  LOG("Send Direct " << buf);
  auto peer = adapter_->peer().lock();
  if (peer) {
    peer->PacketReceived(buf);
  } else {
    LOG("Send Direct peer absent");
  }
}

static bool ErrorIsNonFatal(PRErrorCode code) {
  return code == PR_WOULD_BLOCK_ERROR || code == SSL_ERROR_RX_SHORT_DTLS_READ;
}

void TlsAgent::SendData(size_t bytes, size_t blocksize) {
  uint8_t block[4096];

  ASSERT_LT(blocksize, sizeof(block));

  while (bytes) {
    size_t tosend = std::min(blocksize, bytes);

    for (size_t i = 0; i < tosend; ++i) {
      block[i] = 0xff & send_ctr_;
      ++send_ctr_;
    }

    SendBuffer(DataBuffer(block, tosend));
    bytes -= tosend;
  }
}

void TlsAgent::SendBuffer(const DataBuffer& buf) {
  LOGV("Writing " << buf.len() << " bytes");
  int32_t rv = PR_Write(ssl_fd(), buf.data(), buf.len());
  if (expect_readwrite_error_) {
    EXPECT_GT(0, rv);
    EXPECT_NE(PR_WOULD_BLOCK_ERROR, error_code_);
    error_code_ = PR_GetError();
    expect_readwrite_error_ = false;
  } else {
    ASSERT_EQ(buf.len(), static_cast<size_t>(rv));
  }
}

<<<<<<< HEAD
void TlsAgent::ReadBytes(size_t max) {
  uint8_t block[max];

  int32_t rv = PR_Read(ssl_fd(), block, sizeof(block));
=======
void TlsAgent::ReadBytes(size_t amount) {
  uint8_t block[16384];

  int32_t rv = PR_Read(ssl_fd(), block, (std::min)(amount, sizeof(block)));
>>>>>>> 09bb9138
  LOGV("ReadBytes " << rv);
  int32_t err;

  if (rv >= 0) {
    size_t count = static_cast<size_t>(rv);
    for (size_t i = 0; i < count; ++i) {
      ASSERT_EQ(recv_ctr_ & 0xff, block[i]);
      recv_ctr_++;
    }
  } else {
    err = PR_GetError();
    LOG("Read error " << PORT_ErrorToName(err) << ": "
                      << PORT_ErrorToString(err));
    if (err != PR_WOULD_BLOCK_ERROR && expect_readwrite_error_) {
      error_code_ = err;
      expect_readwrite_error_ = false;
    }
  }

  // If closed, then don't bother waiting around.
  if (rv > 0 || (rv < 0 && ErrorIsNonFatal(err))) {
    LOGV("Re-arming");
    Poller::Instance()->Wait(READABLE_EVENT, adapter_, this,
                             &TlsAgent::ReadableCallback);
  }
}

void TlsAgent::ResetSentBytes() { send_ctr_ = 0; }

void TlsAgent::ConfigureSessionCache(SessionResumptionMode mode) {
  EXPECT_TRUE(EnsureTlsSetup());

  SECStatus rv = SSL_OptionSet(ssl_fd(), SSL_NO_CACHE,
                               mode & RESUME_SESSIONID ? PR_FALSE : PR_TRUE);
  EXPECT_EQ(SECSuccess, rv);

  rv = SSL_OptionSet(ssl_fd(), SSL_ENABLE_SESSION_TICKETS,
                     mode & RESUME_TICKET ? PR_TRUE : PR_FALSE);
  EXPECT_EQ(SECSuccess, rv);
}

void TlsAgent::DisableECDHEServerKeyReuse() {
  ASSERT_TRUE(EnsureTlsSetup());
  ASSERT_EQ(TlsAgent::SERVER, role_);
  SECStatus rv = SSL_OptionSet(ssl_fd(), SSL_REUSE_SERVER_ECDHE_KEY, PR_FALSE);
  EXPECT_EQ(SECSuccess, rv);
}

static const std::string kTlsRolesAllArr[] = {"CLIENT", "SERVER"};
::testing::internal::ParamGenerator<std::string>
    TlsAgentTestBase::kTlsRolesAll = ::testing::ValuesIn(kTlsRolesAllArr);

void TlsAgentTestBase::SetUp() {
  SSL_ConfigServerSessionIDCache(1024, 0, 0, g_working_dir_path.c_str());
}

void TlsAgentTestBase::TearDown() {
  agent_ = nullptr;
  SSL_ClearSessionCache();
  SSL_ShutdownServerSessionIDCache();
}

void TlsAgentTestBase::Reset(const std::string& server_name) {
  agent_.reset(
      new TlsAgent(role_ == TlsAgent::CLIENT ? TlsAgent::kClient : server_name,
                   role_, variant_));
  if (version_) {
    agent_->SetVersionRange(version_, version_);
  }
  agent_->adapter()->SetPeer(sink_adapter_);
  agent_->StartConnect();
}

void TlsAgentTestBase::EnsureInit() {
  if (!agent_) {
    Reset();
  }
  const std::vector<SSLNamedGroup> groups = {
      ssl_grp_ec_curve25519, ssl_grp_ec_secp256r1, ssl_grp_ec_secp384r1,
      ssl_grp_ffdhe_2048};
  agent_->ConfigNamedGroups(groups);
}

void TlsAgentTestBase::ExpectAlert(uint8_t alert) {
  EnsureInit();
  agent_->ExpectSendAlert(alert);
}

void TlsAgentTestBase::ProcessMessage(const DataBuffer& buffer,
                                      TlsAgent::State expected_state,
                                      int32_t error_code) {
  std::cerr << "Process message: " << buffer << std::endl;
  EnsureInit();
  agent_->adapter()->PacketReceived(buffer);
  agent_->Handshake();

  ASSERT_EQ(expected_state, agent_->state());

  if (expected_state == TlsAgent::STATE_ERROR) {
    ASSERT_EQ(error_code, agent_->error_code());
  }
}

void TlsAgentTestBase::MakeRecord(SSLProtocolVariant variant, uint8_t type,
                                  uint16_t version, const uint8_t* buf,
                                  size_t len, DataBuffer* out,
                                  uint64_t seq_num) {
  size_t index = 0;
  index = out->Write(index, type, 1);
  if (variant == ssl_variant_stream) {
    index = out->Write(index, version, 2);
  } else {
    index = out->Write(index, TlsVersionToDtlsVersion(version), 2);
    index = out->Write(index, seq_num >> 32, 4);
    index = out->Write(index, seq_num & PR_UINT32_MAX, 4);
  }
  index = out->Write(index, len, 2);
  out->Write(index, buf, len);
}

void TlsAgentTestBase::MakeRecord(uint8_t type, uint16_t version,
                                  const uint8_t* buf, size_t len,
                                  DataBuffer* out, uint64_t seq_num) const {
  MakeRecord(variant_, type, version, buf, len, out, seq_num);
}

void TlsAgentTestBase::MakeHandshakeMessage(uint8_t hs_type,
                                            const uint8_t* data, size_t hs_len,
                                            DataBuffer* out,
                                            uint64_t seq_num) const {
  return MakeHandshakeMessageFragment(hs_type, data, hs_len, out, seq_num, 0,
                                      0);
}

void TlsAgentTestBase::MakeHandshakeMessageFragment(
    uint8_t hs_type, const uint8_t* data, size_t hs_len, DataBuffer* out,
    uint64_t seq_num, uint32_t fragment_offset,
    uint32_t fragment_length) const {
  size_t index = 0;
  if (!fragment_length) fragment_length = hs_len;
  index = out->Write(index, hs_type, 1);  // Handshake record type.
  index = out->Write(index, hs_len, 3);   // Handshake length
  if (variant_ == ssl_variant_datagram) {
    index = out->Write(index, seq_num, 2);
    index = out->Write(index, fragment_offset, 3);
    index = out->Write(index, fragment_length, 3);
  }
  if (data) {
    index = out->Write(index, data, fragment_length);
  } else {
    for (size_t i = 0; i < fragment_length; ++i) {
      index = out->Write(index, 1, 1);
    }
  }
}

void TlsAgentTestBase::MakeTrivialHandshakeRecord(uint8_t hs_type,
                                                  size_t hs_len,
                                                  DataBuffer* out) {
  size_t index = 0;
  index = out->Write(index, kTlsHandshakeType, 1);  // Content Type
  index = out->Write(index, 3, 1);                  // Version high
  index = out->Write(index, 1, 1);                  // Version low
  index = out->Write(index, 4 + hs_len, 2);         // Length

  index = out->Write(index, hs_type, 1);  // Handshake record type.
  index = out->Write(index, hs_len, 3);   // Handshake length
  for (size_t i = 0; i < hs_len; ++i) {
    index = out->Write(index, 1, 1);
  }
}

}  // namespace nss_test<|MERGE_RESOLUTION|>--- conflicted
+++ resolved
@@ -917,17 +917,10 @@
   }
 }
 
-<<<<<<< HEAD
-void TlsAgent::ReadBytes(size_t max) {
-  uint8_t block[max];
-
-  int32_t rv = PR_Read(ssl_fd(), block, sizeof(block));
-=======
 void TlsAgent::ReadBytes(size_t amount) {
   uint8_t block[16384];
 
   int32_t rv = PR_Read(ssl_fd(), block, (std::min)(amount, sizeof(block)));
->>>>>>> 09bb9138
   LOGV("ReadBytes " << rv);
   int32_t err;
 
